name: sharpy_env
channels:
  - conda-forge
  - defaults
dependencies:
<<<<<<< HEAD
  - libgfortran=3.0.0=1
  - lapack=3.6.1=1
  - alabaster=0.7.12=py36_0
  - asn1crypto=0.24.0=py36_0
  - babel=2.6.0=py36_0
  - backcall=0.1.0=py36_0
  - blas=1.0=mkl
  - bleach=3.1.0=py36_0
  - bzip2=1.0.6=h14c3975_5
  - ca-certificates=2018.12.5=0
  - certifi=2018.11.29=py36_0
  - cffi=1.11.5=py36he75722e_1
  - chardet=3.0.4=py36_1
  - colorama=0.4.1=py36_0
  - cryptography=2.4.2=py36h1ba5d50_0
  - curl=7.63.0=hbc83047_1000
  - cycler=0.10.0=py36h93f1223_0
  - dbus=1.13.6=h746ee38_0
  - decorator=4.3.0=py36_0
  - docutils=0.14=py36_0
  - eigen=3.3.7=hfd86e86_0
  - entrypoints=0.3=py36_0
  - expat=2.2.6=he6710b0_0
  - fontconfig=2.13.0=h9420a91_0
  - freetype=2.9.1=h8a8886c_1
  - future=0.17.1=py36_0
  - glib=2.56.2=hd408876_0
  - gmp=6.1.2=h6c8ec71_1
  - gst-plugins-base=1.14.0=hbbd80ab_1
  - gstreamer=1.14.0=hb453b48_1
  - h5py=2.8.0=py36h989c5e5_3
  - hdf4=4.2.13=h3ca952b_2
  - hdf5=1.10.2=hba1933b_1
  - icu=58.2=h9c2bf20_1
  - idna=2.8=py36_0
  - imagesize=1.1.0=py36_0
  - intel-openmp=2019.1=144
  - ipykernel=5.1.0=py36h39e3cac_0
  - ipython=7.2.0=py36h39e3cac_0
  - ipython_genutils=0.2.0=py36_0
  - ipywidgets=7.4.2=py36_0
  - jedi=0.13.2=py36_0
  - jinja2=2.10=py36_0
  - jpeg=9b=h024ee3a_2
  - jsoncpp=1.8.4=hfd86e86_0
  - jsonschema=2.6.0=py36_0
  - jupyter=1.0.0=py36_7
  - jupyter_client=5.2.4=py36_0
  - jupyter_console=6.0.0=py36_0
  - jupyter_core=4.4.0=py36_0
  - kiwisolver=1.0.1=py36hf484d3e_0
  - krb5=1.16.1=h173b8e3_7
  - libcurl=7.63.0=h20c2e04_1000
  - libedit=3.1.20181209=hc058e9b_0
  - libffi=3.2.1=hd88cf55_4
  - libgcc=7.2.0=h69d50b8_2
  - libgcc-ng=8.2.0=hdf63c60_1
  - libgfortran-ng=7.3.0=hdf63c60_0
  - libiconv=1.15=h63c8f33_5
  - libnetcdf=4.6.1=h10edf3e_2
=======
  - lapack=3.6.1=ha44fe06_2
  - alabaster=0.7.12=py37_0
  - asn1crypto=0.24.0=py37_0
  - babel=2.6.0=py37_0
  - backcall=0.1.0=py37_0
  - basemap=1.2.0=py37h705c2d8_0
  - blas=1.0=mkl
  - bleach=3.1.0=py37_0
  - bzip2=1.0.6=h14c3975_5
  - ca-certificates=2019.1.23=0
  - certifi=2018.11.29=py37_0
  - cffi=1.11.5=py37he75722e_1
  - chardet=3.0.4=py37_1
  - colorama=0.4.1=py37_0
  - configobj=5.0.6=py37_1
  - cryptography=2.5=py37h1ba5d50_0
  - curl=7.63.0=hbc83047_1000
  - cycler=0.10.0=py37_0
  - cython=0.29.5=py37he6710b0_0
  - dbus=1.13.6=h746ee38_0
  - decorator=4.3.2=py37_0
  - docutils=0.14=py37_0
  - entrypoints=0.3=py37_0
  - expat=2.2.6=he6710b0_0
  - fontconfig=2.13.0=h9420a91_0
  - freetype=2.9.1=h8a8886c_1
  - future=0.17.1=py37_0
  - geos=3.6.2=heeff764_2
  - glib=2.56.2=hd408876_0
  - gmp=6.1.2=h6c8ec71_1
  - gst-plugins-base=1.14.0=hbbd80ab_1
  - gstreamer=1.14.0=hb453b48_1
  - h5py=2.9.0=py37h7918eee_0
  - hdf4=4.2.13=h3ca952b_2
  - hdf5=1.10.4=hb1b8bf9_0
  - icu=58.2=h9c2bf20_1
  - idna=2.8=py37_0
  - imagesize=1.1.0=py37_0
  - intel-openmp=2019.1=144
  - ipykernel=5.1.0=py37h39e3cac_0
  - ipython=7.2.0=py37h39e3cac_0
  - ipython_genutils=0.2.0=py37_0
  - ipywidgets=7.4.2=py37_0
  - jedi=0.13.2=py37_0
  - jinja2=2.10=py37_0
  - jpeg=9b=h024ee3a_2
  - jsoncpp=1.8.4=hfd86e86_0
  - jsonschema=2.6.0=py37_0
  - jupyter=1.0.0=py37_7
  - jupyter_client=5.2.4=py37_0
  - jupyter_console=6.0.0=py37_0
  - jupyter_core=4.4.0=py37_0
  - kiwisolver=1.0.1=py37hf484d3e_0
  - krb5=1.16.1=h173b8e3_7
  - libcurl=7.63.0=h20c2e04_1000
  - libedit=3.1.20181209=hc058e9b_0
  - libffi=3.2.1=hd88cf55_4
  - libgcc=7.2.0=h69d50b8_2
  - libgcc-ng=8.2.0=hdf63c60_1
  - libgfortran=3.0.0=1
  - libgfortran-ng=7.3.0=hdf63c60_0
  - libnetcdf=4.6.1=h11d0813_2
>>>>>>> cf445637
  - libogg=1.3.2=h7b6447c_0
  - libpng=1.6.36=hbc83047_0
  - libsodium=1.0.16=h1bed415_0
  - libssh2=1.8.0=h1ba5d50_4
  - libstdcxx-ng=8.2.0=hdf63c60_1
  - libtheora=1.1.1=h5ab3b9f_1
  - libtiff=4.0.10=h2733197_2
  - libuuid=1.0.3=h1bed415_2
  - libvorbis=1.3.6=h7b6447c_0
  - libxcb=1.13=h1bed415_1
  - libxml2=2.9.9=he19cac6_0
<<<<<<< HEAD
  - libxslt=1.1.33=h7d1a2b0_0
  - lxml=4.3.0=py36hefd8a0e_0
  - lz4-c=1.8.1.2=h14c3975_0
  - markupsafe=1.1.0=py36h7b6447c_0
  - matplotlib=3.0.2=py36h5429711_0
  - mistune=0.8.4=py36h7b6447c_0
  - mkl=2019.1=144
  - mkl-include=2019.1=144
  - mkl_fft=1.0.10=py36ha843d7b_0
  - mkl_random=1.0.2=py36hd81dba3_0
  - nbconvert=5.3.1=py36_0
  - nbformat=4.4.0=py36_0
  - ncurses=6.1=he6710b0_1
  - notebook=5.7.4=py36_0
  - numpy=1.15.4=py36h7e9f1db_0
  - numpy-base=1.15.4=py36hde5b4d6_0
  - openssl=1.1.1a=h7b6447c_0
  - packaging=18.0=py36_0
  - pandas=0.24.0=py36he6710b0_0
  - pandoc=2.2.3.2=0
  - pandocfilters=1.4.2=py36_1
  - parso=0.3.1=py36_0
  - pcre=8.42=h439df22_0
  - pexpect=4.6.0=py36_0
  - pickleshare=0.7.5=py36_0
  - pip=18.1=py36_0
  - prometheus_client=0.5.0=py36_0
  - prompt_toolkit=2.0.7=py36_0
  - ptyprocess=0.6.0=py36_0
  - pycparser=2.19=py36_0
  - pygments=2.3.1=py36_0
  - pyopenssl=18.0.0=py36_0
  - pyparsing=2.3.1=py36_0
  - pyqt=5.9.2=py36h05f1152_2
  - pysocks=1.6.8=py36_0
  - python=3.6.8=h0371630_0
  - python-dateutil=2.7.5=py36_0
  - pytz=2018.9=py36_0
  - pyzmq=17.1.2=py36h14c3975_0
  - qt=5.9.7=h5867ecd_1
  - qtconsole=4.4.3=py36_0
  - readline=7.0=h7b6447c_5
  - requests=2.21.0=py36_0
  - scipy=1.2.0=py36h7c811a0_0
  - send2trash=1.5.0=py36_0
  - setuptools=40.6.3=py36_0
  - sip=4.19.8=py36hf484d3e_0
  - six=1.12.0=py36_0
  - snowballstemmer=1.2.1=py36_0
  - sphinx=1.8.2=py36_0
  - sphinxcontrib=1.0=py36_1
  - sphinxcontrib-websupport=1.1.0=py36_1
  - sqlite=3.26.0=h7b6447c_0
  - tbb=2019.1=hfd86e86_0
  - terminado=0.8.1=py36_1
  - testpath=0.4.2=py36_0
  - tk=8.6.8=hbc83047_0
  - tornado=5.1.1=py36h7b6447c_0
  - traitlets=4.3.2=py36_0
  - urllib3=1.24.1=py36_0
  - vtk=8.1.1=py36h4f1983a_204
  - wcwidth=0.1.7=py36_0
  - webencodings=0.5.1=py36_1
  - wheel=0.32.3=py36_0
  - widgetsnbextension=3.4.2=py36_0
  - xlrd=1.2.0=py36_0
  - xz=5.2.4=h14c3975_4
  - zeromq=4.2.5=hf484d3e_1
=======
  - lz4-c=1.8.1.2=h14c3975_0
  - markupsafe=1.1.0=py37h7b6447c_0
  - matplotlib=3.0.2=py37h5429711_0
  - mistune=0.8.4=py37h7b6447c_0
  - mkl=2019.1=144
  - mkl-include=2019.1=144
  - mkl_fft=1.0.10=py37ha843d7b_0
  - mkl_random=1.0.2=py37hd81dba3_0
  - nbconvert=5.3.1=py37_0
  - nbformat=4.4.0=py37_0
  - ncurses=6.1=he6710b0_1
  - notebook=5.7.4=py37_0
  - numpy=1.15.4=py37h7e9f1db_0
  - numpy-base=1.15.4=py37hde5b4d6_0
  - openssl=1.1.1a=h7b6447c_0
  - packaging=19.0=py37_0
  - pandoc=2.2.3.2=0
  - pandocfilters=1.4.2=py37_1
  - parso=0.3.2=py37_0
  - pcre=8.42=h439df22_0
  - pexpect=4.6.0=py37_0
  - pickleshare=0.7.5=py37_0
  - pip=19.0.1=py37_0
  - proj4=5.2.0=he6710b0_1
  - prometheus_client=0.5.0=py37_0
  - prompt_toolkit=2.0.8=py_0
  - ptyprocess=0.6.0=py37_0
  - pycparser=2.19=py37_0
  - pygments=2.3.1=py37_0
  - pyopenssl=19.0.0=py37_0
  - pyparsing=2.3.1=py37_0
  - pyproj=1.9.6=py37h14380d9_0
  - pyqt=5.9.2=py37h05f1152_2
  - pyshp=2.0.1=py37_0
  - pysocks=1.6.8=py37_0
  - python=3.7.2=h0371630_0
  - python-dateutil=2.7.5=py37_0
  - pytz=2018.9=py37_0
  - pyzmq=17.1.2=py37he6710b0_2
  - qt=5.9.7=h5867ecd_1
  - qtconsole=4.4.3=py37_0
  - readline=7.0=h7b6447c_5
  - requests=2.21.0=py37_0
  - scipy=1.2.0=py37h7c811a0_0
  - send2trash=1.5.0=py37_0
  - setuptools=40.8.0=py37_0
  - sip=4.19.8=py37hf484d3e_0
  - six=1.12.0=py37_0
  - snowballstemmer=1.2.1=py37_0
  - sphinx=1.8.4=py37_0
  - sphinxcontrib=1.0=py37_1
  - sphinxcontrib-websupport=1.1.0=py37_1
  - sqlite=3.26.0=h7b6447c_0
  - tbb=2019.1=hfd86e86_0
  - terminado=0.8.1=py37_1
  - testpath=0.4.2=py37_0
  - tk=8.6.8=hbc83047_0
  - tornado=5.1.1=py37h7b6447c_0
  - traitlets=4.3.2=py37_0
  - urllib3=1.24.1=py37_0
  - vtk=8.2.0=py37haa4764d_200
  - wcwidth=0.1.7=py37_0
  - webencodings=0.5.1=py37_1
  - wheel=0.32.3=py37_0
  - widgetsnbextension=3.4.2=py37_0
  - xz=5.2.4=h14c3975_4
  - zeromq=4.3.1=he6710b0_3
>>>>>>> cf445637
  - zlib=1.2.11=h7b6447c_3
  - zstd=1.3.7=h0b5b093_0
  - pip:
    - apptools==4.4.0
<<<<<<< HEAD
    - colorclass==2.2.0
    - configobj==5.0.6
    - cython==0.28.5
    - docopt==0.6.2
    - envisage==4.7.0
    - mayavi==4.6.2
    - pockets==0.7.1
    - pyface==6.0.0
    - sphinxcontrib-napoleon==0.7
    - terminaltables==3.1.0
    - traits==4.6.0
=======
    - envisage==4.7.1
    - mayavi==4.6.2
    - pyface==6.0.0
    - traits==5.0.0
>>>>>>> cf445637
    - traitsui==6.0.0
<|MERGE_RESOLUTION|>--- conflicted
+++ resolved
@@ -3,68 +3,6 @@
   - conda-forge
   - defaults
 dependencies:
-<<<<<<< HEAD
-  - libgfortran=3.0.0=1
-  - lapack=3.6.1=1
-  - alabaster=0.7.12=py36_0
-  - asn1crypto=0.24.0=py36_0
-  - babel=2.6.0=py36_0
-  - backcall=0.1.0=py36_0
-  - blas=1.0=mkl
-  - bleach=3.1.0=py36_0
-  - bzip2=1.0.6=h14c3975_5
-  - ca-certificates=2018.12.5=0
-  - certifi=2018.11.29=py36_0
-  - cffi=1.11.5=py36he75722e_1
-  - chardet=3.0.4=py36_1
-  - colorama=0.4.1=py36_0
-  - cryptography=2.4.2=py36h1ba5d50_0
-  - curl=7.63.0=hbc83047_1000
-  - cycler=0.10.0=py36h93f1223_0
-  - dbus=1.13.6=h746ee38_0
-  - decorator=4.3.0=py36_0
-  - docutils=0.14=py36_0
-  - eigen=3.3.7=hfd86e86_0
-  - entrypoints=0.3=py36_0
-  - expat=2.2.6=he6710b0_0
-  - fontconfig=2.13.0=h9420a91_0
-  - freetype=2.9.1=h8a8886c_1
-  - future=0.17.1=py36_0
-  - glib=2.56.2=hd408876_0
-  - gmp=6.1.2=h6c8ec71_1
-  - gst-plugins-base=1.14.0=hbbd80ab_1
-  - gstreamer=1.14.0=hb453b48_1
-  - h5py=2.8.0=py36h989c5e5_3
-  - hdf4=4.2.13=h3ca952b_2
-  - hdf5=1.10.2=hba1933b_1
-  - icu=58.2=h9c2bf20_1
-  - idna=2.8=py36_0
-  - imagesize=1.1.0=py36_0
-  - intel-openmp=2019.1=144
-  - ipykernel=5.1.0=py36h39e3cac_0
-  - ipython=7.2.0=py36h39e3cac_0
-  - ipython_genutils=0.2.0=py36_0
-  - ipywidgets=7.4.2=py36_0
-  - jedi=0.13.2=py36_0
-  - jinja2=2.10=py36_0
-  - jpeg=9b=h024ee3a_2
-  - jsoncpp=1.8.4=hfd86e86_0
-  - jsonschema=2.6.0=py36_0
-  - jupyter=1.0.0=py36_7
-  - jupyter_client=5.2.4=py36_0
-  - jupyter_console=6.0.0=py36_0
-  - jupyter_core=4.4.0=py36_0
-  - kiwisolver=1.0.1=py36hf484d3e_0
-  - krb5=1.16.1=h173b8e3_7
-  - libcurl=7.63.0=h20c2e04_1000
-  - libedit=3.1.20181209=hc058e9b_0
-  - libffi=3.2.1=hd88cf55_4
-  - libgcc=7.2.0=h69d50b8_2
-  - libgcc-ng=8.2.0=hdf63c60_1
-  - libgfortran-ng=7.3.0=hdf63c60_0
-  - libiconv=1.15=h63c8f33_5
-  - libnetcdf=4.6.1=h10edf3e_2
-=======
   - lapack=3.6.1=ha44fe06_2
   - alabaster=0.7.12=py37_0
   - asn1crypto=0.24.0=py37_0
@@ -127,7 +65,6 @@
   - libgfortran=3.0.0=1
   - libgfortran-ng=7.3.0=hdf63c60_0
   - libnetcdf=4.6.1=h11d0813_2
->>>>>>> cf445637
   - libogg=1.3.2=h7b6447c_0
   - libpng=1.6.36=hbc83047_0
   - libsodium=1.0.16=h1bed415_0
@@ -139,76 +76,6 @@
   - libvorbis=1.3.6=h7b6447c_0
   - libxcb=1.13=h1bed415_1
   - libxml2=2.9.9=he19cac6_0
-<<<<<<< HEAD
-  - libxslt=1.1.33=h7d1a2b0_0
-  - lxml=4.3.0=py36hefd8a0e_0
-  - lz4-c=1.8.1.2=h14c3975_0
-  - markupsafe=1.1.0=py36h7b6447c_0
-  - matplotlib=3.0.2=py36h5429711_0
-  - mistune=0.8.4=py36h7b6447c_0
-  - mkl=2019.1=144
-  - mkl-include=2019.1=144
-  - mkl_fft=1.0.10=py36ha843d7b_0
-  - mkl_random=1.0.2=py36hd81dba3_0
-  - nbconvert=5.3.1=py36_0
-  - nbformat=4.4.0=py36_0
-  - ncurses=6.1=he6710b0_1
-  - notebook=5.7.4=py36_0
-  - numpy=1.15.4=py36h7e9f1db_0
-  - numpy-base=1.15.4=py36hde5b4d6_0
-  - openssl=1.1.1a=h7b6447c_0
-  - packaging=18.0=py36_0
-  - pandas=0.24.0=py36he6710b0_0
-  - pandoc=2.2.3.2=0
-  - pandocfilters=1.4.2=py36_1
-  - parso=0.3.1=py36_0
-  - pcre=8.42=h439df22_0
-  - pexpect=4.6.0=py36_0
-  - pickleshare=0.7.5=py36_0
-  - pip=18.1=py36_0
-  - prometheus_client=0.5.0=py36_0
-  - prompt_toolkit=2.0.7=py36_0
-  - ptyprocess=0.6.0=py36_0
-  - pycparser=2.19=py36_0
-  - pygments=2.3.1=py36_0
-  - pyopenssl=18.0.0=py36_0
-  - pyparsing=2.3.1=py36_0
-  - pyqt=5.9.2=py36h05f1152_2
-  - pysocks=1.6.8=py36_0
-  - python=3.6.8=h0371630_0
-  - python-dateutil=2.7.5=py36_0
-  - pytz=2018.9=py36_0
-  - pyzmq=17.1.2=py36h14c3975_0
-  - qt=5.9.7=h5867ecd_1
-  - qtconsole=4.4.3=py36_0
-  - readline=7.0=h7b6447c_5
-  - requests=2.21.0=py36_0
-  - scipy=1.2.0=py36h7c811a0_0
-  - send2trash=1.5.0=py36_0
-  - setuptools=40.6.3=py36_0
-  - sip=4.19.8=py36hf484d3e_0
-  - six=1.12.0=py36_0
-  - snowballstemmer=1.2.1=py36_0
-  - sphinx=1.8.2=py36_0
-  - sphinxcontrib=1.0=py36_1
-  - sphinxcontrib-websupport=1.1.0=py36_1
-  - sqlite=3.26.0=h7b6447c_0
-  - tbb=2019.1=hfd86e86_0
-  - terminado=0.8.1=py36_1
-  - testpath=0.4.2=py36_0
-  - tk=8.6.8=hbc83047_0
-  - tornado=5.1.1=py36h7b6447c_0
-  - traitlets=4.3.2=py36_0
-  - urllib3=1.24.1=py36_0
-  - vtk=8.1.1=py36h4f1983a_204
-  - wcwidth=0.1.7=py36_0
-  - webencodings=0.5.1=py36_1
-  - wheel=0.32.3=py36_0
-  - widgetsnbextension=3.4.2=py36_0
-  - xlrd=1.2.0=py36_0
-  - xz=5.2.4=h14c3975_4
-  - zeromq=4.2.5=hf484d3e_1
-=======
   - lz4-c=1.8.1.2=h14c3975_0
   - markupsafe=1.1.0=py37h7b6447c_0
   - matplotlib=3.0.2=py37h5429711_0
@@ -276,27 +143,12 @@
   - widgetsnbextension=3.4.2=py37_0
   - xz=5.2.4=h14c3975_4
   - zeromq=4.3.1=he6710b0_3
->>>>>>> cf445637
   - zlib=1.2.11=h7b6447c_3
   - zstd=1.3.7=h0b5b093_0
   - pip:
     - apptools==4.4.0
-<<<<<<< HEAD
-    - colorclass==2.2.0
-    - configobj==5.0.6
-    - cython==0.28.5
-    - docopt==0.6.2
-    - envisage==4.7.0
-    - mayavi==4.6.2
-    - pockets==0.7.1
-    - pyface==6.0.0
-    - sphinxcontrib-napoleon==0.7
-    - terminaltables==3.1.0
-    - traits==4.6.0
-=======
     - envisage==4.7.1
     - mayavi==4.6.2
     - pyface==6.0.0
     - traits==5.0.0
->>>>>>> cf445637
     - traitsui==6.0.0
