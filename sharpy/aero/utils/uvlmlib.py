--- conflicted
+++ resolved
@@ -261,12 +261,7 @@
     ts_info.remove_ctypes_pointers()
 
 def vlm_solver_lifting_and_nonlifting_bodies(ts_info_lifting, ts_info_nonlifting, options):
-<<<<<<< HEAD
-    run_VLM_lifting_and_nonlifting = UvlmLib.run_VLM_lifting_and_nonlifting_bodies
-=======
     run_VLM_coupled_with_LSPM = UvlmLib.run_VLM_coupled_with_LSPM_bodies
-    run_VLM_coupled_with_LSPM.restype = None
->>>>>>> d8d77807
 
     vmopts = VMopts()    
     vmopts.set_options(options, n_surfaces = ts_info_lifting.n_surf, n_surfaces_nonlifting = ts_info_nonlifting.n_surf)
@@ -359,12 +354,7 @@
                         convect_wake = convect_wake, 
                         n_span_panels_wo_u_ind=4)
     uvmopts.only_lifting = ct.c_bool(False)
-<<<<<<< HEAD
-    run_UVLM = UvlmLib.run_UVLM_lifting_and_nonlifting
-=======
     run_UVLM = UvlmLib.run_UVLM_coupled_with_LSPM
-    run_UVLM.restype = None
->>>>>>> d8d77807
 
     flightconditions = FlightConditions(options['rho'], ts_info.u_ext[0][:, 0, 0])
 
