--- conflicted
+++ resolved
@@ -38,10 +38,6 @@
     def initialise(self, data, custom_settings=None, caller=None):
         self.data = data
 
-<<<<<<< HEAD
-        # create folder for containing files if necessary
-=======
->>>>>>> 4cab27ad
         self.folder = data.output_folder
         self.filename = self.folder + self.data.settings['SHARPy']['case']+'.pkl'
         self.caller = caller
