import sharpy.utils.solver_interface as solver_interface
import os
import numpy as np
import sharpy.utils.cout_utils as cout
import sharpy.utils.settings as settings
from sharpy.linear.utils.derivatives import Derivatives, DerivativeSet


@solver_interface.solver
class StabilityDerivatives(solver_interface.BaseSolver):
    """
    Outputs the stability derivatives of a free-flying aircraft

    """
    solver_id = 'StabilityDerivatives'
    solver_classification = 'post-processor'

    settings_default = dict()
    settings_description = dict()
    settings_types = dict()
    settings_options = dict()

    settings_types['print_info'] = 'bool'
    settings_default['print_info'] = True
    settings_description['print_info'] = 'Display info to screen'

    settings_types['u_inf'] = 'float'
    settings_default['u_inf'] = 1.
    settings_description['u_inf'] = 'Free stream reference velocity'

    settings_types['S_ref'] = 'float'
    settings_default['S_ref'] = 1.
    settings_description['S_ref'] = 'Reference planform area'

    settings_types['b_ref'] = 'float'
    settings_default['b_ref'] = 1.
    settings_description['b_ref'] = 'Reference span'

    settings_types['c_ref'] = 'float'
    settings_default['c_ref'] = 1.
    settings_description['c_ref'] = 'Reference chord'

    settings_table = settings.SettingsTable()
    __doc__ += settings_table.generate(settings_types, settings_default, settings_description)

    def __init__(self):
        self.data = None
        self.settings = dict()

        self.u_inf = 1
        self.inputs = 0
        self.caller = None
        self.folder = None

        self.ppal_axes = None
        self.n_control_surfaces = None

        self.coefficients = dict  # type: dict # name: scaling coefficient

    def initialise(self, data, custom_settings=None, caller=None):
        self.data = data

        if custom_settings:
            self.settings = custom_settings
        else:
            self.settings = self.data.settings[self.solver_id]

        settings.to_custom_types(self.settings, self.settings_types, self.settings_default,
                                 options=self.settings_options,
                                 no_ctype=True)
        self.caller = caller
        self.folder = data.output_folder + '/derivatives/'
        if not os.path.isdir(self.folder):
            os.makedirs(self.folder, exist_ok=True)

        u_inf = self.settings['u_inf']
        s_ref = self.settings['S_ref']
        b_ref = self.settings['b_ref']
        c_ref = self.settings['c_ref']
        rho = self.data.linear.tsaero0.rho
        self.ppal_axes = self.data.settings['Modal']['rigid_modes_ppal_axes']

        # need to decide whether coefficients stay here or goes just in Derivatives class
        self.coefficients = {'force': 0.5 * rho * u_inf ** 2 * s_ref,
                             'moment_lon': 0.5 * rho * u_inf ** 2 * s_ref * c_ref,
                             'moment_lat': 0.5 * rho * u_inf ** 2 * s_ref * b_ref,
                             'force_angular_vel': 0.5 * rho * u_inf ** 2 * s_ref * c_ref / u_inf,
                             'moment_lon_angular_vel': 0.5 * rho * u_inf ** 2 * s_ref * c_ref * c_ref / u_inf}  # missing rates

        reference_dimensions = {}
        for k in ['S_ref', 'b_ref', 'c_ref', 'u_inf']:
            reference_dimensions[k] = self.settings[k]
        reference_dimensions['rho'] = rho
        reference_dimensions['quat'] = self.data.linear.tsstruct0.quat

        self.data.linear.derivatives = dict()  # {str:Derivatives()} (sharpy.linear.utils.derivatives.Derivatives)
        self.data.linear.derivatives['aerodynamic'] = Derivatives(reference_dimensions,
                                                                  static_state=self.steady_aero_forces(),
                                                                  target_system='aerodynamic')
        self.data.linear.derivatives['aeroelastic'] = Derivatives(reference_dimensions,
                                                                  static_state=self.steady_aero_forces(),
                                                                  target_system='aeroelastic')

    def run(self, online=False):

        # TODO: consider running all required solvers inside this one to keep the correct settings
<<<<<<< HEAD
        # i.e: run Modal, Linear Ass... COMING SOON with SHARPy routines
=======
        # i.e: run Modal, Linear Assembly
>>>>>>> 5a2f22e0

        derivatives = self.data.linear.derivatives  # {str:Derivatives()} (sharpy.linear.utils.derivatives.Derivatives)
        if self.data.linear.linear_system.beam.sys.modal:
            phi = self.data.linear.linear_system.linearisation_vectors['mode_shapes'].real
        else:
            phi = None

        steady_forces = self.data.linear.linear_system.linearisation_vectors['forces_aero_beam_dof']
        v0 = self.get_freestream_velocity()
        quat = self.data.linear.tsstruct0.quat

        try:
            tpa = self.data.linear.tsstruct0.modal['t_pa']
        except KeyError:
            tpa = None

        if self.data.linear.linear_system.uvlm.scaled:
            raise NotImplementedError('Stability Derivatives not yet implented for scaled system')
            self.data.linear.linear_system.update(self.settings['u_inf'])

        for target_system in ['aerodynamic', 'aeroelastic']:
            cout.cout_wrap('-------- {:s} SYSTEM DERIVATIVES ---------'.format(target_system.upper()))
            state_space = self.get_state_space(target_system)
            target_system_derivatives = derivatives[target_system]

            target_system_derivatives.initialise_derivatives(state_space,
                                                             steady_forces,
                                                             quat,
                                                             v0,
                                                             phi,
                                                             self.data.linear.tsstruct0.modal['cg'],
                                                             tpa=tpa)
            target_system_derivatives.dict_of_derivatives[
                'force_angle_velocity'] = target_system_derivatives.new_derivative(
                'stability',
                'angle_derivatives',
                'Force/Angle via velocity')

            # useful to double check the effect of the ``track_body`` == 'on' setting
            # current_derivative.dict_of_derivatives['force_angle_angle'] = current_derivative.new_derivative(
            #     'stability',
            #     'angle_derivatives_tb',
            #     'Force/Angle via Track Body')

            target_system_derivatives.dict_of_derivatives['force_velocity'] = target_system_derivatives.new_derivative(
                'body',
                'body_derivatives')

            target_system_derivatives.dict_of_derivatives['force_cs'] = target_system_derivatives.new_derivative(
                'body',
                'control_surface_derivatives')
            target_system_derivatives.save(self.folder)
            target_system_derivatives.savetxt(self.folder)

        return self.data

    def get_freestream_velocity(self):
        try:
            u_inf = self.data.settings['StaticUvlm']['aero_solver_settings']['u_inf']
            u_inf_direction = self.data.settings['StaticCoupled']['aero_solver_settings']['u_inf_direction']
        except KeyError:
            try:
                u_inf = self.data.settings['StaticCoupled']['aero_solver_settings']['velocity_field_input']['u_inf']
                u_inf_direction = self.data.settings['StaticCoupled']['aero_solver_settings']['velocity_field_input']['u_inf_direction']
            except KeyError:
                cout.cout_wrap('Unable to find free stream velocity settings in StaticUvlm or StaticCoupled,'
                               'please ensure these settings are provided in the config .sharpy file. If'
                               'you are running a restart simulation make sure they are included too, regardless'
                               'of these solvers being present in the SHARPy flow', 4)
                raise KeyError

        try:
            v0 = u_inf * u_inf_direction * -1
        except TypeError:
            # For restart solutions, where the settings may have not been processed and thus may
            # exist but in string format
            try:
                u_inf_direction = np.array(u_inf_direction, dtype=float)
            except ValueError:
                if u_inf_direction.find(',') < 0:
                    u_inf_direction = np.fromstring(u_inf_direction.strip('[]'), sep=' ', dtype=float)
                else:
                    u_inf_direction = np.fromstring(u_inf_direction.strip('[]'), sep=',', dtype=float)
            finally:
                v0 = np.array(u_inf_direction, dtype=float) * float(u_inf) * -1

        return v0

    def get_state_space(self, target_system):
        if target_system == 'aerodynamic':
            ss = self.data.linear.linear_system.uvlm.ss
        elif target_system == 'aeroelastic':
            ss = self.data.linear.ss
        else:
            raise NameError('Unknown target system {:s}'.format(target_system))

        return ss

<<<<<<< HEAD
    def uvlm_steady_state_transfer_function(self):
        """
        Stability derivatives calculated using the transfer function of the UVLM projected onto the structural
        degrees of freedom at zero frequency (steady state).

        Returns:
            np.array: matrix containing the steady state values of the transfer function between the force output
              (columns) and the velocity / control surface inputs (rows).
        """
        if self.settings['target_system'] == 'aerodynamic':
            ss = self.data.linear.linear_system.uvlm.ss
        elif self.settings['target_system'] == 'aeroelastic':
            ss = self.data.linear.ss
        else:
            raise NameError('Unknown target system {:s}'.format(self.settings['target_system']))
        modal = self.data.linear.linear_system.beam.sys.modal
        use_euler = self.data.linear.linear_system.beam.sys.use_euler

        nout = 6
        if use_euler:
            rig_dof = 9
        else:
            rig_dof = 10

        A, B, C, D = ss.get_mats()
        H0 = ss.freqresp(np.array([1e-5]))[:, :, 0]
        # if type(A) == libsp.csc_matrix:
        #     H0 = C.dot(scsp.linalg.inv(scsp.eye(ss.states, format='csc') - A).dot(B)) + D
        # else:
        #     H0 = C.dot(np.linalg.inv(np.eye(ss.states) - A).dot(B)) + D

        if modal:
            vel_inputs_variables = ss.input_variables.get_variable_from_name('q_dot')
            rbm_indices = vel_inputs_variables.cols_loc[:9]

            # look for control surfaces
            try:
                cs_input_variables = ss.input_variables.get_variable_from_name('control_surface_deflection')
                dot_cs_input_variables = ss.input_variables.get_variable_from_name('dot_control_surface_deflection')
            except ValueError:
                cs_indices = np.array([], dtype=int)
                dot_cs_indices = np.array([], dtype=int)
            else:
                cs_indices = cs_input_variables.cols_loc
                dot_cs_indices = dot_cs_input_variables.cols_loc
                self.n_control_surfaces = cs_input_variables.size
            finally:
                input_indices = np.concatenate((rbm_indices, cs_indices, dot_cs_indices))

            output_indices = ss.output_variables.get_variable_from_name('Q').rows_loc[:6]

            H0 = H0[np.ix_(output_indices, input_indices)].real

            return H0

    def steady_aero_forces(self):
        # Find ref forces in G
        fx, fy, fz = self.data.linear.tsaero0.total_steady_inertial_forces[:3]
        mx, my, mz = self.data.linear.tsaero0.total_steady_inertial_forces[3:]
        return fx, fy, fz, mx, my, mz

    def static_state(self):
        fx, fy, fz, mx, my, mz = self.steady_aero_forces()
        force_coeff = 0.5 * self.data.linear.tsaero0.rho * self.settings['u_inf'].value ** 2 * self.settings['S_ref']
        Cfx = fx / force_coeff
        Cfy = fy / force_coeff
        Cfz = fz / force_coeff

        return Cfx, Cfy, Cfz

=======
    def steady_aero_forces(self):
        fx = np.sum(self.data.aero.timestep_info[0].inertial_steady_forces[:, 0], 0) + \
             np.sum(self.data.aero.timestep_info[0].inertial_unsteady_forces[:, 0], 0)

        fy = np.sum(self.data.aero.timestep_info[0].inertial_steady_forces[:, 1], 0) + \
             np.sum(self.data.aero.timestep_info[0].inertial_unsteady_forces[:, 1], 0)

        fz = np.sum(self.data.aero.timestep_info[0].inertial_steady_forces[:, 2], 0) + \
             np.sum(self.data.aero.timestep_info[0].inertial_unsteady_forces[:, 2], 0)

        return fx, fy, fz
>>>>>>> 5a2f22e0
<|MERGE_RESOLUTION|>--- conflicted
+++ resolved
@@ -104,11 +104,7 @@
     def run(self, online=False):
 
         # TODO: consider running all required solvers inside this one to keep the correct settings
-<<<<<<< HEAD
-        # i.e: run Modal, Linear Ass... COMING SOON with SHARPy routines
-=======
         # i.e: run Modal, Linear Assembly
->>>>>>> 5a2f22e0
 
         derivatives = self.data.linear.derivatives  # {str:Derivatives()} (sharpy.linear.utils.derivatives.Derivatives)
         if self.data.linear.linear_system.beam.sys.modal:
@@ -207,87 +203,16 @@
 
         return ss
 
-<<<<<<< HEAD
-    def uvlm_steady_state_transfer_function(self):
-        """
-        Stability derivatives calculated using the transfer function of the UVLM projected onto the structural
-        degrees of freedom at zero frequency (steady state).
-
-        Returns:
-            np.array: matrix containing the steady state values of the transfer function between the force output
-              (columns) and the velocity / control surface inputs (rows).
-        """
-        if self.settings['target_system'] == 'aerodynamic':
-            ss = self.data.linear.linear_system.uvlm.ss
-        elif self.settings['target_system'] == 'aeroelastic':
-            ss = self.data.linear.ss
-        else:
-            raise NameError('Unknown target system {:s}'.format(self.settings['target_system']))
-        modal = self.data.linear.linear_system.beam.sys.modal
-        use_euler = self.data.linear.linear_system.beam.sys.use_euler
-
-        nout = 6
-        if use_euler:
-            rig_dof = 9
-        else:
-            rig_dof = 10
-
-        A, B, C, D = ss.get_mats()
-        H0 = ss.freqresp(np.array([1e-5]))[:, :, 0]
-        # if type(A) == libsp.csc_matrix:
-        #     H0 = C.dot(scsp.linalg.inv(scsp.eye(ss.states, format='csc') - A).dot(B)) + D
-        # else:
-        #     H0 = C.dot(np.linalg.inv(np.eye(ss.states) - A).dot(B)) + D
-
-        if modal:
-            vel_inputs_variables = ss.input_variables.get_variable_from_name('q_dot')
-            rbm_indices = vel_inputs_variables.cols_loc[:9]
-
-            # look for control surfaces
-            try:
-                cs_input_variables = ss.input_variables.get_variable_from_name('control_surface_deflection')
-                dot_cs_input_variables = ss.input_variables.get_variable_from_name('dot_control_surface_deflection')
-            except ValueError:
-                cs_indices = np.array([], dtype=int)
-                dot_cs_indices = np.array([], dtype=int)
-            else:
-                cs_indices = cs_input_variables.cols_loc
-                dot_cs_indices = dot_cs_input_variables.cols_loc
-                self.n_control_surfaces = cs_input_variables.size
-            finally:
-                input_indices = np.concatenate((rbm_indices, cs_indices, dot_cs_indices))
-
-            output_indices = ss.output_variables.get_variable_from_name('Q').rows_loc[:6]
-
-            H0 = H0[np.ix_(output_indices, input_indices)].real
-
-            return H0
-
     def steady_aero_forces(self):
         # Find ref forces in G
         fx, fy, fz = self.data.linear.tsaero0.total_steady_inertial_forces[:3]
         mx, my, mz = self.data.linear.tsaero0.total_steady_inertial_forces[3:]
         return fx, fy, fz, mx, my, mz
 
-    def static_state(self):
-        fx, fy, fz, mx, my, mz = self.steady_aero_forces()
-        force_coeff = 0.5 * self.data.linear.tsaero0.rho * self.settings['u_inf'].value ** 2 * self.settings['S_ref']
-        Cfx = fx / force_coeff
-        Cfy = fy / force_coeff
-        Cfz = fz / force_coeff
-
-        return Cfx, Cfy, Cfz
-
-=======
-    def steady_aero_forces(self):
-        fx = np.sum(self.data.aero.timestep_info[0].inertial_steady_forces[:, 0], 0) + \
-             np.sum(self.data.aero.timestep_info[0].inertial_unsteady_forces[:, 0], 0)
-
         fy = np.sum(self.data.aero.timestep_info[0].inertial_steady_forces[:, 1], 0) + \
              np.sum(self.data.aero.timestep_info[0].inertial_unsteady_forces[:, 1], 0)
 
         fz = np.sum(self.data.aero.timestep_info[0].inertial_steady_forces[:, 2], 0) + \
              np.sum(self.data.aero.timestep_info[0].inertial_unsteady_forces[:, 2], 0)
 
-        return fx, fy, fz
->>>>>>> 5a2f22e0
+        return fx, fy, fz