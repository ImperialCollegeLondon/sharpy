--- conflicted
+++ resolved
@@ -5,7 +5,7 @@
 
 import sharpy.utils.cout_utils as cout
 from sharpy.utils.solver_interface import solver, BaseSolver
-import sharpy.utils.settings as settings
+import sharpy.utils.settings as settings_utils
 import sharpy.utils.algebra as algebra
 
 
@@ -45,15 +45,11 @@
     settings_default['output_rbm'] = True
     settings_description['output_rbm'] = 'Write ``csv`` file with rigid body motion data'
 
-<<<<<<< HEAD
-    settings_table = settings.SettingsTable()
-=======
     settings_types['stride'] = 'int'
     settings_default['stride'] = 1
     settings_description['stride'] = 'Number of steps between the execution calls when run online'
 
     settings_table = settings_utils.SettingsTable()
->>>>>>> ffe3de54
     __doc__ += settings_table.generate(settings_types, settings_default, settings_description)
 
     def __init__(self):
@@ -66,13 +62,13 @@
         self.filename_for = ''
         self.caller = None
 
-    def initialise(self, data, custom_settings=None, caller=None):
+    def initialise(self, data, custom_settings=None, caller=None, restart=False):
         self.data = data
         if custom_settings is None:
             self.settings = data.settings[self.solver_id]
         else:
             self.settings = custom_settings
-        settings.to_custom_types(self.settings, self.settings_types, self.settings_default)
+        settings_utils.to_custom_types(self.settings, self.settings_types, self.settings_default)
         # create folder for containing files if necessary
         self.folder = data.output_folder + '/beam/'
         if not os.path.exists(self.folder):
@@ -87,7 +83,10 @@
                              self.data.settings['SHARPy']['case'])
         self.caller = caller
 
-    def run(self, online=False):
+    def run(self, **kwargs):
+
+        online = settings_utils.set_value_or_default(kwargs, 'online', False)
+
         self.plot(online)
         if not online:
             self.write()
@@ -120,7 +119,8 @@
 
     def write_beam(self, it):
         it_filename = (self.filename +
-                       '%06u' % it)
+                       ('%06u' % it) +
+                       '.vtu')
         num_nodes = self.data.structure.num_node
         num_elem = self.data.structure.num_elem
 
