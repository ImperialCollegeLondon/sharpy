import os
import warnings as warn
import numpy as np
import scipy.linalg as sclalg
import sharpy.utils.settings as settings
from sharpy.utils.solver_interface import solver, BaseSolver, initialise_solver
import sharpy.utils.cout_utils as cout
import sharpy.utils.algebra as algebra
import sharpy.solvers.lindynamicsim as lindynamicsim
import sharpy.structure.utils.modalutils as modalutils
import sharpy.utils.frequencyutils as frequencyutils
import sharpy.linear.src.libss as libss
import h5py


@solver
class AsymptoticStability(BaseSolver):
    """
    Calculates the asymptotic stability properties of the linearised system by computing
    the corresponding eigenvalues and eigenvectors.

    The stability of the systems specified in ``target_systems`` is performed. If the system has been previously
    scaled, a ``reference_velocity`` should be provided to compute the stability at such point.

    The eigenvalues can be truncated, keeping a minimum ``num_evals`` (sorted by decreasing real part) or by limiting
    the higher frequency modes through ``frequency_cutoff``.

    Results can be saved to file using ``export_eigenvalues``. The setting ``display_root_locus`` shows a simple
    Argand diagram where the continuous time eigenvalues are displayed.
    """
    solver_id = 'AsymptoticStability'
    solver_classification = 'post-processor'

    settings_types = dict()
    settings_default = dict()
    settings_description = dict()
    settings_options = dict()

    settings_types['print_info'] = 'bool'
    settings_default['print_info'] = False
    settings_description['print_info'] = 'Print information and table of eigenvalues'

    settings_types['reference_velocity'] = 'float'
    settings_default['reference_velocity'] = 1.
    settings_description['reference_velocity'] = 'Reference velocity at which to compute eigenvalues for scaled systems'

    settings_types['frequency_cutoff'] = 'float'
    settings_default['frequency_cutoff'] = 0
    settings_description['frequency_cutoff'] = 'Truncate higher frequency modes. If zero none are truncated'

    settings_types['export_eigenvalues'] = 'bool'
    settings_default['export_eigenvalues'] = False
    settings_description['export_eigenvalues'] = 'Save eigenvalues and eigenvectors to file. '

    settings_types['display_root_locus'] = 'bool'
    settings_default['display_root_locus'] = False
    settings_description['display_root_locus'] = 'Show plot with eigenvalues on Argand diagram'

    settings_types['velocity_analysis'] = 'list(float)'
    settings_default['velocity_analysis'] = []
    settings_description['velocity_analysis'] = 'List containing min, max and number ' \
                                                'of velocities to analyse the system'

    settings_types['target_system'] = 'list(str)'
    settings_default['target_system'] = ['aeroelastic']
    settings_description['target_system'] = 'System or systems for which to find frequency response.'
    settings_options['target_system'] = ['aeroelastic', 'aerodynamic', 'structural']

    settings_types['num_evals'] = 'int'
    settings_default['num_evals'] = 200
    settings_description['num_evals'] = 'Number of eigenvalues to retain.'

    settings_types['modes_to_plot'] = 'list(int)'
    settings_default['modes_to_plot'] = []
    settings_description['modes_to_plot'] = 'List of mode numbers to simulate and plot'

    settings_table = settings.SettingsTable()
    __doc__ += settings_table.generate(settings_types, settings_default, settings_description,
                                       settings_options=settings_options)

    def __init__(self):
        self.settings = None
        self.data = None
        self.folder = None
        self.print_info = False

        self.eigenvalues = None
        self.eigenvectors = None
        self.frequency_cutoff = np.inf
        self.eigenvalue_table = None
        self.num_evals = None

        self.postprocessors = dict()
        self.with_postprocessors = False
        self.caller = None

    def initialise(self, data, custom_settings=None, caller=None):
        self.data = data

        if custom_settings is None:
            self.settings = data.settings[self.solver_id]
        else:
            self.settings = custom_settings

        settings.to_custom_types(self.settings, self.settings_types, self.settings_default,
                                 options=self.settings_options,
                                 no_ctype=True)

        self.num_evals = self.settings['num_evals']

        self.folder = data.output_folder + '/stability/'
        if not os.path.exists(self.folder):
            os.makedirs(self.folder)

<<<<<<< HEAD
=======
        if self.settings['print_info']:
            cout.cout_wrap('Dynamical System Eigenvalues')
            eigenvalue_description_file = self.folder + '/eigenvaluetable.txt'
            self.eigenvalue_table = modalutils.EigenvalueTable(filename=eigenvalue_description_file)

        # Output dict
        self.data.linear.stability = dict()

        self.caller = caller

    def run(self, online=False):
        """
        Computes the eigenvalues and eigenvectors

        Returns:
            eigenvalues (np.ndarray): Eigenvalues sorted and frequency truncated
            eigenvectors (np.ndarray): Corresponding mode shapes

        """
>>>>>>> df29e8c3
        try:
            self.frequency_cutoff = self.settings['frequency_cutoff']
        except AttributeError:
            self.frequency_cutoff = float(self.settings['frequency_cutoff'])

        if self.frequency_cutoff == 0:
            self.frequency_cutoff = np.inf

        if self.settings['print_info']:
            self.print_info = True
        else:
            self.print_info = False

    def run(self, ss=None):
        """
        Computes the eigenvalues and eigenvectors

        """

        if ss is None:
            if self.settings['reference_velocity'] != 1. and self.data.linear.linear_system.uvlm.scaled:
                ss_list = [self.data.linear.linear_system.update(self.settings['reference_velocity'])]
                not_scaled = False
            else:
                ss_list = [frequencyutils.find_target_system(self.data, system_name) for system_name in
                           self.settings['target_system']]
                not_scaled = True
            system_name_list = self.settings['target_system']
        else:
            not_scaled = True  # If the state space is an external input (i.e. not part of PreSHARPy), assume it is
            # not scaled
            if type(ss) is libss.ss:
                ss_list = [ss]
                system_name_list = ['']
            elif type(ss) is list:
                ss_list = ss
                system_name_list = ['system{:g}'.format(sys_number) for sys_number in len(ss_list)]
            else:
                raise TypeError('ss input must be either a libss.ss instance or a list of libss.ss')

        for ith, system in enumerate(ss_list):
            system_name = system_name_list[ith]

            if self.print_info:
                cout.cout_wrap('Calculating %s eigenvalues using direct method' % system_name)

            eigenvalues, eigenvectors = sclalg.eig(system.A)

            # Convert DT eigenvalues into CT
            if system.dt:
                eigenvalues = self.convert_to_continuoustime(system.dt, eigenvalues, not_scaled)

            num_evals = min(self.num_evals, len(eigenvalues))

            eigenvalues, eigenvectors = self.sort_eigenvalues(eigenvalues, eigenvectors, self.frequency_cutoff)

            if self.settings['export_eigenvalues']:
                self.export_eigenvalues(num_evals, eigenvalues, eigenvectors, filename=system_name)

            if self.settings['print_info']:
                cout.cout_wrap('Dynamical System Eigenvalues')
                if system_name != '':
                    eig_table_filename = system_name + '_'
                else:
                    eig_table_filename = ''
                eigenvalue_description_file = self.folder + '/{:s}eigenvaluetable.txt'.format(eig_table_filename)
                eigenvalue_table = modalutils.EigenvalueTable(filename=eigenvalue_description_file)
                eigenvalue_table.print_header(eigenvalue_table.headers)
                eigenvalue_table.print_evals(eigenvalues[:self.num_evals])
                eigenvalue_table.close_file()

            if self.settings['display_root_locus']:
                self.display_root_locus(eigenvalues)

            # Under development
            # if len(self.settings['modes_to_plot']) != 0:
            #     warn.warn('Plotting modes is under development')
            #     self.plot_modes()

            if len(self.settings['velocity_analysis']) == 3 and system_name == 'aeroelastic':
                assert self.data.linear.linear_system.uvlm.scaled, \
                    'The UVLM system is unscaled, unable to rescale the structural equations only. Rerun with a ' \
                    'normalised UVLM system.'
                self.velocity_analysis()

        return self.data

    def convert_to_continuoustime(self, dt, discrete_time_eigenvalues, not_scaled=False):
        r"""
        Convert eigenvalues to discrete time. The ``not_scaled`` argument can be used to bypass the search from
        within SHARPy of scaling factors. For instance, when the state-space of choice is not part of a standard
        SHARPy case but rather an interpolated ROM etc.

        The eigenvalues are converted to continuous time using

        .. math:: \lambda_{ct} = \frac{\log (\lambda_{dt})}{\Delta t}

        If the system is scaled, the dimensional time step is retrieved as

        .. math:: \Delta t_{dim} = \bar{\Delta t} \frac{l_{ref}}{U_{\infty, actual}}

        where :math:`l_{ref}` is the reference length and :math:`U_{\infty, actual}` is the free stream velocity at
        which to calculate the eigenvalues.

        Args:
            dt (float): Discrete time increment.
            discrete_time_eigenvalues (np.ndarray): Array of discrete time eigenvalues.
            not_scaled (bool): Treat the system as not scaled. No Scaling Factors will be searched in SHARPy.
        """
        if not_scaled:
            dt = dt
        else:
            try:
                ScalingFacts = self.data.linear.linear_system.uvlm.sys.ScalingFacts
                if ScalingFacts['length'] != 1.0 and ScalingFacts['time'] != 1.0:
                    dt *= ScalingFacts['length'] / self.settings['reference_velocity']
                else:
                    dt = dt
            except AttributeError:
                dt = dt

        return np.log(discrete_time_eigenvalues) / dt

    def export_eigenvalues(self, num_evals, eigenvalues, eigenvectors, filename=None):
        """
        Saves a ``num_evals`` number of eigenvalues and eigenvectors to file.

        The files are saved in the output directory and include:

            * ``eigenvalues.dat``: Array of eigenvalues of shape ``(num_evals, 2)`` where the first column corresponds
              to the real part and the second column to the imaginary part.

            * ``stability.h5``: An ``.h5`` file containing the desired number of eigenvalues and eigenvectors of the
              chosen systems.

        The units of the eigenvalues are ``rad/s``.

        Args:
            num_evals (int): Number of eigenvalues to save.
            eigenvalues (np.ndarray): Eigenvalue array.
            eigenvectors (np.ndarray): Matrix of eigenvectors.
            filename (str (optional)): Optional prefix of the output filenames.

        See Also:
            Loading and saving complex arrays:
            https://stackoverflow.com/questions/6494102/how-to-save-and-load-an-array-of-complex-numbers-using-numpy-savetxt/6522396
        """

<<<<<<< HEAD
        stability_folder_path = self.folder

        if filename is None or filename == '':
            filename = ''
        else:
            filename += '_'

        num_evals = min(num_evals, eigenvalues.shape[0])

        np.savetxt(stability_folder_path + '/{:s}eigenvalues.dat'.format(filename),
                   eigenvalues[:num_evals].view(float).reshape(-1, 2))
=======
        num_evals = min(num_evals, self.eigenvalues.shape[0])

        np.savetxt(self.folder + '/eigenvalues.dat', self.eigenvalues[:num_evals].view(float).reshape(-1, 2))
        np.savetxt(self.folder + '/eigenvectors_r.dat', self.eigenvectors.real[:, :num_evals])
        np.savetxt(self.folder + '/eigenvectors_i.dat', self.eigenvectors.imag[:, :num_evals])
>>>>>>> df29e8c3

        with h5py.File(stability_folder_path + '/{:s}stability.h5'.format(filename), 'w') as f:
            f.create_dataset('eigenvalues', data=eigenvalues[:num_evals], dtype=complex)
            f.create_dataset('eigenvectors', data=eigenvectors[:, :num_evals], dtype=complex)
            f.create_dataset('num_eigenvalues', data=num_evals, dtype=int)

    def velocity_analysis(self):
        """
        Velocity analysis for scaled systems.

        Runs the stability analysis for different velocities for aeroelastic systems that have been previously scaled.

        For every velocity, the linear system is updated. This involves updating the structural matrices and the
        coupling matrix. The eigenvalues saved are in continuous time.

        It saves the results to a ``.dat`` file where the first column corresponds to the free stream velocity and the
        second and third columns to the real and imaginary parts of the eigenvalues.
        """

        ulb, uub, num_u = self.settings['velocity_analysis']

        if self.settings['print_info']:
            cout.cout_wrap('Velocity Asymptotic Stability Analysis', 1)
            cout.cout_wrap('Initial velocity: {:02f} m/s'.format(ulb), 1)
            cout.cout_wrap('Final velocity: {:02f} m/s'.format(uub), 1)
            cout.cout_wrap('Number of evaluations: {:g}'.format(num_u), 1)

        u_inf_vec = np.linspace(ulb, uub, int(num_u))

        real_part_plot = []
        imag_part_plot = []
        uinf_part_plot = []

        for i in range(len(u_inf_vec)):
            ss_aeroelastic = self.data.linear.linear_system.update(u_inf_vec[i])

            eigs, eigenvectors = sclalg.eig(ss_aeroelastic.A)

            eigs, eigenvectors = self.sort_eigenvalues(eigs, eigenvectors)

            # Obtain dimensional time
            dt_dimensional = self.data.linear.linear_system.uvlm.sys.ScalingFacts['length'] / u_inf_vec[i] \
                             * ss_aeroelastic.dt

            eigs_cont = np.log(eigs) / dt_dimensional
            Nunst = np.sum(eigs_cont.real > 0)
            fn = np.abs(eigs_cont)

            if self.settings['print_info']:
                cout.cout_wrap('LTI\tu: %.2f m/2\tmax. CT eig. real: %.6f\t' \
                               % (u_inf_vec[i], np.max(eigs_cont.real)))
                cout.cout_wrap('\tN unstab.: %.3d' % (Nunst,))
                cout.cout_wrap(
                    '\tUnstable aeroelastic natural frequency CT(rad/s):' + Nunst * '\t%.2f' % tuple(fn[:Nunst]))

            # Store eigenvalues for plot
            real_part_plot.append(eigs_cont.real)
            imag_part_plot.append(eigs_cont.imag)
            uinf_part_plot.append(np.ones_like(eigs_cont.real) * u_inf_vec[i])

        real_part_plot = np.hstack(real_part_plot)
        imag_part_plot = np.hstack(imag_part_plot)
        uinf_part_plot = np.hstack(uinf_part_plot)

        velocity_file_name = self.folder + '/velocity_analysis_min{:04g}_max{:04g}_nvel{:04g}.dat'.format(
            ulb * 10,
            uub * 10,
            num_u)

        np.savetxt(velocity_file_name,
                   np.concatenate((uinf_part_plot, real_part_plot, imag_part_plot)).reshape((-1, 3), order='F'))

        if self.settings['print_info']:
            cout.cout_wrap('\t\tSuccessfully saved velocity analysis to {:s}'.format(velocity_file_name), 2)

    @staticmethod
    def display_root_locus(eigenvalues):
        """
        Displays root locus diagrams.

        Returns the ``fig`` and ``ax`` handles for further editing.

        Returns:
            fig:
            ax:
        """

        try:
            import matplotlib.pyplot as plt
        except ModuleNotFoundError:
            cout.cout_wrap('Could not plot in asymptoticstability beacuse there is no Matplotlib', 4)
            return
        fig, ax = plt.subplots()

        ax.scatter(np.real(eigenvalues), np.imag(eigenvalues),
                   s=6,
                   color='k',
                   marker='s')
        ax.set_xlabel(r'Real, $\mathbb{R}(\lambda_i)$ [rad/s]')
        ax.set_ylabel(r'Imag, $\mathbb{I}(\lambda_i)$ [rad/s]')
        ax.grid(True)
        fig.show()

        return fig, ax

    def plot_modes(self):
        """
        Warnings:
            Under development

        Plot the aeroelastic mode shapes for the first ``n_modes_to_plot``

        """
        try:
            import matplotlib.pyplot as plt
        except ModuleNotFoundError:
            cout.cout_wrap('Could not plot in asymptoticstability beacuse there is no Matplotlib', 4)
            return

        mode_shape_list = self.settings['modes_to_plot']

        route = self.folder + '/modes/'
        if not os.path.isdir(route):
            os.makedirs(route, exist_ok=True)

        for mode in mode_shape_list:
            # Scale mode

            beam = self.data.linear.linear_system.beam
            displacement_states = beam.ss.states // 2
            structural_states = beam.ss.states
            structural_modal_coords = beam.sys.modal

            v = self.eigenvectors[-structural_states:-structural_states//2, mode]
            v_dot = self.eigenvectors[-structural_states//2:, mode]

            if beam.sys.clamped:
                num_dof_rig = 1 # to get the full vector (if 0 line356 returns empty array)
            else:
                num_dof_rig = beam.sys.num_dof_rig

            if structural_modal_coords:
                # project aeroelastic mode back to modal coordinates
                phi = beam.sys.U
                eta = phi.dot(v).real
                eta_dot = phi.dot(v_dot)[:-num_dof_rig].real
            else:
                eta = v[:-num_dof_rig].real
                eta_dot = v_dot[:-num_dof_rig].real

            amplitude_factor = modalutils.scale_mode(self.data,
<<<<<<< HEAD
                                                     eta,
                                                     rot_max_deg=10, perc_max=0.15)
            eta *= amplitude_factor
            zeta_mode = modalutils.get_mode_zeta(self.data, eta)
            modalutils.write_zeta_vtk(zeta_mode, self.data.linear.tsaero0.zeta, filename_root=route + 'mode_{:06g}'.format(mode))

        # Reference - linearisation state
        eta *= 0
        zeta_mode = modalutils.get_mode_zeta(self.data, eta)
        modalutils.write_zeta_vtk(zeta_mode, self.data.linear.tsaero0.zeta, filename_root=route + 'mode_ref')

            # # fact_rbm = self.scale_rigid_body_mode(self.eigenvectors[:, mode], self.eigenvalues[mode].imag)* 100
            # # print(fact_rbm)
            #
            # t, x = self.mode_time_domain(amplitude_factor, fact_rbm, mode)
            #
            # # Initialise postprocessors - new folder for each mode
            # # initialise postprocessors
            # route = self.settings['folder'] + '/stability/mode_%06d/' % mode
            # postprocessors = dict()
            # postprocessor_list = ['AerogridPlot', 'BeamPlot']
            # postprocessors_settings = dict()
            # postprocessors_settings['AerogridPlot'] = {'folder': route,
            #                         'include_rbm': 'on',
            #                         'include_applied_forces': 'on',
            #                         'minus_m_star': 0,
            #                         'u_inf': 1
            #                         }
            # postprocessors_settings['BeamPlot'] = {'folder': route + '/',
            #                         'include_rbm': 'on',
            #                         'include_applied_forces': 'on'}
            #
            # for postproc in postprocessor_list:
            #     postprocessors[postproc] = initialise_solver(postproc)
            #     postprocessors[postproc].initialise(
            #         self.data, postprocessors_settings[postproc])
            #
            # # Plot reference
            # for postproc in postprocessor_list:
            #     self.data = postprocessors[postproc].run(online=True)
            # for n in range(t.shape[1]):
            #     aero_tstep, struct_tstep = lindynamicsim.state_to_timestep(self.data, x[:, n])
            #     self.data.aero.timestep_info.append(aero_tstep)
            #     self.data.structure.timestep_info.append(struct_tstep)
            #
            #     for postproc in postprocessor_list:
            #         self.data = postprocessors[postproc].run(online=True)
            #
            # # Delete 'modal' timesteps ready for next mode
            # del self.data.structure.timestep_info[1:]
            # del self.data.aero.timestep_info[1:]
=======
                                                self.eigenvectors[aero_states:aero_states + displacement_states-9,
                                                mode], rot_max_deg=10, perc_max=0.1)

            fact_rbm = self.scale_rigid_body_mode(self.eigenvectors[:, mode], self.eigenvalues[mode].imag)* 100
            print(fact_rbm)

            t, x = self.mode_time_domain(amplitude_factor, fact_rbm, mode)

            # Initialise postprocessors - new folder for each mode
            # initialise postprocessors
            route = self.folder + '/stability/mode_%06d/' % mode
            postprocessors = dict()
            postprocessor_list = ['AerogridPlot', 'BeamPlot']
            postprocessors_settings = dict()
            postprocessors_settings['AerogridPlot'] = {'include_rbm': 'on',
                                    'include_applied_forces': 'on',
                                    'minus_m_star': 0,
                                    'u_inf': 1
                                    }
            postprocessors_settings['BeamPlot'] = {'include_rbm': 'on',
                                    'include_applied_forces': 'on'}

            for postproc in postprocessor_list:
                postprocessors[postproc] = initialise_solver(postproc)
                postprocessors[postproc].initialise(
                    self.data, postprocessors_settings[postproc])

            # Plot reference
            for postproc in postprocessor_list:
                self.data = postprocessors[postproc].run(online=True)
            for n in range(t.shape[1]):
                aero_tstep, struct_tstep = lindynamicsim.state_to_timestep(self.data, x[:, n])
                self.data.aero.timestep_info.append(aero_tstep)
                self.data.structure.timestep_info.append(struct_tstep)

                for postproc in postprocessor_list:
                    self.data = postprocessors[postproc].run(online=True)

            # Delete 'modal' timesteps ready for next mode
            del self.data.structure.timestep_info[1:]
            del self.data.aero.timestep_info[1:]
>>>>>>> df29e8c3

    def mode_time_domain(self, fact, fact_rbm, mode_num, cycles=2):
        """
        Returns a single, scaled mode shape in time domain.

        Args:
            fact: Structural deformation scaling
            fact_rbm: Rigid body motion scaling
            mode_num: Number of mode to plot
            cycles: Number of periods/cycles to plot

        Returns:
            tuple: Time domain array and scaled eigenvector in time.
        """

        # Time domain representation of the mode
        eigenvalue = self.eigenvalues[mode_num]
        natural_freq = np.abs(eigenvalue)
        damping = eigenvalue.real / natural_freq
        period = 2 * np.pi / natural_freq
        dt = period / 100
        t_dom = np.linspace(0, 2 * period, int(np.ceil(2 * cycles * period / dt)))
        t_dom.shape = (1, len(t_dom))
        eigenvector = self.eigenvectors[:, mode_num]
        eigenvector.shape = (len(eigenvector), 1)

        # eigenvector[-10:] *= fact_rbm
        # eigenvector[-self.data.linear.linear_system.beam.ss.states // 2 - 10: -self.data.linear.linear_system.beam.ss.states] *= fact_rbm

        # State simulation
        # x_sim = np.real(fact_rbm * eigenvector.dot(np.exp(1j*eigenvalue*t_dom)))
        x_sim = fact_rbm * eigenvector.real.dot(np.cos(natural_freq * t_dom) * np.exp(damping * t_dom))

        return t_dom, x_sim

    def reconstruct_mode(self, eig):
        uvlm = self.data.linear.linear_system.uvlm
        # beam = self.data.linear.lsys[sys_id].lsys['LinearBeam']

        # for eig in range(10):
        x_aero = self.eigenvectors[:uvlm.ss.states, eig]
        forces, gamma, gamma_dot, gamma_star = uvlm.unpack_ss_vector(self.data, x_aero, self.data.linear.tsaero0)

        x_struct = self.eigenvectors[uvlm.ss.states:, eig]
        return gamma, gamma_dot, gamma_star, x_struct

    @staticmethod
    def sort_eigenvalues(eigenvalues, eigenvectors, frequency_cutoff=0):
        """
        Sort continuous-time eigenvalues by order of magnitude.

        The conjugate of complex eigenvalues is removed, then if specified, high frequency modes are truncated.
        Finally, the eigenvalues are sorted by largest to smallest real part.

        Args:
            eigenvalues (np.ndarray): Continuous-time eigenvalues
            eigenvectors (np.ndarray): Corresponding right eigenvectors
            frequency_cutoff (float): Cutoff frequency for truncation ``[rad/s]``

        Returns:

        """

        if frequency_cutoff == 0:
            frequency_cutoff = np.inf

        # Remove poles in the negative imaginary plane (Im(\lambda)<0)
        criteria_a = np.abs(np.imag(eigenvalues)) <= frequency_cutoff
        # criteria_b = np.imag(eigenvalues) > -1e-2
        eigenvalues_truncated = eigenvalues[criteria_a].copy()
        eigenvectors_truncated = eigenvectors[:, criteria_a].copy()

        order = np.argsort(eigenvalues_truncated.real)[::-1]

        return eigenvalues_truncated[order], eigenvectors_truncated[:, order]

    @staticmethod
    def scale_rigid_body_mode(eigenvector, freq_d):
        rigid_body_mode = eigenvector[-10:]

        max_angle = 10 * np.pi / 180

        v = rigid_body_mode[0:3].real
        omega = rigid_body_mode[3:6].real
        dquat = rigid_body_mode[-4:]
        euler = algebra.quat2euler(dquat)
        max_euler = np.max(np.abs(euler))

        if max_euler >= max_angle:
            fact = max_euler / max_angle
        else:
            fact = 1

        if np.abs(freq_d) < 1e-3:
            fact = 1 / np.max(np.abs(v))
        else:
            max_omega = max_angle * freq_d
            fact = np.max(np.abs(omega)) / max_omega

        return fact<|MERGE_RESOLUTION|>--- conflicted
+++ resolved
@@ -50,7 +50,12 @@
 
     settings_types['export_eigenvalues'] = 'bool'
     settings_default['export_eigenvalues'] = False
-    settings_description['export_eigenvalues'] = 'Save eigenvalues and eigenvectors to file. '
+    settings_description['export_eigenvalues'] = 'Save eigenvalues and eigenvectors to file.'
+
+    settings_types['output_file_format'] = 'str'
+    settings_default['output_file_format'] = 'dat'
+    settings_description['output_file_format'] = 'Eigenvalue/eigenvector output file format. HDF5 or text (.dat) files.'
+    settings_options['output_file_format'] = ['h5', 'dat']
 
     settings_types['display_root_locus'] = 'bool'
     settings_default['display_root_locus'] = False
@@ -112,28 +117,16 @@
         if not os.path.exists(self.folder):
             os.makedirs(self.folder)
 
-<<<<<<< HEAD
-=======
         if self.settings['print_info']:
+            self.print_info = True
+        else:
+            self.print_info = False
+
+        if self.print_info:
             cout.cout_wrap('Dynamical System Eigenvalues')
             eigenvalue_description_file = self.folder + '/eigenvaluetable.txt'
             self.eigenvalue_table = modalutils.EigenvalueTable(filename=eigenvalue_description_file)
 
-        # Output dict
-        self.data.linear.stability = dict()
-
-        self.caller = caller
-
-    def run(self, online=False):
-        """
-        Computes the eigenvalues and eigenvectors
-
-        Returns:
-            eigenvalues (np.ndarray): Eigenvalues sorted and frequency truncated
-            eigenvectors (np.ndarray): Corresponding mode shapes
-
-        """
->>>>>>> df29e8c3
         try:
             self.frequency_cutoff = self.settings['frequency_cutoff']
         except AttributeError:
@@ -142,37 +135,53 @@
         if self.frequency_cutoff == 0:
             self.frequency_cutoff = np.inf
 
-        if self.settings['print_info']:
-            self.print_info = True
-        else:
-            self.print_info = False
-
-    def run(self, ss=None):
+        # Output dict
+        self.data.linear.stability = dict()
+
+        self.caller = caller
+
+    def run(self, online=False):
         """
         Computes the eigenvalues and eigenvectors
 
-        """
-
-        if ss is None:
-            if self.settings['reference_velocity'] != 1. and self.data.linear.linear_system.uvlm.scaled:
-                ss_list = [self.data.linear.linear_system.update(self.settings['reference_velocity'])]
-                not_scaled = False
-            else:
-                ss_list = [frequencyutils.find_target_system(self.data, system_name) for system_name in
-                           self.settings['target_system']]
-                not_scaled = True
-            system_name_list = self.settings['target_system']
-        else:
-            not_scaled = True  # If the state space is an external input (i.e. not part of PreSHARPy), assume it is
-            # not scaled
-            if type(ss) is libss.ss:
-                ss_list = [ss]
+        Returns:
+            eigenvalues (np.ndarray): Eigenvalues sorted and frequency truncated
+            eigenvectors (np.ndarray): Corresponding mode shapes
+
+        """
+
+        if self.settings['reference_velocity'] != 1. and self.data.linear.linear_system.uvlm.scaled:
+            ss_list = [self.data.linear.linear_system.update(self.settings['reference_velocity'])]
+            not_scaled = False
+        else:
+            ss_list = [frequencyutils.find_target_system(self.data, system_name) for system_name in
+                       self.settings['target_system']]
+            not_scaled = True
+        system_name_list = self.settings['target_system']
+
+        self.compute_eigenvalues(ss_list, system_name_list, not_scaled)
+
+    def compute_eigenvalues(self, ss, system_name_list=None, not_scaled=True):  # TODO: include system name list
+        """
+        Computes the eigenvalues and eigenvectors
+
+        """
+
+        if type(ss) is libss.StateSpace:
+            ss_list = [ss]
+            if system_name_list is None:
                 system_name_list = ['']
-            elif type(ss) is list:
-                ss_list = ss
-                system_name_list = ['system{:g}'.format(sys_number) for sys_number in len(ss_list)]
-            else:
-                raise TypeError('ss input must be either a libss.ss instance or a list of libss.ss')
+        elif type(ss) is list:
+            ss_list = ss
+
+            if system_name_list is None:
+                system_name_list = []
+                for sys, sys_number in enumerate(ss_list):
+                    system_name_list.append(f'system{sys_number:g}')
+                    if type(sys) is not libss.StateSpace:
+                        raise TypeError(f'State-space {sys_number} is not type libss.StateSpace')
+        else:
+            raise TypeError('ss input must be either a libss.StateSpace instance or a list[libss.StateSpace]')
 
         for ith, system in enumerate(ss_list):
             system_name = system_name_list[ith]
@@ -208,16 +217,16 @@
             if self.settings['display_root_locus']:
                 self.display_root_locus(eigenvalues)
 
-            # Under development
-            # if len(self.settings['modes_to_plot']) != 0:
-            #     warn.warn('Plotting modes is under development')
-            #     self.plot_modes()
-
             if len(self.settings['velocity_analysis']) == 3 and system_name == 'aeroelastic':
                 assert self.data.linear.linear_system.uvlm.scaled, \
                     'The UVLM system is unscaled, unable to rescale the structural equations only. Rerun with a ' \
                     'normalised UVLM system.'
                 self.velocity_analysis()
+
+            # Under development
+            if len(self.settings['modes_to_plot']) != 0:
+                warn.warn('Plotting modes is under development')
+                self.plot_modes()
 
         return self.data
 
@@ -282,7 +291,6 @@
             https://stackoverflow.com/questions/6494102/how-to-save-and-load-an-array-of-complex-numbers-using-numpy-savetxt/6522396
         """
 
-<<<<<<< HEAD
         stability_folder_path = self.folder
 
         if filename is None or filename == '':
@@ -294,18 +302,19 @@
 
         np.savetxt(stability_folder_path + '/{:s}eigenvalues.dat'.format(filename),
                    eigenvalues[:num_evals].view(float).reshape(-1, 2))
-=======
-        num_evals = min(num_evals, self.eigenvalues.shape[0])
-
-        np.savetxt(self.folder + '/eigenvalues.dat', self.eigenvalues[:num_evals].view(float).reshape(-1, 2))
-        np.savetxt(self.folder + '/eigenvectors_r.dat', self.eigenvectors.real[:, :num_evals])
-        np.savetxt(self.folder + '/eigenvectors_i.dat', self.eigenvectors.imag[:, :num_evals])
->>>>>>> df29e8c3
-
-        with h5py.File(stability_folder_path + '/{:s}stability.h5'.format(filename), 'w') as f:
-            f.create_dataset('eigenvalues', data=eigenvalues[:num_evals], dtype=complex)
-            f.create_dataset('eigenvectors', data=eigenvectors[:, :num_evals], dtype=complex)
-            f.create_dataset('num_eigenvalues', data=num_evals, dtype=int)
+
+        if self.settings['output_file_format'] == 'dat':
+            np.savetxt(self.folder + '/eigenvalues.dat', self.eigenvalues[:num_evals].view(float).reshape(-1, 2))
+            np.savetxt(self.folder + '/eigenvectors_r.dat', self.eigenvectors.real[:, :num_evals])
+            np.savetxt(self.folder + '/eigenvectors_i.dat', self.eigenvectors.imag[:, :num_evals])
+        elif self.settings['output_file_format'] == 'h5':
+            with h5py.File(stability_folder_path + '/{:s}stability.h5'.format(filename), 'w') as f:
+                f.create_dataset('eigenvalues', data=eigenvalues[:num_evals], dtype=complex)
+                f.create_dataset('eigenvectors', data=eigenvectors[:, :num_evals], dtype=complex)
+                f.create_dataset('num_eigenvalues', data=num_evals, dtype=int)
+        else:
+            raise TypeError(f'Unrecognised file type saving option {self.settings["output_file_format"]}')
+            # this shouldn't happen as the settings_options should check the validity of the setting
 
     def velocity_analysis(self):
         """
@@ -373,7 +382,7 @@
         np.savetxt(velocity_file_name,
                    np.concatenate((uinf_part_plot, real_part_plot, imag_part_plot)).reshape((-1, 3), order='F'))
 
-        if self.settings['print_info']:
+        if self.print_info:
             cout.cout_wrap('\t\tSuccessfully saved velocity analysis to {:s}'.format(velocity_file_name), 2)
 
     @staticmethod
@@ -452,7 +461,6 @@
                 eta_dot = v_dot[:-num_dof_rig].real
 
             amplitude_factor = modalutils.scale_mode(self.data,
-<<<<<<< HEAD
                                                      eta,
                                                      rot_max_deg=10, perc_max=0.15)
             eta *= amplitude_factor
@@ -463,90 +471,6 @@
         eta *= 0
         zeta_mode = modalutils.get_mode_zeta(self.data, eta)
         modalutils.write_zeta_vtk(zeta_mode, self.data.linear.tsaero0.zeta, filename_root=route + 'mode_ref')
-
-            # # fact_rbm = self.scale_rigid_body_mode(self.eigenvectors[:, mode], self.eigenvalues[mode].imag)* 100
-            # # print(fact_rbm)
-            #
-            # t, x = self.mode_time_domain(amplitude_factor, fact_rbm, mode)
-            #
-            # # Initialise postprocessors - new folder for each mode
-            # # initialise postprocessors
-            # route = self.settings['folder'] + '/stability/mode_%06d/' % mode
-            # postprocessors = dict()
-            # postprocessor_list = ['AerogridPlot', 'BeamPlot']
-            # postprocessors_settings = dict()
-            # postprocessors_settings['AerogridPlot'] = {'folder': route,
-            #                         'include_rbm': 'on',
-            #                         'include_applied_forces': 'on',
-            #                         'minus_m_star': 0,
-            #                         'u_inf': 1
-            #                         }
-            # postprocessors_settings['BeamPlot'] = {'folder': route + '/',
-            #                         'include_rbm': 'on',
-            #                         'include_applied_forces': 'on'}
-            #
-            # for postproc in postprocessor_list:
-            #     postprocessors[postproc] = initialise_solver(postproc)
-            #     postprocessors[postproc].initialise(
-            #         self.data, postprocessors_settings[postproc])
-            #
-            # # Plot reference
-            # for postproc in postprocessor_list:
-            #     self.data = postprocessors[postproc].run(online=True)
-            # for n in range(t.shape[1]):
-            #     aero_tstep, struct_tstep = lindynamicsim.state_to_timestep(self.data, x[:, n])
-            #     self.data.aero.timestep_info.append(aero_tstep)
-            #     self.data.structure.timestep_info.append(struct_tstep)
-            #
-            #     for postproc in postprocessor_list:
-            #         self.data = postprocessors[postproc].run(online=True)
-            #
-            # # Delete 'modal' timesteps ready for next mode
-            # del self.data.structure.timestep_info[1:]
-            # del self.data.aero.timestep_info[1:]
-=======
-                                                self.eigenvectors[aero_states:aero_states + displacement_states-9,
-                                                mode], rot_max_deg=10, perc_max=0.1)
-
-            fact_rbm = self.scale_rigid_body_mode(self.eigenvectors[:, mode], self.eigenvalues[mode].imag)* 100
-            print(fact_rbm)
-
-            t, x = self.mode_time_domain(amplitude_factor, fact_rbm, mode)
-
-            # Initialise postprocessors - new folder for each mode
-            # initialise postprocessors
-            route = self.folder + '/stability/mode_%06d/' % mode
-            postprocessors = dict()
-            postprocessor_list = ['AerogridPlot', 'BeamPlot']
-            postprocessors_settings = dict()
-            postprocessors_settings['AerogridPlot'] = {'include_rbm': 'on',
-                                    'include_applied_forces': 'on',
-                                    'minus_m_star': 0,
-                                    'u_inf': 1
-                                    }
-            postprocessors_settings['BeamPlot'] = {'include_rbm': 'on',
-                                    'include_applied_forces': 'on'}
-
-            for postproc in postprocessor_list:
-                postprocessors[postproc] = initialise_solver(postproc)
-                postprocessors[postproc].initialise(
-                    self.data, postprocessors_settings[postproc])
-
-            # Plot reference
-            for postproc in postprocessor_list:
-                self.data = postprocessors[postproc].run(online=True)
-            for n in range(t.shape[1]):
-                aero_tstep, struct_tstep = lindynamicsim.state_to_timestep(self.data, x[:, n])
-                self.data.aero.timestep_info.append(aero_tstep)
-                self.data.structure.timestep_info.append(struct_tstep)
-
-                for postproc in postprocessor_list:
-                    self.data = postprocessors[postproc].run(online=True)
-
-            # Delete 'modal' timesteps ready for next mode
-            del self.data.structure.timestep_info[1:]
-            del self.data.aero.timestep_info[1:]
->>>>>>> df29e8c3
 
     def mode_time_domain(self, fact, fact_rbm, mode_num, cycles=2):
         """
