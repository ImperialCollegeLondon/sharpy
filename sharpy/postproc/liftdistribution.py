import os

import numpy as np

from sharpy.utils.solver_interface import solver, BaseSolver
<<<<<<< HEAD
import sharpy.utils.settings as settings
=======
import sharpy.utils.settings as settings_utils
>>>>>>> ffe3de54
import sharpy.aero.utils.mapping as mapping
import sharpy.utils.algebra as algebra
import sharpy.aero.utils.utils as aeroutils


@solver
class LiftDistribution(BaseSolver):
    """LiftDistribution
    
    Calculates and exports the lift distribution on lifting surfaces
    
    """
    solver_id = 'LiftDistribution'
    solver_classification = 'post-processor'

    settings_types = dict()
    settings_default = dict()
    settings_description = dict()

    settings_types['text_file_name'] = 'str'
    settings_default['text_file_name'] = 'liftdistribution'
    settings_description['text_file_name'] = 'Text file name'

    settings_default['coefficients'] = True
    settings_types['coefficients'] = 'bool'
    settings_description['coefficients'] = 'Calculate aerodynamic lift coefficients'

    settings_types['rho'] = 'float'
    settings_default['rho'] = 1.225
    settings_description['rho'] = 'Reference freestream density [kg/m³]'

    settings_table = settings.SettingsTable()
    __doc__ += settings_table.generate(settings_types, settings_default, settings_description)

    def __init__(self):
        self.settings = None
        self.data = None
        self.folder = None
        self.caller = None

<<<<<<< HEAD
    def initialise(self, data, custom_settings=None, caller=None):
        self.data = data
        self.settings = data.settings[self.solver_id]
        settings.to_custom_types(self.settings, self.settings_types, self.settings_default)
=======
    def initialise(self, data, custom_settings=None, restart=False, caller=None):
        self.data = data
        self.settings = data.settings[self.solver_id]
        settings_utils.to_custom_types(self.settings, self.settings_types, self.settings_default)
>>>>>>> ffe3de54
        self.caller = caller
        self.folder = data.output_folder + '/liftdistribution/'
        if not os.path.exists(self.folder):
            os.makedirs(self.folder)

<<<<<<< HEAD
    def run(self, online=False):
=======
    def run(self, **kwargs):
>>>>>>> ffe3de54
        self.lift_distribution(self.data.structure.timestep_info[self.data.ts],
                               self.data.aero.timestep_info[self.data.ts])
        return self.data

    def lift_distribution(self, struct_tstep, aero_tstep):
        # Force mapping
        forces = mapping.aero2struct_force_mapping(
            aero_tstep.forces + aero_tstep.dynamic_forces,
            self.data.aero.struct2aero_mapping,
            aero_tstep.zeta,
            struct_tstep.pos,
            struct_tstep.psi,
            self.data.structure.node_master_elem,
            self.data.structure.connectivities,
            struct_tstep.cag(),
            self.data.aero.data_dict)
        # Prepare output matrix and file
        N_nodes = self.data.structure.num_node
        numb_col = 6
        header = "x,y,z,fx,fy,fz"
        # get aero forces
        # get rotation matrix
        cga = algebra.quat2rotation(struct_tstep.quat)
        if self.settings["coefficients"]:
            # TODO: add nondimensional spanwise column y/s
            header += ", cfx, cfy, cfz"
            numb_col += 3
        lift_distribution = np.zeros((N_nodes, numb_col))

        for inode in range(N_nodes):
            if self.data.aero.data_dict['aero_node'][inode]:
                local_node = self.data.aero.struct2aero_mapping[inode][0]["i_n"]
                ielem, inode_in_elem = self.data.structure.node_master_elem[inode]
                i_surf = int(self.data.aero.surface_distribution[ielem])
                # get c_gb                
                cab = algebra.crv2rotation(struct_tstep.psi[ielem, inode_in_elem, :])
                cgb = np.dot(cga, cab)
                # Get c_bs
                urel, dir_urel = aeroutils.magnitude_and_direction_of_relative_velocity(struct_tstep.pos[inode, :],
                                                                                        struct_tstep.pos_dot[inode, :],
                                                                                        struct_tstep.for_vel[:],
                                                                                        cga,
                                                                                        aero_tstep.u_ext[i_surf][:, :,
                                                                                        local_node])
                dir_span, span, dir_chord, chord = aeroutils.span_chord(local_node, aero_tstep.zeta[i_surf])
                # Stability axes - projects forces in B onto S
                c_bs = aeroutils.local_stability_axes(cgb.T.dot(dir_urel), cgb.T.dot(dir_chord))
                aero_forces = c_bs.T.dot(forces[inode, :3])
                # Store data in export matrix
                lift_distribution[inode, 3:6] = aero_forces
                lift_distribution[inode, 2] = struct_tstep.pos[inode, 2]  # z
                lift_distribution[inode, 1] = struct_tstep.pos[inode, 1]  # y
                lift_distribution[inode, 0] = struct_tstep.pos[inode, 0]  # x
                if self.settings["coefficients"]:
                    # Get lift coefficient
                    for idim in range(3):
                        lift_distribution[inode, 6+idim] = np.sign(aero_forces[idim]) * np.linalg.norm(aero_forces[idim]) \
                                                    / (0.5 * self.settings['rho'] \
                                                        * np.linalg.norm(urel) ** 2 * span * chord)  
                        # Check if shared nodes from different surfaces exist (e.g. two wings joining at symmetry plane)
                        # Leads to error since panel area just donates for half the panel size while lift forces is summed up
                        lift_distribution[inode, 6+idim] /= len(self.data.aero.struct2aero_mapping[inode])

        # Export lift distribution data
<<<<<<< HEAD
        np.savetxt(os.path.join(self.folder,  'ts_' + str(self.data.ts) + self.settings['text_file_name']), lift_distribution,
=======
        np.savetxt(os.path.join(self.folder,  self.settings['text_file_name'] + '_ts{}'.format(str(self.data.ts)) + '.txt'), lift_distribution,
>>>>>>> ffe3de54
                   fmt='%10e,' * (numb_col - 1) + '%10e', delimiter=", ", header=header)<|MERGE_RESOLUTION|>--- conflicted
+++ resolved
@@ -3,11 +3,7 @@
 import numpy as np
 
 from sharpy.utils.solver_interface import solver, BaseSolver
-<<<<<<< HEAD
-import sharpy.utils.settings as settings
-=======
 import sharpy.utils.settings as settings_utils
->>>>>>> ffe3de54
 import sharpy.aero.utils.mapping as mapping
 import sharpy.utils.algebra as algebra
 import sharpy.aero.utils.utils as aeroutils
@@ -39,7 +35,7 @@
     settings_default['rho'] = 1.225
     settings_description['rho'] = 'Reference freestream density [kg/m³]'
 
-    settings_table = settings.SettingsTable()
+    settings_table = settings_utils.SettingsTable()
     __doc__ += settings_table.generate(settings_types, settings_default, settings_description)
 
     def __init__(self):
@@ -48,27 +44,16 @@
         self.folder = None
         self.caller = None
 
-<<<<<<< HEAD
-    def initialise(self, data, custom_settings=None, caller=None):
-        self.data = data
-        self.settings = data.settings[self.solver_id]
-        settings.to_custom_types(self.settings, self.settings_types, self.settings_default)
-=======
     def initialise(self, data, custom_settings=None, restart=False, caller=None):
         self.data = data
         self.settings = data.settings[self.solver_id]
         settings_utils.to_custom_types(self.settings, self.settings_types, self.settings_default)
->>>>>>> ffe3de54
         self.caller = caller
         self.folder = data.output_folder + '/liftdistribution/'
         if not os.path.exists(self.folder):
             os.makedirs(self.folder)
 
-<<<<<<< HEAD
-    def run(self, online=False):
-=======
     def run(self, **kwargs):
->>>>>>> ffe3de54
         self.lift_distribution(self.data.structure.timestep_info[self.data.ts],
                                self.data.aero.timestep_info[self.data.ts])
         return self.data
@@ -133,9 +118,5 @@
                         lift_distribution[inode, 6+idim] /= len(self.data.aero.struct2aero_mapping[inode])
 
         # Export lift distribution data
-<<<<<<< HEAD
-        np.savetxt(os.path.join(self.folder,  'ts_' + str(self.data.ts) + self.settings['text_file_name']), lift_distribution,
-=======
         np.savetxt(os.path.join(self.folder,  self.settings['text_file_name'] + '_ts{}'.format(str(self.data.ts)) + '.txt'), lift_distribution,
->>>>>>> ffe3de54
                    fmt='%10e,' * (numb_col - 1) + '%10e', delimiter=", ", header=header)