--- conflicted
+++ resolved
@@ -6,8 +6,10 @@
 from sharpy.utils.solver_interface import solver, BaseSolver
 import sharpy.utils.settings as settings
 import sharpy.utils.h5utils as h5utils
-from sharpy.presharpy.presharpy import PreSharpy
-
+
+
+# Define basic numerical types
+# BasicNumTypes=(float,float32,float64,int,int32,int64,complex)
 
 @solver
 class SaveData(BaseSolver):
@@ -56,10 +58,6 @@
     settings_default['save_linear_uvlm'] = False
     settings_description['save_linear_uvlm'] = 'Save linear UVLM state space system. Use with caution when dealing with ' \
                                                'large systems.'
-
-    settings_types['save_wake'] = 'bool'
-    settings_default['save_wake'] = True
-    settings_description['save_wake'] = 'Save aero wake classes.'
 
     settings_types['save_rom'] = 'bool'
     settings_default['save_rom'] = False
@@ -99,6 +97,7 @@
                                        settings_options=settings_options)
 
     def __init__(self):
+        import sharpy
 
         self.settings = None
         self.data = None
@@ -111,7 +110,7 @@
 
         ### specify which classes are saved as hdf5 group
         # see initialise and add_as_grp
-        self.ClassesToSave = (PreSharpy,)
+        self.ClassesToSave = (sharpy.presharpy.presharpy.PreSharpy,)
 
     def initialise(self, data, custom_settings=None, caller=None):
         self.data = data
@@ -171,12 +170,6 @@
             if self.settings['save_aero']:
                 self.ClassesToSave += (sharpy.aero.models.aerogrid.Aerogrid,
                                        sharpy.utils.datastructures.AeroTimeStepInfo,)
-                if not self.settings['save_wake']:
-                    self.settings['skip_attr'].append('zeta_star')
-                    self.settings['skip_attr'].append('u_ext_star')
-                    self.settings['skip_attr'].append('gamma_star')
-                    self.settings['skip_attr'].append('dist_to_orig')
-                    self.settings['skip_attr'].append('wake_conv_vel')
 
             if self.settings['save_struct']:
                 self.ClassesToSave += (
@@ -309,14 +302,6 @@
                                SkipAttr=settings['skip_attr'],
                                compress_float=settings['compress_float'])
         if settings['save_struct']:
-<<<<<<< HEAD
-=======
-            # if data.structure.timestep_info[ts].in_global_AFoR:
-            #     tstep = data.structure.timestep_info[ts]
-            # else:
-            #     tstep = data.structure.timestep_info[data.ts].copy()
-            #     tstep.whole_structure_to_global_AFoR(data.structure)
->>>>>>> 00109fe1
             tstep = data.structure.timestep_info[ts]
 
             h5utils.add_as_grp(tstep,
