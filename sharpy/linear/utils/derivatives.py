--- conflicted
+++ resolved
@@ -59,28 +59,6 @@
             tpa (np.array (optional)): Transformation matrix onto principal axes
 
         """
-<<<<<<< HEAD
-        cls = DerivativeSet
-        cls.quat = quat
-        cls.cga = algebra.quat2rotation(cls.quat)
-        cls.v0 = v0
-        cls.coefficients = self.coefficients
-
-        if phi is not None:
-            cls.modal = True
-            cls.phi = phi[-9:-3, :6]
-            cls.inv_phi_forces = np.linalg.inv(phi[-9:-3, :6].T)
-            cls.inv_phi_vel = np.linalg.inv(phi[-9:-3, :6])
-        else:
-            cls.modal = False
-        cls.steady_forces = steady_forces
-
-        H0 = state_space.freqresp(np.array([1e-5]))[:, :, 0]
-        # A, B, C, D = state_space.get_mats()
-        # H0 = C.dot(np.linalg.inv(np.eye(state_space.states) - A).dot(B)) + D
-        # H0 = C.dot(-np.linalg.inv(A).dot(B)) + D
-        # np.savetxt('./nodal_aeroelastic_static_manual.txt', H0.real)
-=======
         cls = DerivativeSet  # explain what is the DerivativeSet class
         if cls.quat is None:
             cls.quat = quat
@@ -88,17 +66,16 @@
             cls.v0 = v0
             cls.coefficients = self.coefficients
 
-            if phi is not None:
-                cls.modal = True
-                cls.phi = phi[-9:-3, :6]
-                cls.inv_phi_forces = np.linalg.inv(phi[-9:-3, :6].T)
-                cls.inv_phi_vel = np.linalg.inv(phi[-9:-3, :6])
-            else:
-                cls.modal = False
+        if phi is not None:
+            cls.modal = True
+            cls.phi = phi[-9:-3, :6]
+            cls.inv_phi_forces = np.linalg.inv(phi[-9:-3, :6].T)
+            cls.inv_phi_vel = np.linalg.inv(phi[-9:-3, :6])
+        else:
+            cls.modal = False
         cls.steady_forces = steady_forces
 
         H0 = state_space.freqresp(np.array([1e-5]))[:, :, 0].real
->>>>>>> 5a2f22e0
         if cls.modal:
             vel_inputs_variables = state_space.input_variables.get_variable_from_name('q_dot')
             output_indices = state_space.output_variables.get_variable_from_name('Q').rows_loc[:6]
@@ -414,28 +391,4 @@
     def apply_coefficients(self):
         self.matrix[:3, :] /= self.coefficients['force']
         self.matrix[np.ix_([3, 5]), :] /= self.coefficients['moment_lat']
-<<<<<<< HEAD
-        self.matrix[4, :] /= self.coefficients['moment_lon']
-
-
-if __name__ == '__main__':
-    import pickle
-    with open('/home/ng213/2TB/KK_AirbusHALE/02_Derivatives/output/hale_static.pkl', 'rb') as f:
-        data = pickle.load(f)
-    steady_forces = data.linear.linear_system.linearisation_vectors['forces_aero_beam_dof'][:6]
-    state_space = data.linear.linear_system.uvlm.ss
-    quat = data.linear.tsstruct0.quat
-    phi = data.linear.linear_system.linearisation_vectors['mode_shapes']
-
-    coefficients = {'force': 1960., 'moment_lon': 1960., 'moment_lat': 62720.}
-
-    DerivativeSet.initialise_derivatives(state_space, steady_forces, quat, np.array([-10., 0, 0]), phi)
-
-    trial = DerivativeSet('body')
-    trial.coefficients = coefficients
-    trial.angle_derivatives()
-    trial.print(derivative_filename='ders_trial.txt')
-    breakpoint()
-=======
-        self.matrix[4, :] /= self.coefficients['moment_lon']
->>>>>>> 5a2f22e0
+        self.matrix[4, :] /= self.coefficients['moment_lon']