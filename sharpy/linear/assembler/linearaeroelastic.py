import numpy as np
import scipy.linalg as sclalg
import warnings

import sharpy.linear.utils.ss_interface as ss_interface
import sharpy.linear.src.libss as libss
import sharpy.utils.settings as settings
import sharpy.utils.cout_utils as cout
import sharpy.utils.algebra as algebra
import sharpy.utils.generator_interface as gi
from sharpy.linear.utils.ss_interface import LinearVector, InputVariable, StateVariable, OutputVariable
import sharpy.aero.utils.utils as aero_utils


@ss_interface.linear_system
class LinearAeroelastic(ss_interface.BaseElement):
    r"""
    Assemble a linearised aeroelastic system

    The aeroelastic system can be seen as the coupling between a linearised aerodynamic system (System 1) and
    a linearised beam system (System 2).

    The coupled system retains inputs and outputs from both systems such that

    .. math:: \mathbf{u} = [\mathbf{u}_1;\, \mathbf{u}_2]

    and the outputs are also ordered in a similar fashion

    .. math:: \mathbf{y} = [\mathbf{y}_1;\, \mathbf{y}_2]

    Reference the individual systems for the particular ordering of the respective input and output variables.
    """
    sys_id = 'LinearAeroelastic'

    settings_default = dict()
    settings_types = dict()
    settings_description = dict()

    settings_types['aero_settings'] = 'dict'
    settings_default['aero_settings'] = None
    settings_description['aero_settings'] = 'Linear UVLM settings'

    settings_types['beam_settings'] = 'dict'
    settings_default['beam_settings'] = None
    settings_description['beam_settings'] = 'Linear Beam settings'

    settings_types['uvlm_filename'] = 'str'
    settings_default['uvlm_filename'] = ''
    settings_description['uvlm_filename'] = 'Path to .data.h5 file containing UVLM/ROM state space to load'

    settings_types['track_body'] = 'bool'
    settings_default['track_body'] = True
    settings_description['track_body'] = 'UVLM inputs and outputs projected to coincide with lattice at linearisation'

    settings_types['use_euler'] = 'bool'
    settings_default['use_euler'] = False
    settings_description['use_euler'] = 'Parametrise orientations in terms of Euler angles'

    settings_table = settings.SettingsTable()
    __doc__ += settings_table.generate(settings_types, settings_default, settings_description)

    def __init__(self):

        self.ss = None  # The state space object
        self.lsys = dict()  # Contains the underlying objects
        self.uvlm = None
        self.beam = None

        self.load_uvlm_from_file = False

        self.settings = dict()
        self.state_variables = None
        self.couplings = dict()
        self.linearisation_vectors = dict()

        # Aeroelastic coupling gains
        # transfer
        self.Kdisp = None
        self.Kvel_disp = None
        self.Kdisp_vel = None
        self.Kvel_vel = None
        self.Kforces = None

        # stiffening factors
        self.Kss = None
        self.Krs = None
        self.Csr = None
        self.Crs = None
        self.Crr = None

        self.correct_forces = False
        self.correct_forces_generator = None

    def initialise(self, data):

        try:
            self.settings = data.settings['LinearAssembler']['linear_system_settings']
        except KeyError:
            self.settings = None
        settings.to_custom_types(self.settings, self.settings_types, self.settings_default, no_ctype=True)

        if self.settings['use_euler']:
            self.settings['beam_settings']['use_euler'] = True

        # Create Linear UVLM
        self.uvlm = ss_interface.initialise_system('LinearUVLM')
        self.uvlm.initialise(data, custom_settings=self.settings['aero_settings'])

        # Get the minimum parameters needed to define the wake
        vel_gen_name, vel_gen_settings = aero_utils.find_velocity_generator(data.settings)
        vel_gen_type = gi.generator_from_string(vel_gen_name)
        vel_gen = vel_gen_type()
        vel_gen.initialise(vel_gen_settings) 

        wake_prop_settings = {'dt': self.settings['aero_settings']['dt'],
                              'ts': data.ts,
                              't': data.ts*self.settings['aero_settings']['dt'],
                              'for_pos': data.structure.timestep_info[-1].for_pos,
                              'cfl1': self.settings['aero_settings']['cfl1'],
                              'vel_gen': vel_gen}

        if self.settings['uvlm_filename'] == '':
            self.uvlm.assemble(track_body=self.settings['track_body'], wake_prop_settings=wake_prop_settings)
        else:
            self.load_uvlm_from_file = True

        # Create beam
        self.beam = ss_interface.initialise_system('LinearBeam')
        self.beam.initialise(data, custom_settings=self.settings['beam_settings'])

        for k, v in self.uvlm.linearisation_vectors.items():
            self.linearisation_vectors[k] = v
        for k, v in self.beam.linearisation_vectors.items():
            self.linearisation_vectors[k] = v

        self.get_gebm2uvlm_gains(data)

        # correct forces generators
        try:
            data.settings['StaticCoupled']['correct_forces_method']
        except KeyError:
            self.correct_forces = False
        else:
            if data.settings['StaticCoupled']['correct_forces_method'] is not '':
                import sharpy.utils.generator_interface as gen_interface
                self.correct_forces = True
                self.correct_forces_generator = gen_interface.generator_from_string(data.settings['StaticCoupled']['correct_forces_method'])()
                self.correct_forces_generator.initialise(in_dict=data.settings['StaticCoupled']['correct_forces_settings'],
                                                         aero=data.aero,
                                                         structure=data.structure,
                                                         rho=self.settings['aero_settings']['density'],
                                                         vortex_radius=self.settings['aero_settings']['vortex_radius'])

    def assemble(self):
        r"""
        Assembly of the linearised aeroelastic system.

        The UVLM state-space system has already been assembled. Prior to assembling the beam's first order state-space,
        the damping and stiffness matrices have to be modified to include the damping and stiffenning terms that arise
        from the linearisation of the aeordynamic forces with respect to the A frame of reference. See
        :func:`sharpy.linear.src.lin_aeroela.get_gebm2uvlm_gains()` for details on the linearisation.

        Then the beam is assembled as per the given settings in normalised time if the aerodynamic system has been
        scaled. The discrete time systems of the UVLM and the beam must have the same time step.

        The UVLM inputs and outputs are then projected onto the structural degrees of freedom (obviously with the
        exception of external gusts and control surfaces). Hence, the gains :math:`\mathbf{K}_{sa}` and
        :math:`\mathbf{K}_{as}` are added to the output and input of the UVLM system, respectively. These gains perform
        the following relation:

        .. math:: \begin{bmatrix}\zeta \\ \zeta' \\ u_g \\ \delta \end{bmatrix} = \mathbf{K}_{as}
            \begin{bmatrix} \eta \\ \eta' \\ u_g \\ \delta \end{bmatrix} =

        .. math:: \mathbf{N}_{nodes} = \mathbf{K}_{sa} \mathbf{f}_{vertices}

        If the beam is expressed in modal form, the UVLM is further projected onto the beam's modes to have the
        following input/output structure:


        Returns:

        """
        uvlm = self.uvlm
        beam = self.beam

        # Linearisation of the aerodynamic forces introduces stiffenning and damping terms into the beam matrices
        flex_nodes = self.beam.sys.num_dof_flex

        rigid_dof = beam.sys.Kstr.shape[0] - flex_nodes
        total_dof = flex_nodes + rigid_dof

        if uvlm.scaled:
            beam.assemble(t_ref=uvlm.sys.ScalingFacts['time'])
        else:
            beam.assemble()

        if not self.load_uvlm_from_file:
            # Projecting the UVLM inputs and outputs onto the structural degrees of freedom
            Ksa = self.Kforces[:beam.sys.num_dof, :]  # maps aerodynamic grid forces to nodal forces
            gain_ksa = libss.Gain(Ksa)
            gain_ksa.input_variables = LinearVector.transform(uvlm.ss.output_variables, to_type=InputVariable)
            if beam.sys.Kin is not None:
                gain_ksa.output_variables = LinearVector.transform(beam.sys.Kin.input_variables, to_type=OutputVariable)
            else:
                gain_ksa.output_variables = LinearVector.transform(beam.ss.input_variables, to_type=OutputVariable)

            # Map the nodal displacement and velocities onto the grid displacements and velocities
            Kas = np.zeros((uvlm.ss.inputs, 2*beam.sys.num_dof + (uvlm.ss.inputs - 2*self.Kdisp.shape[0])))
            Kas[:2*self.Kdisp.shape[0], :2*beam.sys.num_dof] = \
                np.block([[self.Kdisp[:, :beam.sys.num_dof], self.Kdisp_vel[:, :beam.sys.num_dof]],
                [self.Kvel_disp[:, :beam.sys.num_dof], self.Kvel_vel[:, :beam.sys.num_dof]]])

            # Retain other inputs
            Kas[2*self.Kdisp.shape[0]:, 2*beam.sys.num_dof:] = np.eye(uvlm.ss.inputs - 2 * self.Kdisp.shape[0])

            gain_kas = libss.Gain(Kas)
            gain_kas.output_variables = LinearVector.transform(uvlm.ss.input_variables, to_type=OutputVariable)
            if beam.sys.Kout is not None:
                kas_in_vars = LinearVector.transform(beam.sys.Kout.output_variables, to_type=InputVariable)
            else:
                kas_in_vars = LinearVector.transform(beam.ss.output_variables, to_type=InputVariable)
            for variable in uvlm.ss.input_variables:
                if variable.name not in ['zeta', 'zeta_dot']:
                    kas_in_vars.append(variable)
            gain_kas.input_variables = kas_in_vars

            # Scaling
            if uvlm.scaled:
                Kas /= uvlm.sys.ScalingFacts['length']

            uvlm.connect_output(gain_ksa)
            uvlm.connect_input(gain_kas)

            # Stiffenning and damping terms within the uvlm
            Dmod = np.zeros_like(uvlm.ss.D)
            Dmod[:flex_nodes, :flex_nodes] -= self.Kss
            if rigid_dof > 0:
                Dmod[flex_nodes:, :flex_nodes] -= self.Krs
                Dmod[flex_nodes:, total_dof: total_dof + flex_nodes] -= self.Crs
                Dmod[:flex_nodes, total_dof + flex_nodes: 2 * total_dof] -= self.Csr
                Dmod[flex_nodes:, total_dof + flex_nodes: 2 * total_dof] -= self.Crr
                if uvlm.scaled:
                    Dmod /= uvlm.sys.ScalingFacts['force']
                uvlm.ss.D += Dmod

            self.couplings['Ksa'] = gain_ksa
            self.couplings['Kas'] = gain_kas
<<<<<<< HEAD
=======

            if self.correct_forces:
                polar_gain_value = self.correct_forces_generator.generate_linear(beam=beam,
                                                                                 tsstruct0=beam.sys.tsstruct0,
                                                                                 tsaero0=uvlm.tsaero0)
                polar_gain = libss.Gain(polar_gain_value,
                                        input_vars=LinearVector.transform(uvlm.ss.output_variables,
                                                                          to_type=InputVariable),
                                        output_vars=uvlm.ss.output_variables.copy())
                uvlm.ss.addGain(polar_gain, where='out')
>>>>>>> 3e885e61

            if self.settings['beam_settings']['modal_projection'] is True and \
                    self.settings['beam_settings']['inout_coords'] == 'modes':
                # Project UVLM onto modal space
                phi = beam.sys.U
                in_mode_matrix = np.zeros((uvlm.ss.inputs, beam.ss.outputs + (uvlm.ss.inputs - 2*beam.sys.num_dof)))
                in_mode_matrix[:2*beam.sys.num_dof, :2*beam.sys.num_modes] = sclalg.block_diag(phi, phi)
                in_mode_matrix[2*beam.sys.num_dof:, 2*beam.sys.num_modes:] = np.eye(uvlm.ss.inputs - 2*beam.sys.num_dof)

                in_mode_gain = libss.Gain(in_mode_matrix)
                in_mode_inputs = LinearVector.transform(beam.ss.output_variables, to_type=InputVariable)
                LinearVector.check_same_vectors(in_mode_inputs, beam.ss.output_variables)
                for variable in uvlm.ss.input_variables.copy():
                    if variable.name not in ['eta', 'eta_dot', 'beta_bar', 'beta']:
                        in_mode_inputs.append(variable)

                in_mode_gain.input_variables = in_mode_inputs

                in_mode_gain.output_variables = LinearVector.transform(uvlm.ss.input_variables, to_type=OutputVariable)

                out_mode_matrix = phi.T
                out_mode_gain = libss.Gain(out_mode_matrix,
                                           input_vars=LinearVector.transform(uvlm.ss.output_variables,
                                                                             to_type=InputVariable),
                                           output_vars=LinearVector.transform(beam.ss.input_variables,
                                                                              to_type=OutputVariable))

                uvlm.connect_input(in_mode_gain)
                uvlm.connect_output(out_mode_gain)
                self.couplings['in_mode_gain'] = in_mode_gain
                self.couplings['out_mode_gain'] = out_mode_gain

            # Reduce uvlm projected onto structural coordinates
            if uvlm.rom:
                if rigid_dof != 0:
                    self.runrom_rbm(uvlm)
                else:
                    for k, rom in uvlm.rom.items():
                        uvlm.ss = rom.run(uvlm.ss)

        else:
            uvlm.ss = self.load_uvlm(self.settings['uvlm_filename'])

        # Coupling matrices
        Tas = libss.Gain(np.eye(uvlm.ss.inputs, beam.ss.outputs),
                         input_vars=LinearVector.transform(beam.ss.output_variables, to_type=InputVariable),
                         output_vars=LinearVector.transform(uvlm.ss.input_variables, to_type=OutputVariable))
        Tsa = libss.Gain(np.eye(beam.ss.inputs, uvlm.ss.outputs),
                         input_vars=LinearVector.transform(uvlm.ss.output_variables, to_type=InputVariable),
                         output_vars=LinearVector.transform(beam.ss.input_variables, to_type=OutputVariable))

        # Scale coupling matrices
        if uvlm.scaled:
            Tsa.value *= uvlm.sys.ScalingFacts['force'] * uvlm.sys.ScalingFacts['time'] ** 2
            if rigid_dof > 0:
                Tas.value[:flex_nodes + 6, :flex_nodes + 6] /= uvlm.sys.ScalingFacts['length']
                Tas.value[total_dof: total_dof + flex_nodes + 6] /= uvlm.sys.ScalingFacts['length']
            else:
                if not self.settings['beam_settings']['modal_projection']:
                    Tas.value /= uvlm.sys.ScalingFacts['length']

        ss = libss.couple(ss01=uvlm.ss, ss02=beam.ss, K12=Tas, K21=Tsa)

        self.couplings['Tas'] = Tas
        self.couplings['Tsa'] = Tsa
        self.state_variables = {'aero': uvlm.ss.states,
                                'beam': beam.ss.states}

        # Save zero force reference
        self.linearisation_vectors['forces_aero_beam_dof'] = Ksa.dot(self.linearisation_vectors['forces_aero'])
        if self.settings['beam_settings']['modal_projection']:
            self.linearisation_vectors['mode_shapes'] = beam.sys.U

        if self.settings['beam_settings']['modal_projection'] is True and \
                self.settings['beam_settings']['inout_coords'] == 'modes':
            self.linearisation_vectors['forces_aero_beam_dof'] = out_mode_matrix.dot(self.linearisation_vectors['forces_aero_beam_dof'])

        cout.cout_wrap('Aeroelastic system assembled:')
        cout.cout_wrap('\tAerodynamic states: %g' % uvlm.ss.states, 1)
        cout.cout_wrap('\tStructural states: %g' % beam.ss.states, 1)
        cout.cout_wrap('\tTotal states: %g' % ss.states, 1)
        cout.cout_wrap('\tInputs: %g' % ss.inputs, 1)
        cout.cout_wrap('\tOutputs: %g' % ss.outputs, 1)

        self.ss = ss
        return self.ss

    def update(self, u_infty):
        """
        Updates the aeroelastic scaled system with the new reference velocity.

        Only the beam equations need updating since the only dependency in the forward flight velocity resides there.

        Args:
              u_infty (float): New reference velocity

        Returns:
            sharpy.linear.src.libss.StateSpace: Updated aeroelastic state-space system

        """
        t_ref = self.uvlm.sys.ScalingFacts['length'] / u_infty

        self.beam.sys.update_matrices_time_scale(t_ref)
        self.beam.sys.assemble()
        if self.beam.sys.SSdisc is not None:
            self.beam.ss = self.beam.sys.SSdisc
        elif self.beam.sys.SScont is not None:
            self.beam.ss = self.beam.sys.SScont
        else:
            raise AttributeError('Could not find either a continuous or discrete system in Beam')

        self.ss = libss.couple(ss01=self.uvlm.ss, ss02=self.beam.ss,
                               K12=self.couplings['Tas'], K21=self.couplings['Tsa'])

        return self.ss

    def runrom_rbm(self, uvlm):
        ss = uvlm.ss
        rig_nodes = self.beam.sys.num_dof_rig
        if rig_nodes == 9:
            orient_dof = 3
        else:
            orient_dof = 4
        # Input side
        if self.settings['beam_settings']['modal_projection'] is True and \
                self.settings['beam_settings']['inout_coords'] == 'modes':
            rem_int_modes = np.zeros((ss.inputs, ss.inputs - rig_nodes))
            rem_int_modes[rig_nodes:, :] = np.eye(ss.inputs - rig_nodes)

            # Output side - remove quaternion equations output
            rem_quat_out = np.zeros((ss.outputs-orient_dof, ss.outputs))
            # find quaternion indices
            U = self.beam.sys.U
            indices = np.where(U[-orient_dof:, :] == 1.)[1]
            j = 0
            for i in range(ss.outputs):
                if i in indices:
                    continue
                rem_quat_out[j, i] = 1
                j += 1

            in_vars = ss.input_variables.copy()
            in_vars.modify('q', size=in_vars.get_variable_from_name('q').size - rig_nodes)
            remove_integro_inputs = libss.Gain(rem_int_modes,
                                               input_vars=in_vars,
                                               output_vars=libss.LinearVector.transform(ss.input_variables,
                                                                                        to_type=OutputVariable))

            out_vars = ss.output_variables.copy()
            out_vars.modify('Q', size=out_vars.get_variable_from_name('Q').size-orient_dof)
            remove_quaternion_out = libss.Gain(rem_quat_out,
                                               input_vars=libss.LinearVector.transform(ss.output_variables,
                                                                                       to_type=InputVariable),
                                               output_vars=out_vars)

        else:
            # TODO: THESE NEED DOING
            rem_int_modes = np.zeros((ss.inputs, ss.inputs - rig_nodes))
            rem_int_modes[:self.beam.sys.num_dof_flex, :self.beam.sys.num_dof_flex] = \
                np.eye(self.beam.sys.num_dof_flex)
            rem_int_modes[self.beam.sys.num_dof_flex+rig_nodes:, self.beam.sys.num_dof_flex:] = \
                np.eye(ss.inputs - self.beam.sys.num_dof_flex - rig_nodes)

            rem_quat_out = np.zeros((ss.outputs-orient_dof, ss.outputs))
            rem_quat_out[:, :-orient_dof] = np.eye(ss.outputs-orient_dof)

        ss.addGain(remove_integro_inputs, where='in')
        ss.addGain(remove_quaternion_out, where='out')
        for k, rom in uvlm.rom.items():
            uvlm.ss = rom.run(uvlm.ss)

        add_integro_inputs = remove_integro_inputs.transpose()
        add_quaternion_outputs = remove_quaternion_out.transpose()
        uvlm.ss.addGain(add_integro_inputs, where='in')
        uvlm.ss.addGain(add_quaternion_outputs, where='out')

    def get_gebm2uvlm_gains(self, data):
        r"""
        Provides:

            - the gain matrices required to connect the linearised GEBM and UVLM
             inputs/outputs

            - the stiffening and damping factors to be added to the linearised
              GEBM equations in order to account for non-zero aerodynamic loads at
              the linearisation point.

        The function produces the gain matrices:

            - ``Kdisp``: gains from GEBM to UVLM grid displacements
            - ``Kvel_disp``: influence of GEBM dofs displacements to UVLM grid
              velocities.
            - ``Kvel_vel``: influence of GEBM dofs displacements to UVLM grid
              displacements.
            - ``Kforces`` (UVLM->GEBM) dimensions are the transpose than the
               Kdisp and Kvel* matrices. Hence, when allocation this term, ``ii``
               and ``jj`` indices will unintuitively refer to columns and rows,
              respectively.


        And the stiffening/damping terms accounting for non-zero aerodynamic
        forces at the linearisation point:

            - ``Kss``: stiffness factor (flexible dof -> flexible dof) accounting
              for non-zero forces at the linearisation point.
            - ``Csr``: damping factor  (rigid dof -> flexible dof)
            - ``Crs``: damping factor (flexible dof -> rigid dof)
            - ``Crr``: damping factor (rigid dof -> rigid dof)


        Stiffening and damping related terms due to the non-zero aerodynamic forces at the linearisation point:

        .. math::
            \mathbf{F}_{A,n} = C^{AG}(\mathbf{\chi})\sum_j \mathbf{f}_{G,j} \rightarrow
            \delta\mathbf{F}_{A,n} = C^{AG}_0 \sum_j \delta\mathbf{f}_{G,j} + \frac{\partial}{\partial\chi}(C^{AG}\sum_j
            \mathbf{f}_{G,j}^0)\delta\chi

        The term multiplied by the variation in the quaternion, :math:`\delta\chi`, couples the forces with the rigid
        body equations and becomes part of :math:`\mathbf{C}_{sr}`.

        Similarly, the linearisation of the moments results in expression that contribute to the stiffness and
        damping matrices.

        .. math::
            \mathbf{M}_{B,n} = \sum_j \tilde{X}_B C^{BA}(\Psi)C^{AG}(\chi)\mathbf{f}_{G,j}

        .. math::
            \delta\mathbf{M}_{B,n} = \sum_j \tilde{X}_B\left(C_0^{BG}\delta\mathbf{f}_{G,j}
            + \frac{\partial}{\partial\Psi}(C^{BA}\delta\mathbf{f}^0_{A,j})\delta\Psi
            + \frac{\partial}{\partial\chi}(C^{BA}_0 C^{AG} \mathbf{f}_{G,j})\delta\chi\right)

        The linearised equations of motion for the geometrically exact beam model take the input term :math:`\delta
        \mathbf{Q}_n = \{\delta\mathbf{F}_{A,n},\, T_0^T\delta\mathbf{M}_{B,n}\}`, which means that the moments
        should be provided as :math:`T^T(\Psi)\mathbf{M}_B` instead of :math:`\mathbf{M}_A = C^{AB}\mathbf{M}_B`,
        where :math:`T(\Psi)` is the tangential operator.

        .. math::
            \delta(T^T\mathbf{M}_B) = T^T_0\delta\mathbf{M}_B
            + \frac{\partial}{\partial\Psi}(T^T\delta\mathbf{M}_B^0)\delta\Psi

        is the linearised expression for the moments, where the first term would correspond to the input terms to the
        beam equations and the second arises due to the non-zero aerodynamic moment at the linearisation point and
        must be subtracted (since it comes from the forces) to form part of :math:`\mathbf{K}_{ss}`. In addition, the
        :math:`\delta\mathbf{M}_B` term depends on both :math:`\delta\Psi` and :math:`\delta\chi`, therefore those
        terms would also contribute to :math:`\mathbf{K}_{ss}` and :math:`\mathbf{C}_{sr}`, respectively.

        The contribution from the total forces and moments will be accounted for in :math:`\mathbf{C}_{rr}` and
        :math:`\mathbf{C}_{rs}`.

        .. math::
            \delta\mathbf{F}_{tot,A} = \sum_n\left(C^{GA}_0 \sum_j \delta\mathbf{f}_{G,j}
            + \frac{\partial}{\partial\chi}(C^{AG}\sum_j
            \mathbf{f}_{G,j}^0)\delta\chi\right)

        Therefore, after running this method, the beam matrices will be updated as:

        >>> K_beam[:flex_dof, :flex_dof] += Kss
        >>> C_beam[:flex_dof, -rigid_dof:] += Csr
        >>> C_beam[-rigid_dof:, :flex_dof] += Crs
        >>> C_beam[-rigid_dof:, -rigid_dof:] += Crr

        Track body option

        The ``track_body`` setting restricts the UVLM grid to linear translation motions and therefore should be used to
        ensure that the forces are computed using the reference linearisation frame.

        The UVLM and beam are linearised about a reference equilibrium condition. The UVLM is defined in the inertial
        reference frame while the beam employs the body attached frame and therefore a projection from one frame onto
        another is required during the coupling process.

        However, the inputs to the UVLM (i.e. the lattice grid coordinates) are obtained from the beam deformation which
        is expressed in A frame and therefore the grid coordinates need to be projected onto the inertial frame ``G``.
        As the beam rotates, the projection onto the ``G`` frame of the lattice grid coordinates will result in a grid
        that is not coincident with that at the linearisation reference and therefore the grid coordinates must be
        projected onto the original frame, which will be referred to as ``U``. The transformation between the inertial
        frame ``G`` and the ``U`` frame is a function of the rotation of the ``A`` frame and the original position:

        .. math:: C^{UG}(\chi) = C^{GA}(\chi_0)C^{AG}(\chi)

        Therefore, the grid coordinates obtained in ``A`` frame and projected onto the ``G`` frame can be transformed
        to the ``U`` frame using

        .. math:: \zeta_U = C^{UG}(\chi) \zeta_G

        which allows the grid lattice coordinates to be projected onto the original linearisation frame.

        In a similar fashion, the output lattice vertex forces of the UVLM are defined in the original linearisation
        frame ``U`` and need to be transformed onto the inertial frame ``G`` prior to projecting them onto the ``A``
        frame to use them as the input forces to the beam system.

        .. math:: \boldsymbol{f}_G = C^{GU}(\chi)\boldsymbol{f}_U

        The linearisation of the above relations lead to the following expressions that have to be added to the
        coupling matrices:

            * ``Kdisp_vel`` terms:

                .. math::
                    \delta\boldsymbol{\zeta}_U= C^{GA}_0 \frac{\partial}{\partial \boldsymbol{\chi}}
                    \left(C^{AG}\boldsymbol{\zeta}_{G,0}\right)\delta\boldsymbol{\chi} + \delta\boldsymbol{\zeta}_G

            * ``Kvel_vel`` terms:

                .. math::
                    \delta\dot{\boldsymbol{\zeta}}_U= C^{GA}_0 \frac{\partial}{\partial \boldsymbol{\chi}}
                    \left(C^{AG}\dot{\boldsymbol{\zeta}}_{G,0}\right)\delta\boldsymbol{\chi}
                    + \delta\dot{\boldsymbol{\zeta}}_G

        The transformation of the forces and moments introduces terms that are functions of the orientation and
        are included as stiffening and damping terms in the beam's matrices:

            * ``Csr`` damping terms relating to translation forces:

                .. math::
                    C_{sr}^{tra} -= \frac{\partial}{\partial\boldsymbol{\chi}}
                    \left(C^{GA} C^{AG}_0 \boldsymbol{f}_{G,0}\right)\delta\boldsymbol{\chi}

            * ``Csr`` damping terms related to moments:

                .. math::
                    C_{sr}^{rot} -= T^\top\widetilde{\mathbf{X}}_B C^{BG}
                    \frac{\partial}{\partial\boldsymbol{\chi}}
                    \left(C^{GA} C^{AG}_0 \boldsymbol{f}_{G,0}\right)\delta\boldsymbol{\chi}


        The ``track_body`` setting.

        When ``track_body`` is enabled, the UVLM grid is no longer coincident with the inertial reference frame
        throughout the simulation but rather it is able to rotate as the ``A`` frame rotates. This is to simulate a free
        flying vehicle, where, for instance, the orientation does not affect the aerodynamics. The UVLM defined in this
        frame of reference, named ``U``, satisfies the following convention:

            * The ``U`` frame is coincident with the ``G`` frame at the time of linearisation.

            * The ``U`` frame rotates as the ``A`` frame rotates.

        Transformations related to the ``U`` frame of reference:

            * The angle between the ``U`` frame and the ``A`` frame is always constant and equal
              to :math:`\boldsymbol{\Theta}_0`.

            * The angle between the ``A`` frame and the ``G`` frame is :math:`\boldsymbol{\Theta}=\boldsymbol{\Theta}_0
              + \delta\boldsymbol{\Theta}`

            * The projection of a vector expressed in the ``G`` frame onto the ``U`` frame is expressed by:

                .. math:: \boldsymbol{v}^U = C^{GA}_0 C^{AG} \boldsymbol{v}^G

            * The reverse, a projection of a vector expressed in the ``U`` frame onto the ``G`` frame, is expressed by

                .. math:: \boldsymbol{v}^U = C^{GA} C^{AG}_0 \boldsymbol{v}^U

        The effect this has on the aeroelastic coupling between the UVLM and the structural dynamics is that the
        orientation and change of orientation of the vehicle has no effect on the aerodynamics. The aerodynamics are
        solely affected by the contribution of the 6-rigid body velocities (as well as the flexible DOFs velocities).

        """

        aero = data.aero
        structure = data.structure
        tsaero = self.uvlm.tsaero0
        tsstr = self.beam.tsstruct0

        Kzeta = self.uvlm.sys.Kzeta
        num_dof_str = self.beam.sys.num_dof_str
        num_dof_rig = self.beam.sys.num_dof_rig
        num_dof_flex = self.beam.sys.num_dof_flex
        use_euler = self.beam.sys.use_euler

        # allocate output
        Kdisp = np.zeros((3 * Kzeta, num_dof_str))
        Kdisp_vel = np.zeros((3 * Kzeta, num_dof_str))  # Orientation is in velocity DOFs
        Kvel_disp = np.zeros((3 * Kzeta, num_dof_str))
        Kvel_vel = np.zeros((3 * Kzeta, num_dof_str))
        Kforces = np.zeros((num_dof_str, 3 * Kzeta))

        Kss = np.zeros((num_dof_flex, num_dof_flex))
        Csr = np.zeros((num_dof_flex, num_dof_rig))
        Crs = np.zeros((num_dof_rig, num_dof_flex))
        Crr = np.zeros((num_dof_rig, num_dof_rig))
        Krs = np.zeros((num_dof_rig, num_dof_flex))

        # get projection matrix A->G
        # (and other quantities indep. from nodal position)
        Cga = algebra.quat2rotation(tsstr.quat)  # NG 6-8-19 removing .T
        Cag = Cga.T

        # for_pos=tsstr.for_pos
        for_vel = tsstr.for_vel[:3]
        for_rot = tsstr.for_vel[3:]
        skew_for_rot = algebra.skew(for_rot)
        Der_vel_Ra = np.dot(Cga, skew_for_rot)

        Faero = np.zeros(3)
        FaeroA = np.zeros(3)

        # GEBM degrees of freedom
        jj_for_tra = range(num_dof_str - num_dof_rig,
                           num_dof_str - num_dof_rig + 3)
        jj_for_rot = range(num_dof_str - num_dof_rig + 3,
                           num_dof_str - num_dof_rig + 6)

        if use_euler:
            jj_euler = range(num_dof_str - 3, num_dof_str)
            euler = algebra.quat2euler(tsstr.quat)
            tsstr.euler = euler
        else:
            jj_quat = range(num_dof_str - 4, num_dof_str)

        jj = 0  # nodal dof index
        for node_glob in range(structure.num_node):

            ### detect bc at node (and no. of dofs)
            bc_here = structure.boundary_conditions[node_glob]

            if bc_here == 1:  # clamp (only rigid-body)
                dofs_here = 0
                jj_tra, jj_rot = [], []
            # continue

            elif bc_here == -1 or bc_here == 0:  # (rigid+flex body)
                dofs_here = 6
                jj_tra = 6 * structure.vdof[node_glob] + np.array([0, 1, 2], dtype=int)
                jj_rot = 6 * structure.vdof[node_glob] + np.array([3, 4, 5], dtype=int)
            else:
                raise NameError('Invalid boundary condition (%d) at node %d!' \
                                % (bc_here, node_glob))

            jj += dofs_here

            # retrieve element and local index
            ee, node_loc = structure.node_master_elem[node_glob, :]

            # get position, crv and rotation matrix
            Ra = tsstr.pos[node_glob, :]  # in A FoR, w.r.t. origin A-G
            Rg = np.dot(Cag.T, Ra)  # in G FoR, w.r.t. origin A-G
            psi = tsstr.psi[ee, node_loc, :]
            psi_dot = tsstr.psi_dot[ee, node_loc, :]
            Cab = algebra.crv2rotation(psi)
            Cba = Cab.T
            Cbg = np.dot(Cab.T, Cag)
            Tan = algebra.crv2tan(psi)

            track_body = self.settings['track_body']

            ### str -> aero mapping
            # some nodes may be linked to multiple surfaces...
            for str2aero_here in aero.struct2aero_mapping[node_glob]:

                # detect surface/span-wise coordinate (ss,nn)
                nn, ss = str2aero_here['i_n'], str2aero_here['i_surf']
                # print('%.2d,%.2d'%(nn,ss))

                # surface panelling
                M = aero.aero_dimensions[ss][0]
                N = aero.aero_dimensions[ss][1]

                Kzeta_start = 3 * sum(self.uvlm.sys.MS.KKzeta[:ss])
                shape_zeta = (3, M + 1, N + 1)

                for mm in range(M + 1):
                    # get bound vertex index
                    ii_vert = [Kzeta_start + np.ravel_multi_index(
                        (cc, mm, nn), shape_zeta) for cc in range(3)]

                    # get position vectors
                    zetag = tsaero.zeta[ss][:, mm, nn]  # in G FoR, w.r.t. origin A-G
                    zetaa = np.dot(Cag, zetag)  # in A FoR, w.r.t. origin A-G
                    Xg = zetag - Rg  # in G FoR, w.r.t. origin B
                    Xb = np.dot(Cbg, Xg)  # in B FoR, w.r.t. origin B

                    # get rotation terms
                    Xbskew = algebra.skew(Xb)
                    XbskewTan = np.dot(Xbskew, Tan)

                    # get velocity terms
                    zetag_dot = tsaero.zeta_dot[ss][:, mm, nn] - Cga.dot(for_vel)  # in G FoR, w.r.t. origin A-G
                    zetaa_dot = np.dot(Cag, zetag_dot)  # in A FoR, w.r.t. origin A-G

                    # get aero force
                    faero = tsaero.forces[ss][:3, mm, nn]
                    Faero += faero
                    faero_a = np.dot(Cag, faero)
                    FaeroA += faero_a
                    maero_g = np.cross(Xg, faero)
                    maero_b = np.dot(Cbg, maero_g)

                    ### ---------------------------------------- allocate Kdisp

                    if bc_here != 1:
                        # wrt pos - Eq 25 second term
                        Kdisp[np.ix_(ii_vert, jj_tra)] += Cga

                        # wrt psi - Eq 26
                        Kdisp[np.ix_(ii_vert, jj_rot)] -= np.dot(Cbg.T, XbskewTan)

                    # w.r.t. position of FoR A (w.r.t. origin G)
                    # null as A and G have always same origin in SHARPy

                    # # ### w.r.t. quaternion (attitude changes)
                    if use_euler:
                        Kdisp_vel[np.ix_(ii_vert, jj_euler)] += \
                            algebra.der_Ceuler_by_v(tsstr.euler, zetaa)

                        # Track body - project inputs as for A not moving
                        if track_body:
                            Kdisp_vel[np.ix_(ii_vert, jj_euler)] += \
                                Cga.dot(algebra.der_Peuler_by_v(tsstr.euler, zetag))
                    else:
                        # Equation 25
                        # Kdisp[np.ix_(ii_vert, jj_quat)] += \
                        #     algebra.der_Cquat_by_v(tsstr.quat, zetaa)
                        Kdisp_vel[np.ix_(ii_vert, jj_quat)] += \
                            algebra.der_Cquat_by_v(tsstr.quat, zetaa)

                        # Track body - project inputs as for A not moving
                        if track_body:
                            Kdisp_vel[np.ix_(ii_vert, jj_quat)] += \
                                Cga.dot(algebra.der_CquatT_by_v(tsstr.quat, zetag))

                    ### ------------------------------------ allocate Kvel_disp

                    if bc_here != 1:
                        # # wrt pos
                        Kvel_disp[np.ix_(ii_vert, jj_tra)] += Der_vel_Ra

                        # wrt psi (at zero psi_dot)
                        Kvel_disp[np.ix_(ii_vert, jj_rot)] -= \
                            np.dot(Cga,
                                   np.dot(skew_for_rot,
                                          np.dot(Cab, XbskewTan)))

                        # # wrt psi (psi_dot contributions - verified)
                        Kvel_disp[np.ix_(ii_vert, jj_rot)] += np.dot(Cbg.T, np.dot(
                            algebra.skew(np.dot(XbskewTan, psi_dot)), Tan))

                        if np.linalg.norm(psi) >= 1e-6:
                            Kvel_disp[np.ix_(ii_vert, jj_rot)] -= \
                                np.dot(Cbg.T,
                                       np.dot(Xbskew,
                                              algebra.der_Tan_by_xv(psi, psi_dot)))

                    # # w.r.t. position of FoR A (w.r.t. origin G)
                    # # null as A and G have always same origin in SHARPy

                    # # ### w.r.t. quaternion (attitude changes) - Eq 30
                    if use_euler:
                        Kvel_vel[np.ix_(ii_vert, jj_euler)] += \
                            algebra.der_Ceuler_by_v(tsstr.euler, zetaa_dot)

                        # Track body if ForA is rotating
                        if track_body:
                            Kvel_vel[np.ix_(ii_vert, jj_euler)] += \
                                Cga.dot(algebra.der_Peuler_by_v(tsstr.euler, zetag_dot))
                    else:
                        Kvel_vel[np.ix_(ii_vert, jj_quat)] += \
                            algebra.der_Cquat_by_v(tsstr.quat, zetaa_dot)

                        # Track body if ForA is rotating
                        if track_body:
                            Kvel_vel[np.ix_(ii_vert, jj_quat)] += \
                                Cga.dot(algebra.der_CquatT_by_v(tsstr.quat, zetag_dot))

                    ### ------------------------------------- allocate Kvel_vel

                    if bc_here != 1:
                        # wrt pos_dot
                        Kvel_vel[np.ix_(ii_vert, jj_tra)] += Cga

                        # # wrt crv_dot
                        Kvel_vel[np.ix_(ii_vert, jj_rot)] -= np.dot(Cbg.T, XbskewTan)

                    # # wrt velocity of FoR A
                    Kvel_vel[np.ix_(ii_vert, jj_for_tra)] += Cga
                    Kvel_vel[np.ix_(ii_vert, jj_for_rot)] -= \
                        np.dot(Cga, algebra.skew(zetaa))

                    # wrt rate of change of quaternion: not implemented!

                    ### -------------------------------------- allocate Kforces

                    if bc_here != 1:
                        # nodal forces
                        Kforces[np.ix_(jj_tra, ii_vert)] += Cag

                        # nodal moments
                        Kforces[np.ix_(jj_rot, ii_vert)] += \
                            np.dot(Tan.T, np.dot(Cbg, algebra.skew(Xg)))
                    # or, equivalently, np.dot( algebra.skew(Xb),Cbg)

                    # total forces
                    Kforces[np.ix_(jj_for_tra, ii_vert)] += Cag

                    # total moments
                    Kforces[np.ix_(jj_for_rot, ii_vert)] += \
                        np.dot(Cag, algebra.skew(zetag))

                    # quaternion equation
                    # null, as not dep. on external forces

                    ### --------------------------------------- allocate Kstiff

                    ### flexible dof equations (Kss and Csr)
                    if bc_here != 1:
                        # nodal forces
                        if use_euler:
                            if not track_body:
                                Csr[jj_tra, -3:] -= algebra.der_Peuler_by_v(tsstr.euler, faero)
                                # Csr[jj_tra, -3:] -= algebra.der_Ceuler_by_v(tsstr.euler, Cga.T.dot(faero))

                        else:
                            if not track_body:
                                Csr[jj_tra, -4:] -= algebra.der_CquatT_by_v(tsstr.quat, faero)

                            # Track body
                            # if track_body:
                            #     Csr[jj_tra, -4:] -= algebra.der_Cquat_by_v(tsstr.quat, Cga.T.dot(faero))

                        ### moments
                        TanTXbskew = np.dot(Tan.T, Xbskew)
                        # contrib. of TanT (dpsi) - Eq 37 - Integration of UVLM and GEBM
                        Kss[np.ix_(jj_rot, jj_rot)] -= algebra.der_TanT_by_xv(psi, maero_b)
                        # contrib of delta aero moment (dpsi) - Eq 36
                        Kss[np.ix_(jj_rot, jj_rot)] -= \
                            np.dot(TanTXbskew, algebra.der_CcrvT_by_v(psi, np.dot(Cag, faero)))
                        # contribution of delta aero moment (dquat)
                        if use_euler:
                            if not track_body:
                                Csr[jj_rot, -3:] -= \
                                    np.dot(TanTXbskew,
                                           np.dot(Cba,
                                                  algebra.der_Peuler_by_v(tsstr.euler, faero)))

                            # if track_body:
                            #     Csr[jj_rot, -3:] -= \
                            #         np.dot(TanTXbskew,
                            #                np.dot(Cbg,
                            #                       algebra.der_Peuler_by_v(tsstr.euler, Cga.T.dot(faero))))
                        else:
                            if not track_body:
                                Csr[jj_rot, -4:] -= \
                                    np.dot(TanTXbskew,
                                           np.dot(Cba,
                                                  algebra.der_CquatT_by_v(tsstr.quat, faero)))

                            # Track body
                            # if track_body:
                            #     Csr[jj_rot, -4:] -= \
                            #         np.dot(TanTXbskew,
                            #                np.dot(Cbg,
                            #                       algebra.der_CquatT_by_v(tsstr.quat, Cga.T.dot(faero))))

                    ### rigid body eqs (Crs and Crr)

                    if bc_here != 1:
                        # Changed Crs to Krs - NG 14/5/19
                        # moments contribution due to delta_Ra (+ sign intentional)
                        Krs[3:6, jj_tra] += algebra.skew(faero_a)
                        # moment contribution due to delta_psi (+ sign intentional)
                        Krs[3:6, jj_rot] += np.dot(algebra.skew(faero_a),
                                                   algebra.der_Ccrv_by_v(psi, Xb))

                    if use_euler:
                        if not track_body:
                            # total force
                            Crr[:3, -3:] -= algebra.der_Peuler_by_v(tsstr.euler, faero)

                            # total moment contribution due to change in euler angles
                            Crr[3:6, -3:] -= algebra.der_Peuler_by_v(tsstr.euler, np.cross(zetag, faero))
                            Crr[3:6, -3:] += np.dot(
                                np.dot(Cag, algebra.skew(faero)),
                                algebra.der_Peuler_by_v(tsstr.euler, np.dot(Cab, Xb)))

                    else:
                        if not track_body:
                            # total force
                            Crr[:3, -4:] -= algebra.der_CquatT_by_v(tsstr.quat, faero)

                            # total moment contribution due to quaternion
                            Crr[3:6, -4:] -= algebra.der_CquatT_by_v(tsstr.quat, np.cross(zetag, faero))
                            Crr[3:6, -4:] += np.dot(
                                np.dot(Cag, algebra.skew(faero)),
                                algebra.der_CquatT_by_v(tsstr.quat, np.dot(Cab, Xb)))

                        # # Track body
                        # if track_body:
                        #     # NG 20/8/19 - is the Cag needed here? Verify
                        #     Crr[:3, -4:] -= Cag.dot(algebra.der_Cquat_by_v(tsstr.quat, Cga.T.dot(faero)))
                        #
                        #     Crr[3:6, -4:] -= Cag.dot(algebra.skew(zetag).dot(algebra.der_Cquat_by_v(tsstr.quat, Cga.T.dot(faero))))
                        #     Crr[3:6, -4:] += Cag.dot(algebra.skew(faero)).dot(algebra.der_Cquat_by_v(tsstr.quat, Cga.T.dot(zetag)))


        # transfer
        self.Kdisp = Kdisp
        self.Kvel_disp = Kvel_disp
        self.Kdisp_vel = Kdisp_vel
        self.Kvel_vel = Kvel_vel
        self.Kforces = Kforces

        # stiffening factors
        self.Kss = Kss
        self.Krs = Krs
        self.Csr = Csr
        self.Crs = Crs
        self.Crr = Crr

    def to_nodal_coordinates(self):
        """
        Transforms the outputs of the system to nodal coordinates if they were previously expressed in modal space
        """

        is_modal = self.beam.sys.modal

        if is_modal:
            beam_kin = self.beam.sys.Kin    # N to Q
            beam_kout = self.beam.sys.Kout  # q to eta

            aug_in_gain = sclalg.block_diag(self.couplings['in_mode_gain'].value.T, beam_kin.value)
            input_gain = libss.Gain(aug_in_gain,
                                    input_vars=LinearVector.merge(
                                        LinearVector.transform(
                                            self.couplings['in_mode_gain'].output_variables, to_type=InputVariable),
                                        beam_kin.input_variables),
                                    output_vars=LinearVector.merge(
                                        LinearVector.transform(
                                            self.couplings['in_mode_gain'].input_variables, to_type=OutputVariable),
                                        beam_kin.output_variables)
                                    )
            try:
                acceleration_gain = self.beam.sys.acceleration_modal_gain
            except AttributeError:
                aug_out_gain = sclalg.block_diag(self.couplings['out_mode_gain'].value.T, beam_kout.value)
                output_gain = libss.Gain(aug_out_gain,
                                         input_vars=LinearVector.merge(
                                             LinearVector.transform(
                                                 self.couplings['out_mode_gain'].output_variables, to_type=InputVariable),
                                             beam_kout.input_variables),
                                         output_vars=LinearVector.merge(
                                             LinearVector.transform(
                                                 self.couplings['out_mode_gain'].input_variables, to_type=OutputVariable),
                                             beam_kout.output_variables)
                                         )
            else:
                aug_out_gain = sclalg.block_diag(self.couplings['out_mode_gain'].value.T, beam_kout.value,
                                                 acceleration_gain.value)
                output_gain = libss.Gain(aug_out_gain,
                                         input_vars=LinearVector.merge(
                                             LinearVector.transform(
                                                 self.couplings['out_mode_gain'].output_variables, to_type=InputVariable),
                                             LinearVector.merge(beam_kout.input_variables, acceleration_gain.input_variables),
                                         ),
                                         output_vars=LinearVector.merge(
                                             LinearVector.transform(
                                                 self.couplings['out_mode_gain'].input_variables, to_type=OutputVariable),
                                             LinearVector.merge(beam_kout.output_variables, acceleration_gain.output_variables))
                                         )

            self.ss.addGain(input_gain, where='in')
            self.ss.addGain(output_gain, where='out')

    @staticmethod
    def load_uvlm(filename):
        import sharpy.utils.h5utils as h5
        cout.cout_wrap('Loading UVLM state space system projected onto structural DOFs from file')
        read_data = h5.readh5(filename).ss
        # uvlm_ss_read = read_data.linear.linear_system.uvlm.ss
        uvlm_ss_read = read_data
        return libss.StateSpace(uvlm_ss_read.A, uvlm_ss_read.B, uvlm_ss_read.C, uvlm_ss_read.D, dt=uvlm_ss_read.dt)
<<<<<<< HEAD
=======


    def polar_gains(self, data, ss):

        import sharpy.aero.utils.utils as aeroutils
        aero = data.aero
        structure = data.structure
        tsaero = self.uvlm.tsaero0
        tsstr = self.beam.tsstruct0

        Kzeta = self.uvlm.sys.Kzeta
        num_dof_str = self.beam.sys.num_dof_str
        num_dof_rig = self.beam.sys.num_dof_rig
        num_dof_flex = self.beam.sys.num_dof_flex
        use_euler = self.beam.sys.use_euler

        # allocate output
        Kdisp = np.zeros((3 * Kzeta, num_dof_str))
        Kdisp_vel = np.zeros((3 * Kzeta, num_dof_str))  # Orientation is in velocity DOFs
        Kvel_disp = np.zeros((3 * Kzeta, num_dof_str))
        Kvel_vel = np.zeros((3 * Kzeta, num_dof_str))
        Kforces = np.zeros((num_dof_str, 3 * Kzeta))

        Kss = np.zeros((num_dof_flex, num_dof_flex))
        Csr = np.zeros((num_dof_flex, num_dof_rig))
        Crs = np.zeros((num_dof_rig, num_dof_flex))
        Crr = np.zeros((num_dof_rig, num_dof_rig))
        Krs = np.zeros((num_dof_rig, num_dof_flex))

        # get projection matrix A->G
        # (and other quantities indep. from nodal position)
        Cga = algebra.quat2rotation(tsstr.quat)  # NG 6-8-19 removing .T
        Cag = Cga.T

        # for_pos=tsstr.for_pos
        for_vel = tsstr.for_vel[:3]
        for_rot = tsstr.for_vel[3:]
        skew_for_rot = algebra.skew(for_rot)
        Der_vel_Ra = np.dot(Cga, skew_for_rot)

        Faero = np.zeros(3)
        FaeroA = np.zeros(3)

        # GEBM degrees of freedom
        jj_for_tra = range(num_dof_str - num_dof_rig,
                           num_dof_str - num_dof_rig + 3)
        jj_for_rot = range(num_dof_str - num_dof_rig + 3,
                           num_dof_str - num_dof_rig + 6)

        if use_euler:
            jj_euler = range(num_dof_str - 3, num_dof_str)
            euler = algebra.quat2euler(tsstr.quat)
            tsstr.euler = euler
        else:
            jj_quat = range(num_dof_str - 4, num_dof_str)

        polar_matrix_vel = np.zeros((ss.outputs, num_dof_str))
        polar_matrix_disp = np.zeros((ss.outputs, num_dof_str))

        jj = 0  # nodal dof index
        for node_glob in range(structure.num_node):

            ### detect bc at node (and no. of dofs)
            bc_here = structure.boundary_conditions[node_glob]

            if bc_here == 1:  # clamp (only rigid-body)
                dofs_here = 0
                jj_tra, jj_rot = [], []
            # continue

            elif bc_here == -1 or bc_here == 0:  # (rigid+flex body)
                dofs_here = 6
                jj_tra = 6 * structure.vdof[node_glob] + np.array([0, 1, 2], dtype=int)
                jj_rot = 6 * structure.vdof[node_glob] + np.array([3, 4, 5], dtype=int)
            else:
                raise NameError('Invalid boundary condition (%d) at node %d!' \
                                % (bc_here, node_glob))

            jj += dofs_here

            # retrieve element and local index
            ee, node_loc = structure.node_master_elem[node_glob, :]

            # get position, crv and rotation matrix
            Ra = tsstr.pos[node_glob, :]  # in A FoR, w.r.t. origin A-G
            Rg = np.dot(Cag.T, Ra)  # in G FoR, w.r.t. origin A-G
            psi = tsstr.psi[ee, node_loc, :]
            psi_dot = tsstr.psi_dot[ee, node_loc, :]
            Cab = algebra.crv2rotation(psi)
            Cba = Cab.T
            Cbg = np.dot(Cab.T, Cag)
            Tan = algebra.crv2tan(psi)

            track_body = self.settings['track_body']
            isurf = data.aero.struct2aero_mapping[node_glob][0]['i_surf']
            i_n = data.aero.struct2aero_mapping[node_glob][0]['i_n']

            cas = Cab.dot(tsaero.stability_transform[node_glob])

            dir_span, span, dir_chord, chord = aeroutils.span_chord(i_n, tsaero.zeta[isurf])

            # Define the relative velocity and its direction
            urel, dir_urel = aeroutils.magnitude_and_direction_of_relative_velocity(tsstr.pos[node_glob, :],
                                                                          tsstr.pos_dot[node_glob, :],
                                                                          tsstr.for_vel[:],
                                                                          Cga,
                                                                          tsaero.u_ext[isurf][:, :, i_n])
            coef = 0.5 * 1.225 * np.linalg.norm(urel)
            cla = np.zeros((3, 3))
            cla[0, :] = 0.5
            cla[2, :] = 18
            u_rel_norm = np.linalg.norm(urel)
            ldir = np.zeros((3, 3))
            ldir[:, 2] = 1
            if bc_here != 1:
                polar_matrix_vel[np.ix_(jj_tra, jj_tra)] -= cas.dot(coef * cla * ldir).dot(cas.T)  # eta_dot
                polar_matrix_vel[np.ix_(jj_tra, jj_for_tra)] -= cas.dot(coef * cla * ldir).dot(cas.T)  # va
                polar_matrix_vel[np.ix_(jj_tra, jj_for_rot)] += cas.dot(coef * cla * ldir).dot(cas.T).dot(algebra.skew(Ra))  # eta * Ra

                polar_matrix_vel[np.ix_(jj_for_tra, jj_tra)] -= cas.dot(coef * cla * ldir).dot(cas.T)  # eta_dot
            polar_matrix_vel[np.ix_(jj_for_tra, jj_for_tra)] -= cas.dot(coef * cla * ldir).dot(cas.T)  # va
            polar_matrix_vel[np.ix_(jj_for_tra, jj_for_rot)] += cas.dot(coef * cla * ldir).dot(cas.T).dot(algebra.skew(Ra))  # eta * Ra
            # polar_matrix_disp[np.ix_(jj_for_tra, jj_euler)] += cas.dot(coef * cla * ldir).dot(cas.T)



        import pdb; pdb.set_trace()
        return polar_matrix_disp, polar_matrix_vel
>>>>>>> 3e885e61
<|MERGE_RESOLUTION|>--- conflicted
+++ resolved
@@ -245,8 +245,6 @@
 
             self.couplings['Ksa'] = gain_ksa
             self.couplings['Kas'] = gain_kas
-<<<<<<< HEAD
-=======
 
             if self.correct_forces:
                 polar_gain_value = self.correct_forces_generator.generate_linear(beam=beam,
@@ -257,7 +255,6 @@
                                                                           to_type=InputVariable),
                                         output_vars=uvlm.ss.output_variables.copy())
                 uvlm.ss.addGain(polar_gain, where='out')
->>>>>>> 3e885e61
 
             if self.settings['beam_settings']['modal_projection'] is True and \
                     self.settings['beam_settings']['inout_coords'] == 'modes':
@@ -1027,8 +1024,6 @@
         # uvlm_ss_read = read_data.linear.linear_system.uvlm.ss
         uvlm_ss_read = read_data
         return libss.StateSpace(uvlm_ss_read.A, uvlm_ss_read.B, uvlm_ss_read.C, uvlm_ss_read.D, dt=uvlm_ss_read.dt)
-<<<<<<< HEAD
-=======
 
 
     def polar_gains(self, data, ss):
@@ -1156,5 +1151,4 @@
 
 
         import pdb; pdb.set_trace()
-        return polar_matrix_disp, polar_matrix_vel
->>>>>>> 3e885e61
+        return polar_matrix_disp, polar_matrix_vel