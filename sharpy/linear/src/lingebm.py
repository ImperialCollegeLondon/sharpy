"""
Linear beam model class

S. Maraniello, Aug 2018
N. Goizueta
"""

import numpy as np
import scipy as sc
import scipy.signal as scsig
import sharpy.linear.src.libss as libss
import sharpy.utils.algebra as algebra
import sharpy.utils.settings as settings
import sharpy.utils.cout_utils as cout
import sharpy.structure.utils.modalutils as modalutils
import warnings
from sharpy.linear.utils.ss_interface import LinearVector, StateVariable, OutputVariable, InputVariable


class FlexDynamic():
    r"""
    Define class for linear state-space realisation of GEBM flexible-body
    equations from SHARPy``timestep_info`` class and with the nonlinear structural information.

    The linearised beam takes the following arguments:

    Args:
        tsinfo (sharpy.utils.datastructures.StructImeStepInfo): Structural timestep containing the modal information
        structure (sharpy.solvers.beamloader.Beam): Beam class with the structural information
        custom_settings (dict): settings for the linearised beam


    State-space models can be defined in continuous or discrete time (dt
    required). Modal projection, either on the damped or undamped modal shapes,
    is also avaiable. The rad/s array wv can be optionally passed for freq.
    response analysis

    To produce the state-space equations:

    1. Set the settings:
        a. ``modal_projection={True,False}``: determines whether to project the states
            onto modal coordinates. Projection over damped or undamped modal
            shapes can be obtained selecting:

                - ``proj_modes={'damped','undamped'}``

            while

                 - ``inout_coords={'modes','nodal'}``

             determines whether the modal state-space inputs/outputs are modal
             coords or nodal degrees-of-freedom. If ``modes`` is selected, the
             ``Kin`` and ``Kout`` gain matrices are generated to transform nodal to modal
             dofs

        b. ``dlti={True,False}``: if true, generates discrete-time system.
            The continuous to discrete transformation method is determined by::

                discr_method={ 'newmark',  # Newmark-beta
                                    'zoh',		# Zero-order hold
                                    'bilinear'} # Bilinear (Tustin) transformation

            DLTIs can be obtained directly using the Newmark-:math:`\beta` method

                ``discr_method='newmark'``
                ``newmark_damp=xx`` with ``xx<<1.0``

            for full-states descriptions (``modal_projection=False``) and modal projection
            over the undamped structural modes (``modal_projection=True`` and ``proj_modes``).
            The Zero-order holder and bilinear methods, instead, work in all
            descriptions, but require the continuous state-space equations.

    2. Generate an instance of the beam

    2. Run ``self.assemble()``. The method accepts an additional parameter, ``Nmodes``,
    which allows using a lower number of modes than specified in ``self.Nmodes``

    Examples:

        >>> beam_settings = {'modal_projection': True,
        >>>             'inout_coords': 'modes',
        >>>             'discrete_time': False,
        >>>             'proj_modes': 'undamped',
        >>>             'use_euler': True}
        >>>
        >>> beam = lingebm.FlexDynamic(tsstruct0, structure=data.structure, custom_settings=beam_settings)
        >>>
        >>> beam.assemble()

    Notes:

        * Modal projection will automatically select between damped/undamped modes shapes, based on the data available
          from tsinfo.

        * If the full system matrices are available, use the modal_sol methods to override mode-shapes and eigenvectors


    """

    def __init__(self, tsinfo, structure=None, custom_settings=dict()):
        # Extract settings
        self.settings = custom_settings

        ### extract timestep_info modal results
        # unavailable attrs will be None
        self.freq_natural = tsinfo.modal.get('freq_natural')
        self.freq_damp = tsinfo.modal.get('freq_damped')

        self.damping = tsinfo.modal.get('damping')

        self.eigs = tsinfo.modal.get('eigenvalues')
        self.U = tsinfo.modal.get('eigenvectors')
        self.V = tsinfo.modal.get('eigenvectors_left')
        self.Kin_damp = tsinfo.modal.get('Kin_damp')  # for 'damped' modes only
        self.Ccut = tsinfo.modal.get('Ccut')  # for 'undamp' modes only

        self.Mstr = tsinfo.modal.get('M')
        self.Cstr = tsinfo.modal.get('C')
        self.Kstr = tsinfo.modal.get('K')

        ### set other flags
        self.modal = self.settings['modal_projection']
        self.inout_coords = self.settings['inout_coords']
        self.dlti = self.settings['discrete_time']

        if self.dlti:
            self.dt = self.settings['dt']
        else:
            self.dt = None

        self.Nmodes = self.settings['num_modes']
        self._num_modes = None
        self.num_modes = self.settings['num_modes']
        self.num_dof = self.U.shape[0]
        if self.V is not None:
            self.num_dof = self.num_dof // 2

        self.proj_modes = self.settings['proj_modes']
        if self.V is None:
            self.proj_modes = 'undamped'
        self.discr_method = self.settings['discr_method']
        self.newmark_damp = self.settings['newmark_damp']
        self.use_euler = self.settings['use_euler']
        self.use_principal_axes = self.settings.get('rigid_modes_ppal_axes', False)  # this setting is inherited from the setting in Modal solver

        ### set state-space variables
        self.SScont = None
        self.SSdisc = None
        self.Kin = None
        self.Kout = None

        # Store structure at linearisation and linearisation conditions
        self.structure = structure
        self.tsstruct0 = tsinfo
        self.Minv = None

        self.scaled_reference_matrices = dict()  # keep reference values prior to time scaling

        if self.use_euler:
            self.euler_propagation_equations(tsinfo)

        if self.Mstr.shape[0] == 6*(self.tsstruct0.num_node - 1):
            self.clamped = True
        else:
            self.clamped = False

        if self.use_euler:
            self.num_dof_rig = 9
        else:
            self.num_dof_rig = 10

        if self.modal:
            self.update_modal()

        self.num_dof_flex = np.sum(structure.vdof >= 0)*6

        self.num_dof_str = self.num_dof_flex + self.num_dof_rig
        q, dq = self.reshape_struct_input()

        self.tsstruct0.q = q
        self.tsstruct0.dq = dq

        # Linearised gravity matrices
        self.Crr_grav = None
        self.Csr_grav = None
        self.Krs_grav = None
        self.Kss_grav = None

    def reshape_struct_input(self):
        """ Reshape structural input in a column vector """

        structure = self.structure  # self.data.aero.beam
        tsdata = self.tsstruct0

        q = np.zeros(self.num_dof_str)
        dq = np.zeros(self.num_dof_str)

        jj = 0  # structural dofs index
        for node_glob in range(structure.num_node):

            ### detect bc at node (and no. of dofs)
            bc_here = structure.boundary_conditions[node_glob]
            if bc_here == 1:  # clamp
                dofs_here = 0
                continue
            elif bc_here == -1 or bc_here == 0:
                dofs_here = 6
                jj_tra = [jj, jj + 1, jj + 2]
                jj_rot = [jj + 3, jj + 4, jj + 5]

            # retrieve element and local index
            ee, node_loc = structure.node_master_elem[node_glob, :]

            # allocate
            q[jj_tra] = tsdata.pos[node_glob, :]
            q[jj_rot] = tsdata.psi[ee, node_loc]
            # update
            jj += dofs_here

        # allocate FoR A quantities
        if self.use_euler:
            q[-9:-3] = tsdata.for_vel
            q[-3:] = algebra.quat2euler(tsdata.quat)

            wa = tsdata.for_vel[3:]
            dq[-9:-3] = tsdata.for_acc
            T = algebra.deuler_dt(q[-3:])
            dq[-3:] = T.dot(wa)

        else:
            q[-10:-4] = tsdata.for_vel
            q[-4:] = tsdata.quat

            wa = tsdata.for_vel[3:]
            dq[-10:-4] = tsdata.for_acc
            dq[-4] = -0.5 * np.dot(wa, tsdata.quat[1:])

        return q, dq

    @property
    def num_modes(self):
        return self._num_modes

    @num_modes.setter
    def num_modes(self, value):
        self.update_truncated_modes(value)
        self._num_modes = value

    @property
    def num_flex_dof(self):
        return np.sum(self.structure.vdof >= 0) * 6

    @property
    def num_rig_dof(self):
        return self.Mstr.shape[0] - self.num_flex_dof

    def sort_repeated_evecs(self, evecs, evals):
        num_rbm = np.sum(evals.__abs__() == 0.)
        num_dof = evecs.shape[0]

        evecs_sorted = evecs.copy()

        if num_rbm != 0:
            for i in range(num_rbm):
                index_mode = np.argmax(evecs[:, i].__abs__()) - num_dof + num_rbm
                evecs_sorted[:, index_mode] = evecs[:, i]

        return evecs_sorted

    def euler_propagation_equations(self, tsstr):
        """
        Introduce the linearised Euler propagation equations that relate the body fixed angular velocities to the Earth
        fixed Euler angles.

        This method will remove the quaternion propagation equations created by SHARPy; the resulting
        system will have 9 rigid degrees of freedom.


        Args:
            tsstr:

        Returns:

        """

        # Verify the rigid body modes are used
        num_node = tsstr.num_node
        num_flex_dof = 6*(num_node-1)

        euler = algebra.quat2euler(tsstr.quat)
        tsstr.euler = euler

        if self.Mstr.shape[0] == num_flex_dof + 10:

            # Erase quaternion equations
            self.Cstr[-4:, :] = 0

            self.Mstr = self.Mstr[:-1, :-1]
            self.Cstr = self.Cstr[:-1, :-1]
            self.Kstr = self.Kstr[:-1, :-1]

            for_rot = tsstr.for_vel[3:]
            Crr = np.zeros((9, 9))

            # Euler angle propagation equations
            Crr[-3:, -6:-3] = -algebra.deuler_dt(tsstr.euler)
            Crr[-3:, -3:] = -algebra.der_Teuler_by_w(tsstr.euler, for_rot)

            self.Cstr[-9:, -9:] += Crr

        else:
            warnings.warn('Euler parametrisation not implemented - Either rigid body modes are not being used or this '
                          'method has already been called.')


    @property
    def num_dof(self):
        self.num_dof = self.Mstr.shape[0]
        # Previously beam.U.shape[0]
        return self._num_dof

    @num_dof.setter
    def num_dof(self, value):
        self._num_dof = value


    def linearise_gravity_forces(self, tsstr=None):
        r"""
        Linearises gravity forces and includes the resulting terms in the C and K matrices. The method takes the
        linearisation condition (optional argument), linearises and updates:

            * Stiffness matrix

            * Damping matrix

            * Modal damping matrix

        The method works for both the quaternion and euler angle orientation parametrisation.

        Args:
            tsstr (sharpy.utils.datastructures.StructTimeStepInfo): Structural timestep at the linearisation point

        Notes:

            The gravity forces are linearised to express them in terms of the beam formulation input variables:

                * Nodal forces: :math:`\delta \mathbf{f}_A`

                * Nodal moments: :math:`\delta(T^T \mathbf{m}_B)`

                * Total forces (rigid body equations): :math:`\delta \mathbf{F}_A`

                * Total moments (rigid body equations): :math:`\delta \mathbf{M}_A`

            Gravity forces are naturally expressed in ``G`` (inertial) frame

            .. math:: \mathbf{f}_{G,0} = \mathbf{M\,g}

            where the :math:`\mathbf{M}` is the tangent mass matrix obtained at the linearisation reference.

            To obtain the gravity forces expressed in A frame we make use of the projection matrices

            .. math:: \mathbf{f}_A = C^{AG}(\boldsymbol{\chi}) \mathbf{f}_{G,0}

            that projects a vector in the inertial frame ``G`` onto the body attached frame ``A``.

            The projection of a vector can then be linearised as

            .. math::
                \delta \mathbf{f}_A = C^{AG} \delta \mathbf{f}_{G,0}
                + \frac{\partial}{\partial \boldsymbol{\chi}}(C^{AG} \mathbf{f}_{G,0}) \delta\boldsymbol{\chi}.

            * Nodal forces:

                The linearisation of the gravity forces acting at each node is simply

                .. math::
                    \delta \mathbf{f}_A =
                    + \frac{\partial}{\partial \boldsymbol{\chi}}(C^{AG} \mathbf{f}_{G,0}) \delta\boldsymbol{\chi}

                where it is assumed that :math:`\delta\mathbf{f}_G = 0`.

            * Nodal moments:

                The gravity moments can be expressed in the local node frame of reference ``B`` by

                .. math:: \mathbf{m}_B = \tilde{X}_{B,CG}C^{BA}(\Psi)C^{AG}(\boldsymbol{\chi})\mathbf{f}_{G,0}

                The linearisation is given by:

                .. math::
                    \delta \mathbf{m}_B = \tilde{X}_{B,CG}
                    \left(\frac{\partial}{\partial\Psi}(C^{BA}\mathbf{f}_{A,0})\delta\Psi +
                    C^{BA}\frac{\partial}{\partial\boldsymbol{\chi}}(C^{AG}\mathbf{f}_{G,0})\delta\boldsymbol{\chi}\right)

                However, recall that the input moments are defined in tangential space
                :math:`\delta(T^\top\mathbf{m}_B)` whose linearised expression is

                .. math:: \delta(T^T(\Psi) \mathbf{m}_B) = T_0^T \delta \mathbf{m}_B +
                    \frac{\partial}{\partial \Psi}(T^T \mathbf{m}_{B,0})\delta\Psi

                where the :math:`\delta \mathbf{m}_B` term has been defined above.

            * Total forces:

                The total forces include the contribution from all flexible degrees of freedom as well as the gravity
                forces arising from the mass at the clamped node

                .. math:: \mathbf{F}_A = \sum_n \mathbf{f}_A + \mathbf{f}_{A,clamped}

                which becomes

                .. math:: \delta \mathbf{F}_A = \sum_n \delta \mathbf{f}_A +
                    \frac{\partial}{\partial\boldsymbol{\chi}}\left(C^{AG}\mathbf{f}_{G,clamped}\right)
                    \delta\boldsymbol{\chi}.

            * Total moments:

                The total moments, as opposed to the nodal moments, are expressed in A frame and again require the
                addition of the moments from the flexible structural nodes as well as the ones from the clamped node
                itself.

                .. math:: \mathbf{M}_A = \sum_n \tilde{X}_{A,n}^{CG} C^{AG} \mathbf{f}_{n,G}
                    + \tilde{X}_{A,clamped}C^{AG}\mathbf{f}_{G, clamped}

                where :math:`X_{A,n}^{CG} = R_{A,n} + C^{AB}(\Psi)X_{B,n}^{CG}`. Its linearised form is

                .. math:: \delta X_{A,n}^{CG} = \delta R_{A,n}
                    + \frac{\partial}{\partial \Psi}(C^{AB} X_{B,CG})\delta\Psi

                Therefore, the overall linearisation of the total moment is defined as

                .. math:: \delta \mathbf{M}_A =
                    \tilde{X}_{A,total}^{CG} \frac{\partial}{\partial \boldsymbol{\chi}}(C^{AG}\mathbf{F}_{G, total})
                    \delta \boldsymbol{\chi}
                    -\sum_n \tilde{C}^{AG}\mathbf{f}_{G,0} \delta X_{A,n}^{CG}

                where :math:`X_{A, total}` is the centre of gravity of the entire system expressed in ``A`` frame and
                :math:`\mathbf{F}_{G, total}` are the gravity forces of the overall system in ``G`` frame, including the
                contributions from the clamped node.


            The linearisation introduces damping and stiffening terms since the :math:`\delta\boldsymbol{\chi}` and
            :math:`\delta\boldsymbol{\Psi}` terms are found in the damping and stiffness matrices respectively.

            Therefore, the beam matrices need updating to account for these terms:

                * Terms from the linearisation of the nodal moments will be assembled in the rows corresponding to
                  moment equations and columns corresponding to the cartesian rotation vector

                    .. math:: K_{ss}^{m,\Psi} \leftarrow -T_0^T \tilde{X}_{B,CG}
                        \frac{\partial}{\partial\Psi}(C^{BA}\mathbf{f}_{A,0})
                        -\frac{\partial}{\partial \Psi}(T^T \mathbf{m}_{B,0})

                * Terms from the linearisation of the translation forces with respect to the orientation are assembled
                  in the damping matrix, the rows corresponding to translational forces and columns to orientation
                  degrees of freedom

                    .. math:: C_{sr}^{f,\boldsymbol{\chi}} \leftarrow -
                        \frac{\partial}{\partial \boldsymbol{\chi}}(C^{AG} \mathbf{f}_{G,0})

                * Terms from the linearisation of the moments with respect to the orientation are assembled in the
                  damping matrix, with the rows correspondant to the moments and the columns to the orientation degrees
                  of freedom

                    .. math:: C_{sr}^{m,\boldsymbol{\chi}} \leftarrow -
                        T_0^T\tilde{X}_{B,CG}C^{BA}\frac{\partial}{\partial\boldsymbol{\chi}}(C^{AG}\mathbf{f}_{G,0})

                * Terms from the linearisation of the total forces with respect to the orientation correspond to the
                  rigid body equations in the damping matrix, the rows to the translational forces and columns to the
                  orientation

                    .. math:: C_{rr}^{F,\boldsymbol{\chi}} \leftarrow
                        - \sum_n \frac{\partial}{\partial \boldsymbol{\chi}}(C^{AG} \mathbf{f}_{G,0})

                * Terms from the linearisation of the total moments with respect to the orientation correspond to the
                  rigid body equations in the damping matrix, the rows to the moments and the columns to the orientation

                    .. math:: C_{rr}^{M,\boldsymbol{\chi}} \leftarrow
                        - \sum_n\tilde{X}_{A,n}^{CG} \frac{\partial}{\partial \boldsymbol{\chi}}(C^{AG}\mathbf{f}_{G,0})

                * Terms from the linearisation of the total moments with respect to the nodal position :math:`R_A` are
                  included in the stiffness matrix, the rows corresponding to the moments in the rigid body
                  equations and the columns to the nodal position

                    .. math:: K_{rs}^{M,R} \leftarrow + \sum_n \tilde{\mathbf{f}_{A,0}}

                * Terms from the linearisation of the total moments with respect to the cartesian rotation vector are
                  included in the stiffness matrix, the rows corresponding to the moments in the rigid body equations
                  and the columns to the cartesian rotation vector

                    .. math:: K_{rs}^{M, \Psi} \leftarrow
                        + \sum_n \tilde{\mathbf{f}_{A,0}}\frac{\partial}{\partial \Psi}(C^{AB} X_{B,CG})
                    
        """

        if tsstr is None:
            tsstr = self.tsstruct0

        if self.settings['print_info']:
            try:
                cout.cout_wrap('\nLinearising gravity terms...')
            except ValueError:
                pass

        num_node = tsstr.num_node
        flex_dof = 6 * sum(self.structure.vdof >= 0)
        if self.use_euler:
            rig_dof = 9
            # This is a rotation matrix that rotates a vector from G to A
            Cag = algebra.euler2rot(tsstr.euler)
            Cga = Cag.T

            # Projection matrices - this projects the vector in G t to A
            Pag = Cga
            Pga = Cag
        else:
            rig_dof = 10
            # get projection matrix A->G
            # Cga = algebra.quat2rotation(tsstr.quat)
            # Pga = Cga.T
            # Pag = Pga.T
            Cag = algebra.quat2rotation(tsstr.quat)  # Rotation matrix FoR G rotated by quat
            Pag = Cag.T
            Pga = Pag.T

        # Mass matrix partitions for CG calculations
        Mss = self.Mstr[:flex_dof, :flex_dof]
        Mrr = self.Mstr[-rig_dof:, -rig_dof:]

        # Initialise damping and stiffness gravity terms
        Crr_grav = np.zeros((rig_dof, rig_dof))
        Csr_grav = np.zeros((flex_dof, rig_dof))
        Crr_debug = np.zeros((rig_dof, rig_dof))
        Krs_grav = np.zeros((rig_dof, flex_dof))
        Kss_grav = np.zeros((flex_dof, flex_dof))

        # Overall CG in A frame
        Xcg_A = -np.array([Mrr[2, 4], Mrr[0, 5], Mrr[1, 3]]) / Mrr[0, 0]
        Xcg_Askew = algebra.skew(Xcg_A)

        if self.settings['print_info']:
            cout.cout_wrap('\tM = %.2f kg' % Mrr[0, 0], 1)
            cout.cout_wrap('\tX_CG A -> %.2f %.2f %.2f' %(Xcg_A[0], Xcg_A[1], Xcg_A[2]), 1)

        FgravA = np.zeros(3)
        FgravG = np.zeros(3)

        for i_node in range(num_node):
            # Gravity forces at the linearisation condition (from NL SHARPy in A frame)
            fgravA = tsstr.gravity_forces[i_node, :3]
            fgravG = Pga.dot(fgravA)
            # fgravG = tsstr.gravity_forces[i_node, :3]
            mgravA = tsstr.gravity_forces[i_node, 3:]
            fgravA = Pag.dot(fgravG)
            mgravG = Pag.dot(mgravA)

            # Get nodal position - A frame
            Ra = tsstr.pos[i_node, :]

            # retrieve element and local index
            ee, node_loc = self.structure.node_master_elem[i_node, :]
            psi = tsstr.psi[ee, node_loc, :]
            Cab = algebra.crv2rotation(psi)
            Cba = Cab.T
            Cbg = Cba.dot(Pag)

            # Tangential operator for moments calculation
            Tan = algebra.crv2tan(psi)

            jj = 0  # nodal dof index
            bc_at_node = self.structure.boundary_conditions[i_node]  # Boundary conditions at the node

            if bc_at_node == 1:  # clamp (only rigid-body)
                dofs_at_node = 0
                jj_tra, jj_rot = [], []

            elif bc_at_node == -1 or bc_at_node == 0:  # (rigid+flex body)
                dofs_at_node = 6
                jj_tra = 6 * self.structure.vdof[i_node] + np.array([0, 1, 2], dtype=int)  # Translations
                jj_rot = 6 * self.structure.vdof[i_node] + np.array([3, 4, 5], dtype=int)  # Rotations
            else:
                raise NameError('Invalid boundary condition (%d) at node %d!' \
                                % (bc_at_node, i_node))

            jj += dofs_at_node

            if bc_at_node != 1:
                # Nodal centre of gravity (in the case of additional lumped masses, else should be zero)
                Mss_indices = np.concatenate((jj_tra, jj_rot))
                Mss_node = Mss[Mss_indices,:]
                Mss_node = Mss_node[:, Mss_indices]
                Xcg_B = Cba.dot(-np.array([Mss_node[2, 4], Mss_node[0, 5], Mss_node[1, 3]]) / Mss_node[0, 0])
                Xcg_Bskew = algebra.skew(Xcg_B)

                # Nodal CG in A frame
                Xcg_A_n = Ra + Cab.dot(Xcg_B)
                Xcg_A_n_skew = algebra.skew(Xcg_A_n)

                # Nodal CG in G frame - debug
                Xcg_G_n = Pga.dot(Xcg_A_n)

                if self.settings['print_info']:
                    cout.cout_wrap("Node %2d \t-> B %.3f %.3f %.3f" %(i_node, Xcg_B[0], Xcg_B[1], Xcg_B[2]), 2)
                    cout.cout_wrap("\t\t\t-> A %.3f %.3f %.3f" %(Xcg_A_n[0], Xcg_A_n[1], Xcg_A_n[2]), 2)
                    cout.cout_wrap("\t\t\t-> G %.3f %.3f %.3f" %(Xcg_G_n[0], Xcg_G_n[1], Xcg_G_n[2]), 2)
                    cout.cout_wrap("\tNode mass:", 2)
                    cout.cout_wrap("\t\tMatrix: %.4f" % Mss_node[0, 0], 2)
                    # cout.cout_wrap("\t\tGrav: %.4f" % (np.linalg.norm(fgravG)/9.81), 2)

            if self.use_euler:
                if bc_at_node != 1:
                    # Nodal moments due to gravity -> linearisation terms wrt to delta_psi
                    Kss_grav[np.ix_(jj_rot, jj_rot)] -= Tan.dot(Xcg_Bskew.dot(algebra.der_Ccrv_by_v(psi, fgravA)))
                    Kss_grav[np.ix_(jj_rot, jj_rot)] -= algebra.der_TanT_by_xv(psi, Xcg_Bskew.dot(Cbg.dot(fgravG)))

                    # Nodal forces due to gravity -> linearisation terms wrt to delta_euler
                    Csr_grav[jj_tra, -3:] -= algebra.der_Peuler_by_v(tsstr.euler, fgravG)

                    # Nodal moments due to gravity -> linearisation terms wrt to delta_euler
                    Csr_grav[jj_rot, -3:] -= Tan.dot(Xcg_Bskew.dot(Cba.dot(algebra.der_Peuler_by_v(tsstr.euler, fgravG))))

                    # Total moments -> linearisation terms wrt to delta_Ra
                    # These terms are not affected by the Euler matrix. Sign is correct (+)
                    Krs_grav[3:6, jj_tra] += algebra.skew(fgravA)

                    # Total moments -> linearisation terms wrt to delta_Psi
                    Krs_grav[3:6, jj_rot] += np.dot(algebra.skew(fgravA), algebra.der_Ccrv_by_v(psi, Xcg_B))

            else:
                if bc_at_node != 1:
                    # Nodal moments due to gravity -> linearisation terms wrt to delta_psi
                    Kss_grav[np.ix_(jj_rot, jj_rot)] -= Tan.dot(Xcg_Bskew.dot(algebra.der_Ccrv_by_v(psi, fgravA)))
                    Kss_grav[np.ix_(jj_rot, jj_rot)] -= algebra.der_TanT_by_xv(psi, Xcg_Bskew.dot(Cbg.dot(fgravG)))

                    # Total moments -> linearisation terms wrt to delta_Ra
                    # Check sign (in theory it should be +=)
                    Krs_grav[3:6, jj_tra] += algebra.skew(fgravA)

                    # Total moments -> linearisation terms wrt to delta_Psi
                    Krs_grav[3:6, jj_rot] += np.dot(algebra.skew(fgravA), algebra.der_Ccrv_by_v(psi, Xcg_B))

                    # Nodal forces due to gravity -> linearisation terms wrt to delta_euler
                    Csr_grav[jj_tra, -4:] -= algebra.der_CquatT_by_v(tsstr.quat, fgravG) # ok
                    # Crr_grav[:3, -4:] -= algebra.der_CquatT_by_v(tsstr.quat, fgravG)  # not ok - see below

                    # Nodal moments due to gravity -> linearisation terms wrt to delta_euler
                    Csr_grav[jj_rot, -4:] -= Tan.dot(Xcg_Bskew.dot(Cba.dot(algebra.der_CquatT_by_v(tsstr.quat, fgravG))))


            # Debugging:
            FgravA += fgravA
            FgravG += fgravG

        if self.use_euler:
            # Total gravity forces acting at the A frame
            Crr_grav[:3, -3:] -= algebra.der_Peuler_by_v(tsstr.euler, FgravG)

            # Total moments due to gravity in A frame
            Crr_grav[3:6, -3:] -= algebra.skew(Xcg_A).dot(algebra.der_Peuler_by_v(tsstr.euler, FgravG))
        else:
            # Total gravity forces acting at the A frame
            Crr_grav[:3, -4:] -= algebra.der_CquatT_by_v(tsstr.quat, FgravG)

            # Total moments due to gravity in A frame
            Crr_grav[3:6, -4:] -= algebra.skew(Xcg_A).dot(algebra.der_CquatT_by_v(tsstr.quat, FgravG))

        # Update matrices
        self.Kstr[:flex_dof, :flex_dof] += Kss_grav

        if self.Kstr[:flex_dof, :flex_dof].shape != self.Kstr.shape:  # If the beam is free, update rigid terms as well
            self.Cstr[-rig_dof:, -rig_dof:] += Crr_grav
            self.Cstr[:-rig_dof, -rig_dof:] += Csr_grav
            self.Kstr[flex_dof:, :flex_dof] += Krs_grav

            # Save gravity matrices for post-processing
            self.Crr_grav = Crr_grav
            self.Csr_grav = Csr_grav
            self.Krs_grav = Krs_grav
            self.Kss_grav = Kss_grav

        if self.modal:
            self.Ccut = self.U.T.dot(self.Cstr.dot(self.U))

        if self.settings['print_info']:
            cout.cout_wrap('\tUpdated the beam C, modal C and K matrices with the terms from the gravity linearisation\n')

    def linearise_applied_forces(self, tsstr=None):
        r"""
        Linearise externally applied follower forces given in the local ``B`` reference frame.

        Updates the stiffness matrix with terms arising from this linearisation.

        The linearised beam equations are expressed in the following frames of reference:

            * Nodal forces: :math:`\delta \mathbf{f}_A`

            * Nodal moments: :math:`\delta(T^T \mathbf{m}_B)`

            * Total forces (rigid body equations): :math:`\delta \mathbf{F}_A`

            * Total moments (rigid body equations): :math:`\delta \mathbf{M}_A`

        Thus, when linearising externally applied follower forces projected onto the appropriate frame

        .. math:: \boldsymbol{f}_A^{ext} = C^{AB}(\boldsymbol{\psi})\boldsymbol{f}^{ext}_B

        the following terms appear:

        .. math::
            \delta\boldsymbol{f}_A^{ext} = \frac{\partial}{\partial\boldsymbol{\psi}}
            \left(C^{AB}(\boldsymbol{\psi})\boldsymbol{f}^{ext}_{0,B}\right)\delta\boldsymbol{\psi} +
            C^{AB}_0\delta\boldsymbol f_B^{ext}

        where the :math:`\delta\boldsymbol{\psi}` is a stiffenning term that needs to be included in the stiffness
        matrix. The terms will appear in the rows relating to the translational degrees of freedom and the columns that
        correspond to the cartesian rotation vector.

        .. math::
            K_{ss}^{f,\Psi} \leftarrow -\frac{\partial}{\partial\boldsymbol{\psi}}
            \left(C^{AB}(\boldsymbol{\psi})\boldsymbol{f}^{ext}_{0,B}\right)


        Externally applied moments in the material frame :math:`\boldsymbol{m}_B^{ext}` result in the following
        linearised expression:

        .. math::
            \delta(T^\top\boldsymbol{m}_B) = \frac{\partial}{\partial\boldsymbol{\psi}}\left(
            T^\top(\boldsymbol{\psi})\boldsymbol{m}^{ext}_{0,B}\right)\delta\boldsymbol{\psi} +
            T_0^\top \delta\boldsymbol{m}_B^{ext}

        Which results in the following stiffenning term:

        .. math::
            K_{ss}^{m,\Psi} \leftarrow -\frac{\partial}{\partial\boldsymbol{\psi}}\left(
            T^\top(\boldsymbol{\psi})\boldsymbol{m}^{ext}_{0,B}\right)

        The total contribution of moments must be summed up for the rigid body equations, and include contributions
        due to externally applied forces as well as moments:

        .. math::
            \boldsymbol{M}_A^{ext} = \sum_n \tilde{\boldsymbol{R}}_A C^{AB}(\boldsymbol{\psi}) \boldsymbol{f}_B^{ext} +
            \sum C^{AB}(\boldsymbol{\psi})\boldsymbol{m}_B^{ext}

        The linearisation of this term becomes

        .. math::
            \delta\boldsymbol{M}_A^{ext} = \sum\left(-\widetilde{C^{AB}_0 \boldsymbol{f}_{0,B}^{ext}}\delta \boldsymbol{R}_A
            + \widetilde{\boldsymbol{R}}\frac{\partial}{\partial\boldsymbol{\psi}}\left(C^{AB}\boldsymbol{f}_B\right)
            \delta \boldsymbol{\psi} +
            \widetilde{\boldsymbol{R}}C^{AB}\delta\boldsymbol{f}^{ext}_B\right) +
            \sum\left(\frac{\partial}{\partial\boldsymbol{\psi}}\left(C^{AB}\boldsymbol{m}_{0,B}\right)
            \delta\boldsymbol{\psi} +
            C^AB\delta\boldsymbol{m}_B^{ext}\right)

        which gives the following stiffenning terms in the rigid-flex partition of the stiffness matrix:

        .. math:: K_{ss}^{M,R} \leftarrow +\sum\widetilde{C^{AB}_0 \boldsymbol{f}_{0,B}^{ext}}

        .. math:: K_{ss}^{M,\Psi} \leftarrow -\sum\widetilde{\boldsymbol{R}}\frac{\partial}{\partial\boldsymbol{\psi}}
            \left(C^{AB}\boldsymbol{f}_{0,B}\right)

        and

        .. math:: K_{ss}^{M,\Psi} \leftarrow  -\sum\frac{\partial}{\partial\boldsymbol{\psi}}
            \left(C^{AB}\boldsymbol{m}_{0,B}\right).


        Args:
            tsstr (sharpy.utils.datastructures.StructTimeStepInfo): Linearisation time step.
        """
        if tsstr is None:
            tsstr = self.tsstruct0

        # TODO: Future feature: gains for externally applied forces (i.e. thrust inputs)

        num_node = tsstr.num_node
        flex_dof = 6 * sum(self.structure.vdof >= 0)
        if self.use_euler:
            rig_dof = 9
            # This is a rotation matrix that rotates a vector from G to A
            Cag = algebra.euler2rot(tsstr.euler)
            Cga = Cag.T

            # Projection matrices - this projects the vector in G t to A
            Pag = Cga
            Pga = Cag
        else:
            rig_dof = 10

        stiff_flex = np.zeros((flex_dof, flex_dof), dtype=float)  # flex-flex partition of K
        stiff_rig = np.zeros((rig_dof, flex_dof), dtype=float)  # rig-flex partition of K

        for i_node in range(num_node):
            fext_b = self.structure.steady_app_forces[i_node, :3]
            mext_b = self.structure.steady_app_forces[i_node, 3:]

            # retrieve element and local index
            ee, node_loc = self.structure.node_master_elem[i_node, :]
            psi = tsstr.psi[ee, node_loc, :]
            Cab = algebra.crv2rotation(psi)
            Cba = Cab.T

            # Tangential operator for moments calculation
            Tan = algebra.crv2tan(psi)

            # Get nodal position - in A frame
            Ra = tsstr.pos[i_node, :]

            jj = 0  # nodal dof index
            bc_at_node = self.structure.boundary_conditions[i_node]  # Boundary conditions at the node

            if bc_at_node == 1:  # clamp (only rigid-body)
                dofs_at_node = 0
                jj_tra, jj_rot = [], []

            elif bc_at_node == -1 or bc_at_node == 0:  # (rigid+flex body)
                dofs_at_node = 6
                jj_tra = 6 * self.structure.vdof[i_node] + np.array([0, 1, 2], dtype=int)  # Translations
                jj_rot = 6 * self.structure.vdof[i_node] + np.array([3, 4, 5], dtype=int)  # Rotations
            else:
                raise NameError('Invalid boundary condition ({}) at node {}'.format(bc_at_node, i_node))

            jj += dofs_at_node

            if bc_at_node != 1:
                # Externally applied follower forces
                stiff_flex[np.ix_(jj_tra, jj_rot)] -= algebra.der_Ccrv_by_v(psi, fext_b)
                stiff_rig[:3, jj_rot] -= algebra.der_Ccrv_by_v(psi, fext_b)  # Rigid body contribution

                # Externally applied moments in B frame
                stiff_flex[np.ix_(jj_rot, jj_rot)] -= algebra.der_TanT_by_xv(psi, mext_b)

                # Total moments
                # force contribution
                stiff_rig[3:6, jj_tra] += algebra.skew(Cab.dot(fext_b))  # delta Ra term
                stiff_rig[3:6, jj_rot] -= algebra.skew(Ra).dot(algebra.der_Ccrv_by_v(psi, fext_b))  # delta psi term

                # moment contribution
                stiff_rig[3:6, jj_rot] -= algebra.der_Ccrv_by_v(psi, mext_b)

            if bc_at_node == 1:
                # forces applied at the A-frame (clamped node) need special attention since the
                # node has an associated CRV to it's master element which may not be zero.
                # forces applied at this node only appear in the rigid-body equations
                try:
                    closest_node = self.structure.connectivities[ee, node_loc + 2]
                except IndexError:  # node is not in the first position
                    try:
                        closest_node = self.structure.connectivities[ee, node_loc + 1]
                    except IndexError:  # node is the midpoint
                        closest_node = self.structure.connectivities[ee, node_loc - 1]

                # indices of the node whos CRV applies to the clamped node
                jj_rot = 6 * self.structure.vdof[closest_node] + np.array([3, 4, 5], dtype=int)

                stiff_rig[:3, jj_rot] -= algebra.der_Ccrv_by_v(psi, fext_b)  # Rigid body contribution
                # Total moments
                # force contribution
                stiff_rig[3:6, jj_rot] += algebra.skew(Cab.dot(fext_b))  # delta Ra term
                stiff_rig[3:6, jj_rot] -= algebra.skew(Ra).dot(algebra.der_Ccrv_by_v(psi, fext_b))  # delta psi term

                # moment contribution
                stiff_rig[3:6, jj_rot] -= algebra.der_Ccrv_by_v(psi, mext_b)

        self.Kstr[:flex_dof, :flex_dof] += stiff_flex

        if self.Kstr[:flex_dof, :flex_dof].shape != self.Kstr.shape:  # free flying structure
            self.Kstr[-rig_dof:, :flex_dof] += stiff_rig

    def assemble(self, Nmodes=None):
        r"""
        Assemble state-space model

        Several assembly options are available:

        1. Discrete-time, Newmark-:math:`\beta`:
            * Modal projection onto undamped modes. It uses the modal projection such
              that the generalised coordinates :math:`\eta` are transformed into modal space by

                    .. math:: \mathbf{\eta} = \mathbf{\Phi\,q}

                where :math:`\mathbf{\Phi}` are the first ``Nmodes`` right eigenvectors.
                Therefore, the equation of motion can be re-written such that the modes normalise the mass matrix to
                become the identity matrix.

                    .. math:: \mathbf{I_{Nmodes}}\mathbf{\ddot{q}} + \mathbf{\Lambda_{Nmodes}\,q} = 0

                The system is then assembled in Newmark-:math:`\beta` form as detailed in :func:`newmark_ss`

            * Full size system assembly. No modifications are made to the mass, damping or stiffness matrices and the
              system is directly assembled by :func:`newmark_ss`.

        2. Continuous time state-space


        Args:
            Nmodes (int): number of modes to retain
        """

        ### checks
        assert self.inout_coords in ['modes', 'nodes'], \
            'inout_coords=%s not implemented!' % self.inout_coords

        dlti = self.dlti
        modal = self.modal
        num_dof = self.num_dof
        if Nmodes is None or Nmodes >= self.num_modes:
            Nmodes = self.num_modes

        if dlti:  # ---------------------------------- assemble discrete time

            if self.discr_method in ['zoh', 'bilinear']:
                # assemble continuous-time
                self.dlti = False
                self.assemble(Nmodes)
                # convert into discrete
                self.dlti = True
                self.cont2disc()

            elif self.discr_method == 'newmark':

                if modal:  # Modal projection
                    if self.proj_modes == 'undamped':
                        Phi = self.U[:, :Nmodes]

                        if self.Ccut is None:
                            # Ccut = np.zeros((Nmodes, Nmodes))
                            Ccut = np.dot(Phi.T, np.dot(self.Cstr, Phi))
                        else:
                            Ccut = np.dot(Phi.T, np.dot(self.Cstr, Phi))

                        Ass, Bss, Css, Dss = newmark_ss(
                            np.linalg.inv(np.dot(self.U[:, :Nmodes].T, np.dot(self.Mstr, self.U[:, :Nmodes]))),
                            Ccut,
                            np.dot(self.U[:, :Nmodes].T, np.dot(self.Kstr, self.U[:, :Nmodes])),
                            self.dt,
                            self.newmark_damp)

                        self.Kin = libss.Gain(Phi.T)
                        self.Kin.input_variables = LinearVector([InputVariable('forces_n',
                                                                             size=self.Mstr.shape[0],
                                                                             index=0)])
                        self.Kin.output_variables = LinearVector([OutputVariable('Q',
                                                                               size=Nmodes,
                                                                               index=0)])

                        self.Kout = libss.Gain(sc.linalg.block_diag(*[Phi, Phi]))
                        self.Kout.input_variables = LinearVector([InputVariable('q', size=Nmodes, index=0),
                                                                  InputVariable('q_dot', size=Nmodes, index=1)])
                        output_variables = LinearVector([OutputVariable('eta', size=self.num_dof_flex, index=0),
                                                         OutputVariable('eta_dot', size=self.num_dof_flex, index=1)])
                        if not self.clamped:
                            output_variables.add('beta_bar', size=self.num_dof_rig, index=0.5)
                            output_variables.append('beta', size=self.num_dof_rig)

                        self.Kout.output_variables = output_variables

                    else:
                        raise NameError(
                            'Newmark-beta discretisation not available ' \
                            'for projection on damped eigenvectors')

                    # build state-space model
                    self.SSdisc = libss.StateSpace(Ass, Bss, Css, Dss, dt=self.dt)
                    input_variables = LinearVector([InputVariable('Q', size=Nmodes, index=0)])

                    output_variables = LinearVector([OutputVariable('q', size=Nmodes, index=0),
                                                     OutputVariable('q_dot', size=Nmodes, index=1)])

                    state_variables = output_variables.transform(output_variables,
                                                                 to_type=StateVariable)

                    self.SSdisc.input_variables = input_variables
                    self.SSdisc.output_variables = output_variables
                    self.SSdisc.state_variables = state_variables

                    if self.inout_coords == 'nodes':
                        self.SSdisc = libss.addGain(self.SSdisc, self.Kin, 'in')
                        self.SSdisc = libss.addGain(self.SSdisc, self.Kout, 'out')
                        self.Kin, self.Kout = None, None


                else:  # Full system
                    self.Minv = np.linalg.inv(self.Mstr)

                    Ass, Bss, Css, Dss = newmark_ss(
                        self.Minv, self.Cstr, self.Kstr,
                        self.dt, self.newmark_damp)
                    self.Kin = None
                    self.Kout = None
                    self.SSdisc = libss.StateSpace(Ass, Bss, Css, Dss, dt=self.dt)

                    input_variables = LinearVector([InputVariable('forces_n',
                                                                           size=self.Mstr.shape[0],
                                                                           index=0)])

                    output_variables = LinearVector([OutputVariable('eta', size=self.num_dof_flex, index=0),
                                                     OutputVariable('eta_dot', size=self.num_dof_flex, index=1)])
                    if not self.clamped:
                        output_variables.add('beta_bar', size=self.num_dof_rig, index=0.5)
                        output_variables.append('beta', size=self.num_dof_rig)

                    self.SSdisc.output_variables = output_variables
                    self.SSdisc.input_variables = input_variables
                    self.SSdisc.state_variables = LinearVector.transform(output_variables, to_type=StateVariable)
            else:
                raise NameError(
                    'Discretisation method %s not available' % self.discr_method)


        else:  # -------------------------------- assemble continuous time

            if modal:  # Modal projection

                Ass = np.zeros((2 * Nmodes, 2 * Nmodes))
                Css = np.eye(2 * Nmodes)
                iivec = np.arange(Nmodes, dtype=int)

                if self.proj_modes == 'undamped':
                    Phi = self.U[:, :Nmodes]
<<<<<<< HEAD
                    self.Kin = Phi.T
                    self.Kout = sc.linalg.block_diag(*(Phi, Phi))
                    self.SScont = self.build_first_order_ct(m=self.Mstr, k=self.Kstr, phi=Phi)

=======
                    Ass[iivec, Nmodes + iivec] = 1.
                    # Ass[Nmodes:, :Nmodes] = -np.diag(self.freq_natural[:Nmodes] ** 2)
                    Ass[Nmodes:, :Nmodes] = -self.U.T.dot(self.Kstr.dot(self.U))
                    if self.Ccut is not None:
                        Ass[Nmodes:, Nmodes:] = -self.Ccut[:Nmodes, :Nmodes]
                    Bss = np.zeros((2 * Nmodes, Nmodes))
                    Dss = np.zeros((2 * Nmodes, Nmodes))
                    Bss[Nmodes + iivec, iivec] = 1.
                    self.Kin = libss.Gain(Phi.T)
                    self.Kin.input_variables = LinearVector([InputVariable('forces_n',
                                                                           size=self.Mstr.shape[0],
                                                                           index=0)])
                    self.Kin.output_variables = LinearVector([OutputVariable('Q',
                                                                             size=Nmodes,
                                                                             index=0)])
                    self.Kout = libss.Gain(sc.linalg.block_diag(*[Phi, Phi]))
                    self.Kout.input_variables = LinearVector([InputVariable('q', size=Nmodes, index=0),
                                                              InputVariable('q_dot', size=Nmodes, index=1)])

                    output_variables = LinearVector([OutputVariable('eta', size=self.num_dof_flex, index=0),
                                                     OutputVariable('eta_dot', size=self.num_dof_flex, index=1)])
                    if not self.clamped:
                        output_variables.add('beta_bar', size=self.num_dof_rig, index=0.5)
                        output_variables.append('beta', size=self.num_dof_rig)

                    self.Kout.output_variables = output_variables
>>>>>>> 86c34e05
                else:  # damped mode shapes
                    # The algorithm assumes that for each couple of complex conj
                    # eigenvalues, only one eigenvalue (and the eigenvectors
                    # associated to it) is include in self.eigs.
                    eigs = self.eigs[:Nmodes]
                    U = self.U[:, :Nmodes]
                    V = self.V[:, :Nmodes]
                    Ass[iivec, iivec] = eigs.real
                    Ass[iivec, Nmodes + iivec] = -eigs.imag
                    Ass[Nmodes + iivec, iivec] = eigs.imag
                    Ass[Nmodes + iivec, Nmodes + iivec] = eigs.real
                    Bss = np.eye(2 * Nmodes)
                    Dss = np.zeros((2 * Nmodes, 2 * Nmodes))
                    self.Kin = np.block(
                        [[self.Kin_damp[iivec, :].real],
                         [self.Kin_damp[iivec, :].imag]])
                    self.Kout = np.block([2. * U.real, (-2.) * U.imag])
                    self.SScont = libss.ss(Ass, Bss, Css, Dss, dt=None)

                # build state-space model
<<<<<<< HEAD
=======
                self.SScont = libss.StateSpace(Ass, Bss, Css, Dss)
                input_variables = LinearVector([InputVariable('Q', size=Nmodes, index=0)])

                output_variables = LinearVector([OutputVariable('q', size=Nmodes, index=0),
                                                 OutputVariable('q_dot', size=Nmodes, index=1)])

                state_variables = output_variables.transform(output_variables,
                                                             to_type=StateVariable)

                self.SScont.input_variables = input_variables
                self.SScont.output_variables = output_variables
                self.SScont.state_variables = state_variables
>>>>>>> 86c34e05
                if self.inout_coords == 'nodes':
                    self.SScont = libss.addGain(self.SScont, self.Kin, 'in')
                    self.SScont = libss.addGain(self.SScont, self.Kout, 'out')
                    self.Kin, self.Kout = None, None

            else:  # Full system
                if self.Mstr is None:
                    raise NameError('Full-states matrices not available')

                self.Kin = None
                self.Kout = None
<<<<<<< HEAD
                self.SScont = self.build_first_order_ct(m=self.Mstr, k=self.Kstr, c_damp=self.Cstr)

    @staticmethod
    def build_first_order_ct(m, k, c_damp=None, bu=None, cy=None, phi=None):
        r"""
        Static method to assemble a first order continuous time system.

        Given the second order system

        .. math::

            \boldsymbol{M\ddot{\eta}} + \boldsymbol{C\dot{\eta}} + \boldsymbol{K\eta} &= \boldsymbol{B_u N} \\
            \boldsymbol{y} &= \boldsymbol{C_y}\begin{bmatrix}\boldsymbol{\eta} \\ \boldsymbol{\dot{\eta}} \end{bmatrix}

        it returns a first order system of the form

        .. math::

            \begin{bmatrix} \boldsymbol{\dot{\eta}} \\ \boldsymbol{\ddot{\eta}} \end{bmatrix} &=
            \begin{bmatrix} \boldsymbol{0} & \mathbf{I}_n  \\ -\boldsymbol{M}^{-1}\boldsymbol{K} &
            -\boldsymbol{M}^{-1}\boldsymbol{C} \end{bmatrix}
            \begin{bmatrix}\boldsymbol{\eta} \\ \boldsymbol{\dot{\eta}} \end{bmatrix} +
            \begin{bmatrix} \boldsymbol{0} \\ \boldsymbol{M}^{-1}\boldsymbol{B}_u\end{bmatrix}\boldsymbol{N} \\
            \boldsymbol{y} &= \boldsymbol{C_y}\begin{bmatrix}\boldsymbol{\eta} \\ \boldsymbol{\dot{\eta}} \end{bmatrix}.

        If the eigenvector matrix :math:`\boldsymbol{\phi}` (``phi``) is provided, the system is assembled in modal
        form. The modes shall be scaled such that they are mass normalised
        :math:`\boldsymbol{\Phi}^\top\boldsymbol{M\Phi} = \boldsymbol{I}_k`.


        Args:
            m (np.ndarray): Mass matrix.
            k (np.ndarray): Stiffness matrix.
            c_damp (np.ndarray (optional)): Damping matrix
            bu (np.ndarray (optional)): Input matrix.
            cy (np.ndarray (optional)): Output matrix.
            phi (np.ndarray (optional)): Mass normalised eigenvector matrix
              :math:`\boldsymbol{\Phi}\in\mathbb{R}^{n\times k}`.

        Returns:
            sharpy.linear.src.libss.ss: First order continuous time system.
        """

        num_dof = m.shape[0]

        if phi is not None:
            # Modes are mass normalised such that Phi.T.dot(M.dot(Phi)) = I
            _, num_modes = phi.shape
            a = np.zeros((2 * num_modes, 2 * num_modes))
            iivec = np.arange(num_modes, dtype=int)

            modal_stiffness = phi.T.dot(k.dot(phi))

            a[iivec, num_modes + iivec] = 1.
            a[num_modes:, :num_modes] = -modal_stiffness

            if c_damp is not None:
                a[num_modes:, num_modes:] = -phi.T.dot(c_damp.dot(phi))

            b = np.zeros((2 * num_modes, num_modes))
            d = np.zeros_like(b)

            if bu is not None:
                b[num_modes + iivec, iivec] = bu
            else:
                b[num_modes + iivec, iivec] = 1.

            if cy is None:
                c = np.eye(2 * num_modes)
            else:
                c = cy

        else:
            minv_neg = -np.linalg.inv(m)
            a = np.zeros((2 * num_dof, 2 * num_dof))
            b = np.zeros((2 * num_dof, num_dof))
            if cy is None:
                c = np.eye(2 * num_dof)
            else:
                c = cy
            d = np.zeros_like(b)

            a[range(num_dof), range(num_dof, 2 * num_dof)] = 1.
            a[num_dof:, :num_dof] = minv_neg.dot(k)
            a[num_dof:, num_dof:] = minv_neg.dot(c_damp)
            if bu is not None:
                b[num_dof:, :] = -minv_neg.dot(bu)
            else:
                b[num_dof:, :] = -minv_neg

        return libss.ss(a, b, c, d, dt=None)
=======
                self.SScont = libss.StateSpace(Ass, Bss, Css, Dss)

                input_variables = LinearVector([InputVariable('forces_n',
                                                              size=self.Mstr.shape[0],
                                                              index=0)])

                output_variables = LinearVector([OutputVariable('eta', size=self.num_dof_flex, index=0),
                                                 OutputVariable('eta_dot', size=self.num_dof_flex, index=1)])
                if not self.clamped:
                    output_variables.add('beta_bar', size=self.num_dof_rig, index=0.5)
                    output_variables.append('beta', size=self.num_dof_rig)

                self.SScont.output_variables = output_variables
                self.SScont.input_variables = input_variables
                self.SScont.state_variables = LinearVector.transform(output_variables, to_type=StateVariable)

>>>>>>> 86c34e05

    def freqresp(self, wv=None, bode=True):
        """
        Computes the frequency response of the current state-space model. If
        ``self.modal=True``, the in/out are determined according to ``self.inout_coords``
        """

        assert wv is not None, 'Frequency range not provided.'

        if self.dlti:
            self.Ydisc = libss.freqresp(self.SSdisc, wv, dlti=self.dlti)
            if bode:
                self.Ydisc_abs = np.abs(self.Ydisc)
                self.Ydisc_ph = np.angle(self.Ydisc, deg=True)
        else:
            self.Ycont = libss.freqresp(self.SScont, wv, dlti=self.dlti)
            if bode:
                self.Ycont_abs = np.abs(self.Ycont)
                self.Ycont_ph = np.angle(self.Ycont, deg=True)

    def converge_modal(self, wv=None, tol=None, Yref=None, Print=False):
        """
        Determine number of modes required to achieve a certain convergence
        of the modal solution in a prescribed frequency range ``wv``. The H-infinity
        norm of the error w.r.t. ``Yref`` is used for assessing convergence.

        .. Warning:: if a reference freq. response, Yref, is not provided, the full-
            state continuous-time frequency response is used as reference. This
            requires the full-states matrices ``Mstr``, ``Cstr``, ``Kstr`` to be available.
        """

        if wv is None:
            wv = self.wv
        assert wv is not None, 'Frequency range not provided.'
        assert tol is not None, 'Tolerance, tol, not provided'
        assert self.modal is True, 'Convergence analysis requires modal=True'

        if Yref is None:
            # use cont. time. full-states as reference
            dlti_here = self.dlti
            self.modal = False
            self.dlti = False
            self.assemble()
            self.freqresp(wv)
            Yref = self.Ycont.copy()
            self.dlti = dlti_here
            self.modal = True

        if Print:
            print('No. modes\tError\tTolerance')
        for nn in range(1, self.Nmodes + 1):
            self.assemble(Nmodes=nn)
            self.freqresp(wv, bode=False)
            Yhere = self.Ycont
            if self.dlti: Yhere = self.Ydisc
            er = np.max(np.abs(Yhere - Yref))
            if Print: print('%.3d\t%.2e\t%.2e' % (nn, er, tol))
            if er < tol:
                if Print: print('Converged!')
                self.Nmodes = nn
                break

    def tune_newmark_damp(self, amplification_factor=0.999):
        """
        Tune artifical damping to achieve a percent reduction of the lower
        frequency (lower damped) mode
        """

        assert self.discr_method == 'newmark' and self.dlti, \
            "select self.discr_method='newmark' and self.dlti=True"

        newmark_damp = self.newmark_damp
        import scipy.optimize as scopt

        def get_res(newmark_damp_log10):
            self.newmark_damp = 10. ** (newmark_damp_log10)
            self.assemble()
            eigsabs = np.abs(np.linalg.eigvals(self.SSdisc.A))
            return np.max(eigsabs) - amplification_factor

        exp_opt = scopt.fsolve(get_res, x0=-3)[0]

        self.newmark_damp = 10. ** exp_opt
        print('artificial viscosity: %.4e' % self.newmark_damp)

    def update_modal(self):
        r"""
        Re-projects the full-states continuous-time structural dynamics equations

        .. math::
            \mathbf{M}\,\mathbf{\ddot{x}} +\mathbf{C}\,\mathbf{\dot{x}} + \mathbf{K\,x} = \mathbf{F}

        onto modal space. The modes used to project are controlled through the
        ``self.proj_modes={damped or undamped}`` attribute.

        .. Warning:: This method overrides SHARPy ``timestep_info`` results and requires
            ``Mstr``, ``Cstr``, ``Kstr`` to be available.

        """

        if self.proj_modes == 'undamped':
            if self.Cstr is not None:
                if self.settings['print_info']:
                    cout.cout_wrap('Warning, projecting system with damping onto undamped modes')

            # Eigenvalues are purely complex - only the complex part is calculated
            eigenvalues, eigenvectors = np.linalg.eig(np.linalg.solve(self.Mstr, self.Kstr))

            omega = np.sqrt(eigenvalues)
            order = np.argsort(omega)[:self.Nmodes]
            self.freq_natural = omega[order]

            phi = eigenvectors[:, order]

            phi = modalutils.mode_sign_convention(self.structure.boundary_conditions,
                                                  phi,
                                                  not self.clamped,
                                                  self.use_euler)

            if not self.clamped and self.use_principal_axes:
                phi = modalutils.free_modes_principal_axes(phi, self.Mstr, use_euler=self.use_euler)

            # Scale modes to have an identity mass matrix
            phi = modalutils.scale_mass_normalised_modes(phi, self.Mstr)

            self.U = phi

            # Update
            self.eigs = eigenvalues[order]
            if not self.use_principal_axes:
                # in the case of use_principal_axes modes are already ordered
                self.U = self.sort_repeated_evecs(self.U, self.eigs)

            # To do: update SHARPy's timestep info modal results
        else:
            raise NotImplementedError('Projection update for damped systems not yet implemented ')

    def update_truncated_modes(self, nmodes):
        r"""
        Updates the system to the specified number of modes

        Args:
            nmodes:

        Returns:

        """

        # Verify that the new number of modes is less than the current value
        assert nmodes <= self.Nmodes, 'Unable to truncate to %g modes since only %g are available' %(nmodes, self.Nmodes)

        self.Nmodes = nmodes
        self.eigs = self.eigs[:nmodes]
        self.U = self.U[:,:nmodes]
        self.freq_natural = self.freq_natural[:nmodes]
        try:
            self.freq_damp[:nmodes]
        except TypeError:
            pass

        # Update Ccut matrix
        if self.modal:
            self.Ccut = np.dot(self.U.T, np.dot(self.Cstr, self.U))

    def scale_system_normalised_time(self, time_ref):
        r"""
        Scale the system with a normalised time step. The resulting time step is
        :math:`\Delta t = \Delta \bar{t}/t_{ref}`, where the over bar denotes dimensional time.
        The structural equations of motion are rescaled as:

        .. math::
            \mathbf{M}\ddot{\boldsymbol{\eta}} + \mathbf{C} t_{ref} \dot{\boldsymbol{\eta}} + \mathbf{K} t_{ref}^2
            \boldsymbol{\eta} = t_{ref}^2 \mathbf{N}

        For aeroelastic applications, the reference time is usually defined using the semi-chord, :math:`b`, and the
        free stream velocity, :math:`U_\infty`.

        .. math:: t_{ref,ae} = \frac{b}{U_\infty}

        Args:
            time_ref (float): Normalisation factor such that :math:`t/\bar{t}` is non-dimensional.

        """

        if self.scaled_reference_matrices:
            raise UserWarning('System already time scaled. System may just need an update.'
                              ' See update_matrices_time_scale')

        # if time_ref != 1.0 and time_ref is not None:
        if self.num_rig_dof != 0:
            warnings.warn('Time normalisation not yet implemented with rigid body motion.')

        if self.dlti:
            self.scaled_reference_matrices['dt'] = self.dt
            self.dt /= time_ref
        if self.settings['print_info']:
            cout.cout_wrap('Scaling beam according to reduced time...', 0)
            if self.dlti:
                cout.cout_wrap('\tSetting the beam time step to (%.4f)' % self.dt, 1)

        self.scaled_reference_matrices['C'] = self.Cstr.copy()
        self.scaled_reference_matrices['K'] = self.Kstr.copy()
        self.update_matrices_time_scale(time_ref)

    def update_matrices_time_scale(self, time_ref):

        try:
            cout.cout_wrap('Updating C and K matrices and natural frequencies with new normalised time...', 1)
        except ValueError:
            pass

        try:
            self.Kstr = self.scaled_reference_matrices['K'] * time_ref ** 2
            self.Cstr = self.scaled_reference_matrices['C'] * time_ref

            self.freq_natural *= time_ref
        except KeyError:
            raise KeyError('The scaled reference matrices have not been set, most likely because you are trying to '
                           'rescale a dimensional system. Make sure your system is normalised.')

    def cont2disc(self, dt=None):
        """Convert continuous-time SS model into """

        assert self.discr_method is not 'newmark', \
            'For Newmark-beta discretisation, use assemble method directly.'

        if dt is not None:
            self.dt = dt
        else:
            assert self.dt is not None, \
                'Provide time-step for conversion to discrete-time'

        SScont = self.SScont
        tpl = scsig.cont2discrete(
            (SScont.A, SScont.B, SScont.C, SScont.D),
            dt=self.dt, method=self.discr_method)
        self.SSdisc = libss.StateSpace(*tpl[:-1], dt=tpl[-1])
        self.dlti = True


def newmark_ss(Minv, C, K, dt, num_damp=1e-4):
    r"""
    Produces a discrete-time state-space model of the structural equations

    .. math::

        \mathbf{\ddot{x}} &= \mathbf{M}^{-1}( -\mathbf{C}\,\mathbf{\dot{x}}-\mathbf{K}\,\mathbf{x}+\mathbf{F} ) \\
        \mathbf{y} &= \mathbf{x}


    based on the Newmark-:math:`\beta` integration scheme. The output state-space model
    has form:

    .. math::

        \mathbf{X}_{n+1} &= \mathbf{A}\,\mathbf{X}_n + \mathbf{B}\,\mathbf{F}_n \\
        \mathbf{Y} &= \mathbf{C}\,\mathbf{X} + \mathbf{D}\,\mathbf{F}


    with :math:`\mathbf{X} = [\mathbf{x}, \mathbf{\dot{x}}]^T`

    Note that as the state-space representation only requires the input force
    :math:`\mathbf{F}` to be evaluated at time-step :math:`n`,the :math:`\mathbf{C}` and :math:`\mathbf{D}` matrices
    are, in general, fully populated.

    The Newmark-:math:`\beta` integration scheme is carried out following the modifications presented by
    Geradin [1] that render it unconditionally stable. The displacement and velocities are estimated as:

    .. math::
        x_{n+1} &= x_n + \Delta t \dot{x}_n + \left(\frac{1}{2}-\theta_2\right)\Delta t^2 \ddot{x}_n + \theta_2\Delta t
        \ddot{x}_{n+1}  \\
        \dot{x}_{n+1} &= \dot{x}_n + (1-\theta_1)\Delta t \ddot{x}_n + \theta_1\Delta t \ddot{x}_{n+1}

    The stencil is unconditionally stable if the tuning parameters :math:`\theta_1` and :math:`\theta_2` are chosen as:

    .. math::
        \theta_1 &= \frac{1}{2} + \alpha \\
        \theta_2 &= \frac{1}{4} \left(\theta_1 + \frac{1}{2}\right)^2 \\
        \theta_2 &= \frac{5}{80} + \frac{1}{4} (\theta_1 + \theta_1^2) \text{TBC SOURCE}

    where :math:`\alpha>0` accounts for small positive algorithmic damping.

    The following steps describe how to apply the Newmark-beta scheme to a state-space formulation. The original idea
    is based on [1].

    The equation of a second order system dynamics reads:

    .. math::
        M\mathbf{\ddot q} + C\mathbf{\dot q} + K\mathbf{q} = F

    Applying that equation to the time steps :math:`n` and  :math:`n+1`, rearranging terms and multiplying by
    :math:`M^{-1}`:

    .. math::
        \mathbf{\ddot q}_{n} = - M^{-1}C\mathbf{\dot q}_{n} - M^{-1}K\mathbf{q}_{n} + M^{-1}F_{n} \\
        \mathbf{\ddot q}_{n+1} = - M^{-1}C\mathbf{\dot q}_{n+1} - M^{-1}K\mathbf{q}_{n+1} + M^{-1}F_{n+1}

    The relations of the Newmark-beta scheme are:

    .. math::
        \mathbf{q}_{n+1} &= \mathbf{q}_n + \mathbf{\dot q}_n\Delta t +
        (\frac{1}{2}-\beta)\mathbf{\ddot q}_n \Delta t^2 + \beta \mathbf{\ddot q}_{n+1} \Delta t^2 + O(\Delta t^3) \\
        \mathbf{\dot q}_{n+1} &= \mathbf{\dot q}_n + (1-\gamma)\mathbf{\ddot q}_n \Delta t +
        \gamma \mathbf{\ddot q}_{n+1} \Delta t + O(\Delta t^3)

    Substituting the former relation onto the later ones, rearranging terms, and writing it in state-space form:

    .. math::
        \begin{bmatrix} I + M^{-1}K \Delta t^2\beta \quad \Delta t^2\beta M^{-1}C \\ (\gamma \Delta t M^{-1}K)
        \quad (I + \gamma \Delta t M^{-1}C) \end{bmatrix} \begin{Bmatrix} \mathbf{\dot q}_{n+1} \\
        \mathbf{\ddot q}_{n+1} \end{Bmatrix} =
        \begin{bmatrix} (I - \Delta t^2(1/2-\beta)M^{-1}K \quad (\Delta t - \Delta t^2(1/2-\beta)M^{-1}C \\
        (-(1-\gamma)\Delta t M^{-1}K \quad (I - (1-\gamma)\Delta tM^{-1}C \end{bmatrix}
        \begin{Bmatrix}  \mathbf{q}_{n} \\ \mathbf{\dot q}_{n} \end{Bmatrix}	+
        \begin{Bmatrix} (\Delta t^2(1/2-\beta) \\ (1-\gamma)\Delta t \end{Bmatrix} M^{-1}F_n+
        \begin{Bmatrix} (\Delta t^2\beta) \\ (\gamma \Delta t) \end{Bmatrix}M^{-1}F_{n+1}

    To understand SHARPy code, it is convenient to apply the following change of notation:

    .. math::
        \textrm{th1} = \gamma \\
        \textrm{th2} = \beta \\
        \textrm{a0} = \Delta t^2 (1/2 -\beta) \\
        \textrm{b0} = \Delta t (1 -\gamma) \\
        \textrm{a1} = \Delta t^2 \beta \\
        \textrm{b1} = \Delta t \gamma \\

    Finally:

    .. math::
        A_{ss1} \begin{Bmatrix} \mathbf{\dot q}_{n+1} \\ \mathbf{\ddot q}_{n+1} \end{Bmatrix} =
        A_{ss0} \begin{Bmatrix} \mathbf{\dot q}_{n} \\ \mathbf{\ddot q}_{n} \end{Bmatrix} +
        \begin{Bmatrix} (\Delta t^2(1/2-\beta) \\ (1-\gamma)\Delta t \end{Bmatrix} M^{-1}F_n+
        \begin{Bmatrix} (\Delta t^2\beta) \\ (\gamma \Delta t) \end{Bmatrix}M^{-1}F_{n+1}

    To finally isolate the vector at :math:`n+1`, instead of inverting the :math:`A_{ss1}` matrix, several systems are
    solved. Moreover, the output equation is simply :math:`y=x`.

    Args:
        Minv (np.array): Inverse mass matrix :math:`\mathbf{M^{-1}}`
        C (np.array): Damping matrix :math:`\mathbf{C}`
        K (np.array): Stiffness matrix :math:`\mathbf{K}`
        dt (float): Timestep increment
        num_damp (float): Numerical damping. Default ``1e-4``

    Returns:
        tuple: the A, B, C, D matrices of the state space packed in a tuple with the predictor and delay term removed.

    References:
        [1] - Geradin M., Rixen D. - Mechanical Vibrations: Theory and application to structural dynamics
    """

    # weights
    th1 = 0.5 + num_damp
    # th2=0.25*(th1+.5)**2
    th2 = 0.0625 + 0.25 * (th1 + th1 ** 2)

    dt2 = dt ** 2
    a1 = th2 * dt2
    a0 = 0.5 * dt2 - a1
    b1 = th1 * dt
    b0 = dt - b1

    # relevant matrices
    N = K.shape[0]
    Imat = np.eye(N)
    MinvK = np.dot(Minv, K)
    MinvC = np.dot(Minv, C)

    # build StateSpace
    Ass0 = np.block([[Imat - a0 * MinvK, dt * Imat - a0 * MinvC],
                     [-b0 * MinvK, Imat - b0 * MinvC]])
    Ass1 = np.block([[Imat + a1 * MinvK, a1 * MinvC],
                     [b1 * MinvK, Imat + b1 * MinvC]])
    Ass = np.linalg.solve(Ass1, Ass0)

    Bss0 = np.linalg.solve(Ass1, np.block([[a0 * Minv], [b0 * Minv]]))
    Bss1 = np.linalg.solve(Ass1, np.block([[a1 * Minv], [b1 * Minv]]))

    # eliminate predictior term Bss1
    return libss.SSconv(Ass, Bss0, Bss1, C=np.eye(2 * N), D=np.zeros((2 * N, N)))


def sort_eigvals(eigv, eigabsv, tol=1e-6):
    """ sort by magnitude (frequency) and imaginary part if complex conj """

    order = np.argsort(np.abs(eigv))
    eigv = eigv[order]

    for ii in range(len(eigv) - 1):
        # check if ii and ii+1 are the same eigenvalue
        if np.abs(eigv[ii].imag + eigv[ii + 1].imag) / eigabsv[ii] < tol:
            if np.abs(eigv[ii].real - eigv[ii + 1].real) / eigabsv[ii] < tol:

                # swap if required
                if eigv[ii].imag > eigv[ii + 1].imag:
                    temp = eigv[ii]
                    eigv[ii] = eigv[ii + 1]
                    eigv[ii + 1] = temp

                    temp = order[ii]
                    order[ii] = order[ii + 1]
                    order[ii + 1] = temp

    return order, eigv<|MERGE_RESOLUTION|>--- conflicted
+++ resolved
@@ -1019,20 +1019,8 @@
 
                 if self.proj_modes == 'undamped':
                     Phi = self.U[:, :Nmodes]
-<<<<<<< HEAD
-                    self.Kin = Phi.T
-                    self.Kout = sc.linalg.block_diag(*(Phi, Phi))
                     self.SScont = self.build_first_order_ct(m=self.Mstr, k=self.Kstr, phi=Phi)
 
-=======
-                    Ass[iivec, Nmodes + iivec] = 1.
-                    # Ass[Nmodes:, :Nmodes] = -np.diag(self.freq_natural[:Nmodes] ** 2)
-                    Ass[Nmodes:, :Nmodes] = -self.U.T.dot(self.Kstr.dot(self.U))
-                    if self.Ccut is not None:
-                        Ass[Nmodes:, Nmodes:] = -self.Ccut[:Nmodes, :Nmodes]
-                    Bss = np.zeros((2 * Nmodes, Nmodes))
-                    Dss = np.zeros((2 * Nmodes, Nmodes))
-                    Bss[Nmodes + iivec, iivec] = 1.
                     self.Kin = libss.Gain(Phi.T)
                     self.Kin.input_variables = LinearVector([InputVariable('forces_n',
                                                                            size=self.Mstr.shape[0],
@@ -1051,7 +1039,6 @@
                         output_variables.append('beta', size=self.num_dof_rig)
 
                     self.Kout.output_variables = output_variables
->>>>>>> 86c34e05
                 else:  # damped mode shapes
                     # The algorithm assumes that for each couple of complex conj
                     # eigenvalues, only one eigenvalue (and the eigenvectors
@@ -1072,9 +1059,6 @@
                     self.SScont = libss.ss(Ass, Bss, Css, Dss, dt=None)
 
                 # build state-space model
-<<<<<<< HEAD
-=======
-                self.SScont = libss.StateSpace(Ass, Bss, Css, Dss)
                 input_variables = LinearVector([InputVariable('Q', size=Nmodes, index=0)])
 
                 output_variables = LinearVector([OutputVariable('q', size=Nmodes, index=0),
@@ -1086,7 +1070,6 @@
                 self.SScont.input_variables = input_variables
                 self.SScont.output_variables = output_variables
                 self.SScont.state_variables = state_variables
->>>>>>> 86c34e05
                 if self.inout_coords == 'nodes':
                     self.SScont = libss.addGain(self.SScont, self.Kin, 'in')
                     self.SScont = libss.addGain(self.SScont, self.Kout, 'out')
@@ -1098,7 +1081,6 @@
 
                 self.Kin = None
                 self.Kout = None
-<<<<<<< HEAD
                 self.SScont = self.build_first_order_ct(m=self.Mstr, k=self.Kstr, c_damp=self.Cstr)
 
     @staticmethod
@@ -1190,8 +1172,6 @@
                 b[num_dof:, :] = -minv_neg
 
         return libss.ss(a, b, c, d, dt=None)
-=======
-                self.SScont = libss.StateSpace(Ass, Bss, Css, Dss)
 
                 input_variables = LinearVector([InputVariable('forces_n',
                                                               size=self.Mstr.shape[0],
@@ -1207,7 +1187,6 @@
                 self.SScont.input_variables = input_variables
                 self.SScont.state_variables = LinearVector.transform(output_variables, to_type=StateVariable)
 
->>>>>>> 86c34e05
 
     def freqresp(self, wv=None, bode=True):
         """
