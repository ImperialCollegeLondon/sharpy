--- conflicted
+++ resolved
@@ -57,12 +57,9 @@
 import numpy as np
 import scipy.signal as scsig
 import scipy.linalg as scalg
-<<<<<<< HEAD
+from sharpy.linear.utils.ss_interface import LinearVector, StateVariable, InputVariable, OutputVariable
 import scipy.interpolate as scint
 import h5py
-=======
-from sharpy.linear.utils.ss_interface import LinearVector, StateVariable, InputVariable, OutputVariable
->>>>>>> 86c34e05
 
 # dependency
 import sharpy.linear.src.libsparse as libsp
@@ -341,14 +338,11 @@
         one, but Nk states.
         """
 
-<<<<<<< HEAD
-=======
         self.A = libsp.dot(WT, libsp.dot(self.A, V))
         self.B = libsp.dot(WT, self.B)
         self.C = libsp.dot(self.C, V)
         self.states = V.shape[1]
 
->>>>>>> 86c34e05
     def truncate(self, N):
         """ Retains only the first N states. """
 
@@ -415,7 +409,6 @@
 
         return c.dot(scalg.inv(s * np.eye(n) - a)).dot(b) + d
 
-<<<<<<< HEAD
     def save(self, path):
         """Save state-space object to h5 file"""
         with h5py.File(path, 'w') as f:
@@ -426,11 +419,9 @@
             if self.dt:
                 f.create_dataset('dt', data=self.dt)
 
-=======
     def remove_inputs(self, *input_remove_list):
         """
         Removes inputs through their variable names.
-
         Needs that the ``StateSpace`` attribute ``input_variables`` is defined.
 
         Args:
@@ -633,7 +624,6 @@
         return Gain(self.value.T,
                     input_vars=input_variables,
                     output_vars=output_variables)
->>>>>>> 86c34e05
 
 class ss_block():
     """
@@ -853,15 +843,6 @@
     Other inputs:
         - out_sparse: if True, the output system is stored as sparse (not recommended)
     """
-<<<<<<< HEAD
-    assert type(ss01.dt) is type(ss02.dt), 'ss01 and ss02 are not the same type. One is CT vs DT'
-    if ss01.dt:
-        assert np.abs(ss01.dt - ss02.dt) < 1e-10 * ss01.dt, 'Time-steps not matching!'
-    assert K12.shape == (ss01.inputs, ss02.outputs), \
-        'Gain K12 shape not matching with systems number of inputs/outputs'
-    assert K21.shape == (ss02.inputs, ss01.outputs), \
-        'Gain K21 shape not matching with systems number of inputs/outputs'
-=======
     if ss01.dt is None and ss02.dt is None:
         pass
     else:
@@ -886,7 +867,6 @@
             'Gain K12 shape not matching with systems number of inputs/outputs'
         assert K21.shape == (ss02.inputs, ss01.outputs), \
             'Gain K21 shape not matching with systems number of inputs/outputs'
->>>>>>> 86c34e05
 
     A1, B1, C1, D1 = ss01.get_mats()
     A2, B2, C2, D2 = ss02.get_mats()
