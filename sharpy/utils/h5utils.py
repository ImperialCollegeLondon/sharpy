# Alfonso del Carre
# alfonso.del-carre14@imperial.ac.uk
# Imperial College London
# LoCA lab
# 28 Sept 2016

# Set of utilities for opening/reading files

import h5py as h5
import os
import errno

import numpy as np
import warnings
from numpy import ndarray, float64, float32, array, int32, int64
import ctypes as ct

BasicNumTypes = (float, float32, float64, int, int32, int64, complex)


def check_file_exists(file_name):
    """
    Checks if the file exists and throws a FileNotFoundError exception
    that includes the route to the non-existing file.

    Args:
        file_name (str): path to the HDF5 file

    Returns:
        FileNotFoundError : if the file does not exist, an error is raised with path to the non-existent file
    """
    if not os.path.isfile(file_name):
        raise FileNotFoundError(
            errno.ENOENT, os.strerror(errno.ENOENT),
            file_name)


def load_h5_in_dict(handle, path='/'):
    dictionary = {}
    for k, i in handle[path].items():
        if isinstance(i, h5._hl.dataset.Dataset):
            dictionary[k] = i.value
        elif isinstance(i, h5._hl.group.Group):
            dictionary[k] = load_h5_in_dict(handle, path + k + '/')

        if len(i.attrs.items()):
            dictionary['Attributes'] = load_attributes(handle, path + k + '/')

    return dictionary


def load_attributes(handle, path):
    attributes = []
    for k, i in handle[path].attrs.items():
        attributes.append((k, i))

    return attributes


def check_fem_dict(fem_dict):
    print('\tRunning tests for the FEM input file...', end='')
    # import pdb; pdb.set_trace()
    (num_elem_dict, num_node_elem_dict) = np.shape(fem_dict['connectivities'])
    num_elem = fem_dict['num_elem']
    num_node_elem = fem_dict['num_node_elem']
    if not ((num_elem == num_elem_dict) or (num_node_elem == num_node_elem_dict)):
        raise Exception('ERROR: FEM input file is not consistent')
    else:
        print(' PASSED')


def check_aero_dict(aero_dict):
    pass


# --------------------------------------------------------------- Reading tools


<<<<<<< HEAD
def readh5(filename, GroupName = None):
    '''
=======
def readh5(filename, GroupName=None):
    """
>>>>>>> e56ef6c4
    Read the HDF5 file 'filename' into a class. Groups within the hdf5 file are
    by default loaded as sub classes, unless they include a _read_as attribute
    (see sharpy.postproc.savedata). In this case, group can be loaded as classes,
    dictionaries, lists or tuples.

    filename: string to file location
<<<<<<< HEAD
=======

>>>>>>> e56ef6c4
    GroupName = string or list of strings. Default is None: if given, allows 
    reading a specific group h5 file.

    Warning:
        Groups that need to be read as lists and tuples are assumed to conform to
        the format used in sharpy.postproc.savedata
    """

    Hinst = ReadInto()

    ### read and scan file
    hdfile = h5.File(filename, 'r')

    NamesList = []  # dataset names
    hdfile.visit(NamesList.append)

    ### Identify higher level groups / attributes
    if GroupName is None:
<<<<<<< HEAD
        MainLev=[]
=======
        MainLev = []
>>>>>>> e56ef6c4
        for name in NamesList:
            if '/' not in name: MainLev.append(name)
    else:
        if type(GroupName) is list:
            MainLev = GroupName
        else:
            MainLev = [GroupName]

    ### Loop through higher level
    for name in MainLev:
        # sub-group
        if type(hdfile[name]) is h5._hl.group.Group:
            Ginst = read_group(hdfile[name])
            try:
                Ginst.name = name
            except:
                pass
            setattr(Hinst, name, Ginst)
        else:
            setattr(Hinst, name, hdfile[name].value)

    # close and return
    hdfile.close()

    return Hinst


def read_group(Grp):
    """ Read an hdf5 group """

    NamesList = []
    Grp.visit(NamesList.append)

    ### identify higher level
    MainLev = []
    for name in NamesList:
        if '/' not in name: MainLev.append(name)

    ### determine output format
    read_as = 'class'
    if '_read_as' in MainLev:
        read_as = Grp['_read_as'].value

    ### initialise output
    if read_as == 'class':
        Hinst = ReadInto()
    elif read_as == 'dict':
        Hinst = {}
    elif read_as == 'list' or read_as == 'tuple':
        Hinst = []

    ### Loop through higher level
    if read_as == 'list' or read_as == 'tuple':
        if '_as_array' in MainLev:
            Hinst = list(Grp['_as_array'].value)
        else:
            N = len(MainLev) - 1
            for nn in range(N):
                name = '%.5d' % nn
                ### extract value
                if type(Grp[name]) is h5._hl.group.Group:
                    value = read_group(Grp[name])
                else:
                    value = Grp[name].value
                Hinst.append(value)
        if read_as == 'tuple': tuple(Hinst)
    else:
        for name in MainLev:
            if name == '_read_as': continue

            ### extract value
            if type(Grp[name]) is h5._hl.group.Group:
                value = read_group(Grp[name])
            else:
                value = Grp[name].value

            ### allocate
            if read_as == 'class':
                setattr(Hinst, name, value)
            else:
                Hinst[name] = value

    return Hinst


class ReadInto:
    def __init__(self, name='ReadInto'):
        self._name = name

    pass


# ---------------------------------------------------------------- Saving tools


def saveh5(savedir, h5filename, *class_inst, permission='a', ClassesToSave=()):
    """
    Creates h5filename and saves all the classes specified in class_inst

    Args
        savedir: target directory
        h5filename: file name
        class_inst: a number of classes to save
        permission=['a','w']: append or overwrite, according to h5py.File
        ClassesToSave: if the classes in class_inst contain sub-classes, these will be saved only if instances of the classes in this list
    """

    h5filename = os.path.join(savedir, h5filename)
    hdfile = h5.File(h5filename, permission)

    for cc in class_inst:
        add_as_grp(cc, hdfile, ClassesToSave=ClassesToSave)

    hdfile.close()
    return None


def add_as_grp(obj, grpParent,
               grpname=None, ClassesToSave=(), SkipAttr=[],
               compress_float=False, overwrite=False):
    """
    Given a class, dictionary, list or tuples instance 'obj', the routine adds
    it as a sub-group of name grpname to the parent group grpParent. An attribute
    _read_as, specifying the type of obj, is added to the group so as to allow
    reading correctly the h5 file.

    Usage and Remarks:
        - if obj contains dictionaries, listes or tuples, these are automatically
          saved

        - if list only contains scalars or arrays of the same dimension, this will
          be saved as a numpy array

        - if obj contains classes, only those that are instances of the classes
          specified in ClassesToSave will be saved
    
        - If grpParent already contains a sub-group with name grpname, this will not
          be overwritten. However, pre-existing attributes of the sub-group will be
          overwritten if obj contains attrributes with the same names.

        - attributes belonging to SkipAttr will not be saved - This functionality
          needs improving
        
        - if compress_float is True, numpy arrays will be saved in single precisions.
    """

    ### determine if dict, list, tuple or class
    if isinstance(obj, list):
        ObjType = 'list'
    elif isinstance(obj, tuple):
        ObjType = 'tuple'
    elif isinstance(obj, dict):
        ObjType = 'dict'
    elif hasattr(obj, '__class__'):
        ObjType = 'class'
    else:
        raise NameError('object type not supported')

    ### determine sub-group name (only classes)
    if grpname is None:
        if ObjType == 'class':
            if hasattr(obj, '_name'):
                grpname = obj._name
            else:
                grpname = obj.__class__.__name__
        else:
            raise NameError('grpname must be specified for dict,list and tuples')

    ### Create group (if necessary)
    if not (grpname in grpParent):
        grp = grpParent.create_group(grpname)
        grp['_read_as'] = ObjType
    else:
        if overwrite:
            del grpParent[grpname]
            grp = grpParent.create_group(grpname)
            grp['_read_as'] = ObjType
        else:
            grp = grpParent[grpname]
            assert grp['_read_as'].value == ObjType, \
                'Can not overwrite group of different type'

    ### lists/tuples only: try to save as arrays
    if ObjType in ('list', 'tuple'):
        Success = save_list_as_array(
            list_obj=obj, grp_target=grp, compress_float=compress_float)
        if Success:
            return grpParent

    ### create/retrieve dictionary of attributes/elements to be saved
    if ObjType == 'dict':
        dictname = obj
    elif ObjType == 'class':
        dictname = obj.__dict__
    else:
        N = len(obj)
        dictname = {}
        for nn in range(N):
            dictname['%.5d' % nn] = obj[nn]

    ### loop attributes and save
    SaveAsGroups = ClassesToSave + (list, dict, tuple,)

    for attr in dictname:
        if attr in SkipAttr: continue

        # ----- extract value & type
        value = dictname[attr]
        vtype = type(value)

        # ----- classes/dict/lists
        # ps: no need to delete if overwrite is True
        if isinstance(value, SaveAsGroups):
            add_as_grp(value, grp, attr,
                       ClassesToSave, SkipAttr, compress_float, overwrite)
            continue

        # ----- if attr already in grp always overwrite
        if attr in grp:
            del grp[attr]

        # ----- Basic types
        if isinstance(value, BasicNumTypes + (str, bytes)):
            grp[attr] = value
            continue

        # c_types
        if isinstance(value, (ct.c_bool, ct.c_double, ct.c_int)):
            value = value.value
            grp[attr] = value
            continue

        # ndarrays
        if isinstance(value, ndarray):
            add_array_to_grp(value, attr, grp, compress_float)
            continue

        # ----- Special
        if value == None:
            grp[attr] = 'NoneType'
            continue

        grp[attr] = 'not saved'

    return grpParent


def add_array_to_grp(data, name, grp, compress_float=False):
    """ Add numpy array (data) as dataset 'name' to the group grp. If
    compress is True, 64-bit float arrays are converted to 32-bit """

    if compress_float and data.dtype == float64:
        # embed()
        grp.create_dataset(name, data=data, dtype='f4')
    else:
        grp[name] = data

    return grp


def save_list_as_array(list_obj, grp_target, compress_float=False):
    """
    Works for both lists and tuples. Returns True if the saving was successful.
    """

    N = len(list_obj)

    if N > 0:
        type0 = type(list_obj[0])
        if type0 in (BasicNumTypes + (str, ndarray)):
            SaveAsArray = True
            for nn in range(N):
                if type(list_obj[nn]) != type0:
                    SaveAsArray = False
                    break
                if type(list_obj[nn]) == ndarray:
                    if list_obj[0].shape != list_obj[nn].shape:
                        SaveAsArray = False
                        break
            if SaveAsArray:
                if '_as_array' in grp_target:
                    del grp_target['_as_array']
                if type0 in BasicNumTypes:  # list of scalars
                    if type0 == float and compress_float:
                        grp_target['_as_array'] = float32(list_obj)
                    else:
                        grp_target['_as_array'] = list_obj
                elif type0 == str:  # list of strings
                    string_dt = h5.special_dtype(vlen=str)
                    grp_target.create_dataset('_as_array',
                                              data=array(list_obj, dtype=object), dtype=string_dt)

                elif type0 == ndarray:  # list of arrays
                    if list_obj[0].dtype in BasicNumTypes:
                        if list_obj[0].dtype == float64 and compress_float:
                            grp_target['_as_array'] = float32(list_obj)
                        else:
                            grp_target['_as_array'] = list_obj
                    else:
                        string_dt = h5.special_dtype(vlen=str)
                        grp_target.create_dataset('_as_array',
                                                  data=array(list_obj, dtype=object), dtype=string_dt)
                else:
                    warnings.warn(
                        '%s could not be saved as an array' % (grp_target.name,))
                    return False

                return True
    return False<|MERGE_RESOLUTION|>--- conflicted
+++ resolved
@@ -76,23 +76,15 @@
 # --------------------------------------------------------------- Reading tools
 
 
-<<<<<<< HEAD
-def readh5(filename, GroupName = None):
-    '''
-=======
 def readh5(filename, GroupName=None):
     """
->>>>>>> e56ef6c4
     Read the HDF5 file 'filename' into a class. Groups within the hdf5 file are
     by default loaded as sub classes, unless they include a _read_as attribute
     (see sharpy.postproc.savedata). In this case, group can be loaded as classes,
     dictionaries, lists or tuples.
 
     filename: string to file location
-<<<<<<< HEAD
-=======
-
->>>>>>> e56ef6c4
+
     GroupName = string or list of strings. Default is None: if given, allows 
     reading a specific group h5 file.
 
@@ -111,11 +103,7 @@
 
     ### Identify higher level groups / attributes
     if GroupName is None:
-<<<<<<< HEAD
-        MainLev=[]
-=======
         MainLev = []
->>>>>>> e56ef6c4
         for name in NamesList:
             if '/' not in name: MainLev.append(name)
     else:
