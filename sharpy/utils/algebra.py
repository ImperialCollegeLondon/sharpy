--- conflicted
+++ resolved
@@ -877,15 +877,9 @@
     if np.abs(delta) > 0.9 * 0.5:
         warn('Warning, approaching singularity. Delta {:.3f} for singularity at Delta=0.5'.format(np.abs(delta)))
 
-<<<<<<< HEAD
-    yaw = np.arctan(2*(q0*q3+q1*q2)/(1-2*(q2**2+q3**2)))
-    pitch = np.arcsin(2*delta)
-    roll = np.arctan(2*(q0*q1+q2*q3)/(1-2*(q1**2+q2**2)))
-=======
     yaw = np.arctan2(2 * (q0 * q3 + q1 * q2), (1 - 2 * (q2 ** 2 + q3 ** 2)))
     pitch = np.arcsin(2 * delta)
     roll = np.arctan2(2 * (q0 * q1 + q2 * q3), (1 - 2 * (q1 ** 2 + q2 ** 2)))
->>>>>>> ffe3de54
 
     return np.array([roll, pitch, yaw])
 
