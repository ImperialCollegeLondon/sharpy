<<<<<<< HEAD
'''
Rotation algebra library

Note: testing in tests/utils/algebra_test
'''

import numpy as np
import scipy.linalg
from warnings import warn 
=======
"""
Rotation algebra library

Note: testing in tests/utils/algebra_test
"""

import numpy as np
import scipy.linalg
from warnings import warn
>>>>>>> 33417f51

#######
# functions for back compatibility
def quat2rot(quat):
<<<<<<< HEAD
    warn('quat2rot(quat) is obsolite! Use quat2rotation(quat).T instead!')
    return quat2rotation(quat).T
def crv2rot(psi):
    warn('crv2rot(psi) is obsolite! Use crv2rotation(psi) instead!')    
    return crv2rotation(psi)
def rot2crv(rot):
    warn('rot2crv(rot) is obsolite! Use rotation2crv(rot.T) instead!')    
    return rotation2crv(rot.T)
def triad2rot(xb,yb,zb):
    warn('triad2rot(xb,yb,zb) is obsolite! Use triad2rotation(xb,yb,zb).T instead!') 
    return triad2rotation(xb,yb,zb).T
def mat2quat(rot):
     warn('mat2quat(rot) is obsolite! Use rotation2quat(rot.T) instead!')
=======
    warn('quat2rot(quat) is obsolete! Use quat2rotation(quat).T instead!', stacklevel=2)
    return quat2rotation(quat).T
def crv2rot(psi):
    warn('crv2rot(psi) is obsolete! Use crv2rotation(psi) instead!', stacklevel=2)
    return crv2rotation(psi)
def rot2crv(rot):
    warn('rot2crv(rot) is obsolete! Use rotation2crv(rot.T) instead!', stacklevel=2)
    return rotation2crv(rot.T)
def triad2rot(xb,yb,zb):
    warn('triad2rot(xb,yb,zb) is obsolete! Use triad2rotation(xb,yb,zb).T instead!', stacklevel=2)
    return triad2rotation(xb,yb,zb).T
def mat2quat(rot):
     warn('mat2quat(rot) is obsolete! Use rotation2quat(rot.T) instead!', stacklevel=2)
>>>>>>> 33417f51
     return rotation2quat(rot.T)
#######

def tangent_vector(in_coord, ordering=None):
    r"""
    Tangent vector calculation for 2+ noded elements.

    Calculates the tangent vector interpolating every dimension separately. It uses a (``n_nodes - 1``) degree polynomial,
    and the differentiation is analytical.

    Calculation method:

        1. A n_nodes-1 polynomial is fitted through the nodes per dimension.
        2. Those polynomials are analytically differentiated with respect to the node index
        3. The tangent vector is given by:

        .. math::

            \vec{t} = \frac{s_x'\vec{i} + s_y'\vec{j} + s_z'\vec{k}}{\left| s_x'\vec{i} + s_y'\vec{j} + s_z'\vec{k}\right|}


        where :math:`'` notes the differentiation with respect to the index number


    Args:
        in_coord (np.ndarray): array of coordinates of the nodes. Dimensions = ``[n_nodes, ndim]``
        ordering (None): ordering required?

    Returns:
        np.ndarray: tangent vector


    Examples:
          example goes here

    Notes:
        Dimensions are treated independent from each other, interpolating polynomials are computed
        individually.

    """
    n_nodes, ndim = in_coord.shape

    if ordering is None:
        if n_nodes == 2:
            ordering = [0, n_nodes - 1]
        elif n_nodes == 3:
            ordering = [0, 2, 1]
        else:
            raise NotImplementedError('Elements with more than 3 nodes are not supported')

    polyfit_vec, polyfit_der_vec, coord = get_polyfit(in_coord, ordering)

    # tangent vector calculation
    # \vec{t} = \frac{fx'i + fy'j + fz'k}/mod(...)
    tangent = np.zeros_like(coord)
    for inode in range(n_nodes):
        vector = []
        for idim in range(ndim):
            vector.append((polyfit_der_vec[idim])(inode))
        # vector = np.array([polyfit_der_vec[0](inode),
        # DEBUG
        vector = np.array(vector)
        if (np.linalg.norm(vector)) == 0.0:
            print(vector)
        vector /= np.linalg.norm(vector)
        tangent[inode, :] = vector

    # check orientation of tangent vector
    fake_tangent = np.zeros_like(tangent)
    for inode in range(n_nodes):
        if inode == n_nodes - 1:
            # use previous vector
            fake_tangent[inode, :] = fake_tangent[inode - 1, :]
            continue
        fake_tangent[inode, :] = coord[inode+1, :] - coord[inode, :]

    inverted_tangent = False
    for inode in range(n_nodes):
        if np.dot(tangent[inode, :], fake_tangent[inode, :]) < 0:
            inverted_tangent = True
            break

    if inverted_tangent:
        tangent *= -1

    return tangent, polyfit_vec


def get_polyfit(in_coord, ordering):
    coord = in_coord.copy()
    n_nodes, ndim = coord.shape
    for index in range(n_nodes):
        order = ordering[index]
        coord[index, :] = in_coord[order, :]

    polynomial_degree = n_nodes - 1
    # first, the polynomial fit.
    # we are going to differentiate wrt the indices ([0, 1, 2] for a 3-node)
    polyfit_vec = []  # we are going to store here the coefficients of the polyfit
    for idim in range(ndim):
        polyfit_vec.append(np.polyfit(range(n_nodes), coord[:, idim],
                                      polynomial_degree))

    # differentiation
    polyfit_der_vec = []
    for idim in range(ndim):
        polyfit_der_vec.append(np.poly1d(np.polyder(polyfit_vec[idim])))

    return polyfit_vec, polyfit_der_vec, coord


def unit_vector(vector):
    """
    Tested
    :param vector:
    :return:
    """
    if np.linalg.norm(vector) < 1e-6:
        return np.zeros_like(vector)
    return vector/np.linalg.norm(vector)


def rotation_matrix_around_axis(axis, angle):
    axis = unit_vector(axis)
    rot = np.cos(angle)*np.eye(3)
    rot += np.sin(angle)*skew(axis)
    rot += (1 - np.cos(angle))*np.outer(axis, axis)
    return rot


def skew(vector):
    if not vector.size == 3:
        raise ValueError('The input vector is not 3D')

    matrix = np.zeros((3, 3))
    matrix[1, 2] = -vector[0]
    matrix[2, 0] = -vector[1]
    matrix[0, 1] = -vector[2]
    matrix[2, 1] = vector[0]
    matrix[0, 2] = vector[1]
    matrix[1, 0] = vector[2]
    return matrix


def triad2rotation(xb, yb, zb):
    """
    If the input triad is the "b" coord system given in "a" frame,
    (the vectors of the triad are xb, yb, zb), this function returns Rab, ie the
    rotation matrix required to rotate the FoR A onto B.
    :param xb:
    :param yb:
    :param zb:
    :return: rotation matrix Rab
<<<<<<< HEAD
    """  
=======
    """
>>>>>>> 33417f51
    return np.column_stack((xb, yb, zb))




def rot_matrix_2d(angle):
    return np.array([[np.cos(angle), -np.sin(angle)], [np.sin(angle), np.cos(angle)]])


def angle_between_vectors(vec_a, vec_b):
    angle = np.arctan2(np.linalg.norm(np.cross(vec_a, vec_b)), np.dot(vec_a, vec_b))
    return angle


def angle_between_vectors_sign(vec_a, vec_b, plane_normal=np.array([0, 0, 1])):
    angle = np.arctan2(np.linalg.norm(np.cross(vec_a, vec_b)), np.dot(vec_a, vec_b))
    if np.dot(plane_normal, np.cross(vec_a, vec_b)) < 0:
        angle *= -1
    return angle


def angle_between_vector_and_plane(vector, plane_normal):
    angle = np.arcsin((np.linalg.norm(np.dot(vector, plane_normal)))/
                      (np.linalg.norm(vector)*np.linalg.norm(plane_normal)))
    return angle


# def mat2quat(mat):
#     matT = mat.T

#     s = np.zeros((4, 4))

#     s[0, 0] = 1.0 + np.trace(matT)
#     s[0, 1:] = matrix2skewvec(matT)

#     s[1, 0] = matT[2, 1] - matT[1, 2]
#     s[1, 1] = 1.0 + matT[0, 0] - matT[1, 1] - matT[2, 2]
#     s[1, 2] = matT[0, 1] + matT[1, 0]
#     s[1, 3] = matT[0, 2] + matT[2, 0]

#     s[2, 0] = matT[0, 2] - matT[2, 0]
#     s[2, 1] = matT[1, 0] + matT[0, 1]
#     s[2, 2] = 1.0 - matT[0, 0] + matT[1, 1] - matT[2, 2]
#     s[2, 3] = matT[1, 2] + matT[2, 1]

#     s[3, 0] = matT[1, 0] - matT[0, 1]
#     s[3, 1] = matT[0, 2] + matT[2, 0]
#     s[3, 2] = matT[1, 2] + matT[2, 1]
#     s[3, 3] = 1.0 - matT[0, 0] - matT[1, 1] + matT[2, 2]
<<<<<<< HEAD

#     smax = np.max(np.diag(s))
#     ismax = np.argmax(np.diag(s))

#     # compute quaternion angles
#     quat = np.zeros((4,))
#     quat[ismax] = 0.5*np.sqrt(smax)
#     for i in range(4):
#         if i == ismax:
#             continue
#         quat[i] = 0.25*s[ismax, i]/quat[ismax]

=======

#     smax = np.max(np.diag(s))
#     ismax = np.argmax(np.diag(s))

#     # compute quaternion angles
#     quat = np.zeros((4,))
#     quat[ismax] = 0.5*np.sqrt(smax)
#     for i in range(4):
#         if i == ismax:
#             continue
#         quat[i] = 0.25*s[ismax, i]/quat[ismax]

>>>>>>> 33417f51
#     return quat


def rotation2quat(Cab):
<<<<<<< HEAD
    '''
    Given a rotation matrix Cab rotating the frame a onto b, the function returns
    the minimal "positive angle" quaternion representing this rotation. 

    Note: this is the inverse of quat2rotation for Cartesian rotation vectors 
    associated to rotations in the range [-pi,pi], i.e.:
        fv == algebra.rotation2crv(algebra.crv2rotation(fv))  
    for each fv=a*nv such that nv is a unit vector and the scalar a in [-pi,pi].
    '''
=======
    r"""
    Given a rotation matrix :math:`C^{AB}` rotating the frame A onto B, the function returns
    the minimal "positive angle" quaternion representing this rotation, where the quaternion, :math:`\vec{\chi}` is
    defined as:

        .. math:: \vec{\chi}=
            \left[\cos\left(\frac{\psi}{2}\right),\,
            \sin\left(\frac{\psi}{2}\right)\mathbf{\hat{n}}\right]

    Args:
        Cab (np.array): rotation matrix :math:`C^{AB}` from frame A to B

    Returns:
        np.array: equivalent quaternion :math:`\vec{\chi}`

    Notes:
        This is the inverse of ``algebra.quat2rotation`` for Cartesian rotation vectors
        associated to rotations in the range :math:`[-\pi,\pi]`, i.e.:

            ``fv == algebra.rotation2crv(algebra.crv2rotation(fv))``

        where ``fv`` represents the Cartesian Rotation Vector, :math:`\vec{\psi}` defined as:

            .. math:: \vec{\psi} = \psi\,\mathbf{\hat{n}}

        such that :math:`\mathbf{\hat{n}}` is a unit vector and the scalar :math:`psi` is in the range
        :math:`[-\pi,\,\pi]`.

    """
>>>>>>> 33417f51

    s = np.zeros((4, 4))

    s[0, 0] = 1.0 + np.trace(Cab)
    s[0, 1:] = matrix2skewvec(Cab)

    s[1, 0] = Cab[2, 1] - Cab[1, 2]
    s[1, 1] = 1.0 + Cab[0, 0] - Cab[1, 1] - Cab[2, 2]
    s[1, 2] = Cab[0, 1] + Cab[1, 0]
    s[1, 3] = Cab[0, 2] + Cab[2, 0]

    s[2, 0] = Cab[0, 2] - Cab[2, 0]
    s[2, 1] = Cab[1, 0] + Cab[0, 1]
    s[2, 2] = 1.0 - Cab[0, 0] + Cab[1, 1] - Cab[2, 2]
    s[2, 3] = Cab[1, 2] + Cab[2, 1]

    s[3, 0] = Cab[1, 0] - Cab[0, 1]
    s[3, 1] = Cab[0, 2] + Cab[2, 0]
    s[3, 2] = Cab[1, 2] + Cab[2, 1]
    s[3, 3] = 1.0 - Cab[0, 0] - Cab[1, 1] + Cab[2, 2]

    smax = np.max(np.diag(s))
    ismax = np.argmax(np.diag(s))

    # compute quaternion angles
    quat = np.zeros((4,))
    quat[ismax] = 0.5*np.sqrt(smax)
    for i in range(4):
        if i == ismax:
            continue
        quat[i] = 0.25*s[ismax, i]/quat[ismax]

    return quat_bound(quat)


def quat_bound(quat):
<<<<<<< HEAD
    '''
    Given a quaternion associated to a rotation of angle a about an axis nv, the 
    function "bounds" the quaternion, i.e. sets the rotation axis nv such that
    a in [-pi,pi]. 

    Note: as quaternions are defined as qv=[cos(a/2); sin(a/2)*nv], this is
    equivalent to enforce qv[0]>=0.
    '''
    if quat[0]<0:
        quat*=-1.
=======
    r"""
    Given a quaternion, :math:`\vec{\chi}`, associated to a rotation of angle :math:`\psi`
    about an axis :math:`\mathbf{\hat{n}}`, the function "bounds" the quaternion,
    i.e. sets the rotation axis :math:`\mathbf{\hat{n}}` such that
    :math:`\psi` in :math:`[-\pi,\pi]`.

    Notes:
        As quaternions are defined as:

            .. math:: \vec{\chi}=
                \left[\cos\left(\frac{\psi}{2}\right),\,
                \sin\left(\frac{\psi}{2}\right)\mathbf{\hat{n}}\right]

        this is equivalent to enforcing :math:`\chi_0\ge0`.

    Args:
        quat (np.array): quaternion to bound

    Returns:
        np.array: bounded quaternion

    """
    if quat[0] < 0:
        quat *= -1.
>>>>>>> 33417f51
    return quat


def matrix2skewvec(matrix):
    vector = np.array([matrix[2, 1] - matrix[1, 2],
                       matrix[0, 2] - matrix[2, 0],
                       matrix[1, 0] - matrix[0, 1]])
    return vector


def quat2crv(quat):
    crv_norm = 2.0*np.arccos(max(-1.0, min(quat[0], 1.0)))

    # normal vector
    if abs(crv_norm) < 1e-15:
        psi = np.zeros((3,))
    else:
        psi = crv_norm*quat[1:4]/np.sin(crv_norm*0.5)

    return psi


def crv2quat(psi):
<<<<<<< HEAD
    '''
    Converts a Cartesian rotation vector into a "minimal rotation" quaternion,
    ie, being the quaternion defined as:
        qv= [cos(a/2); sin(a/2)*nv ]
    the rotation axis is such that the rotation angle a is in [-pi,pi] or,
    equivalently, qv[0]>=0.    
    '''

    # minimise crv rotation
    psi_new=crv_bounds(psi)    

    fi=np.linalg.norm(psi_new)
    if fi > 1e-15:
        nv=psi_new/fi
    else:
        nv = psi_new

    quat=np.zeros((4,))
    quat[0]=np.cos(.5*fi)
    quat[1:]=np.sin(.5*fi)*nv 
=======
    r"""
    Converts a Cartesian rotation vector,

        .. math:: \vec{\psi} = \psi\,\mathbf{\hat{n}}

    into a "minimal rotation" quaternion, i.e. being the quaternion, :math:`\vec{\chi}`, defined as:

        .. math:: \vec{\chi}=
            \left[\cos\left(\frac{\psi}{2}\right),\,
            \sin\left(\frac{\psi}{2}\right)\mathbf{\hat{n}}\right]

    the rotation axis, :math:`\mathbf{\hat{n}}` is such that the
    rotation angle, :math:`\psi`, is in :math:`[-\pi,\,\pi]` or,
    equivalently, :math:`\chi_0\ge0`.

    Args:
        psi (np.array): Cartesian Rotation Vector, CRV: :math:`\vec{\psi} = \psi\,\mathbf{\hat{n}}`.

    Returns:
        np.array: equivalent quaternion :math:`\vec{\chi}`

    """

    # minimise crv rotation
    psi_new = crv_bounds(psi)

    fi = np.linalg.norm(psi_new)
    if fi > 1e-15:
        nv = psi_new / fi
    else:
        nv = psi_new

    quat = np.zeros((4,))
    quat[0] = np.cos(.5 * fi)
    quat[1:] = np.sin(.5 * fi) * nv
>>>>>>> 33417f51

    return quat


def crv_bounds(crv_ini):
<<<<<<< HEAD
    '''
    Forces the Cartesian rotation vector norm to be in [-pi,pi], i.e. determines
    the rotation axis orientation so as to ensure "minimal rotation".
    '''
=======
    r"""
    Forces the Cartesian rotation vector norm, :math:`\|\vec{\psi}\|`, to be in the range
    :math:`[-\pi,\pi]`, i.e. determines the rotation axis orientation, :math:`\mathbf{\hat{n}}`,
    so as to ensure "minimal rotation".

    Args:
        crv_ini (np.array): Cartesian rotation vector, :math:`\vec{\psi}`

    Returns:
        np.array: modified and bounded, equivalent Cartesian rotation vector

    """
>>>>>>> 33417f51

    crv = crv_ini.copy()
    # original norm
    norm_ini = np.linalg.norm(crv_ini)

    # force the norm to be in [-pi, pi]
    norm = norm_ini - 2.0*np.pi*int(norm_ini/(2*np.pi))

    if norm == 0.0:
        crv *= 0.0
    else:
        if norm > np.pi:
            norm -= 2.0*np.pi
        elif norm < -np.pi:
            norm += 2.0*np.pi
        crv *= (norm/norm_ini)

    return crv


def triad2crv(xb, yb, zb):
    return rotation2crv(triad2rotation(xb, yb, zb))


def crv2triad(psi):
    rot_matrix = crv2rotation(psi)
    return rot_matrix[:, 0], rot_matrix[:, 1], rot_matrix[:, 2]


def crv2rotation(psi):
<<<<<<< HEAD
    '''
=======
    """
>>>>>>> 33417f51
    Given a Cartesian rotation vector psi, the function produces the rotation
    matrix required to rotate a vector according to psi.

    Note: this is psi2mat in the matlab version
    """

    norm_psi = np.linalg.norm(psi)

    if norm_psi < 1e-15:
        skew_psi = skew(psi)
        rot_matrix = np.eye(3) + skew_psi + 0.5*np.dot(skew_psi, skew_psi)
    else:
        normal = psi/norm_psi
        skew_normal = skew(normal)

        rot_matrix = np.eye(3)
        rot_matrix += np.sin(norm_psi)*skew_normal
        rot_matrix += (1.0 - np.cos(norm_psi))*np.dot(skew_normal, skew_normal)

    return rot_matrix


def rotation2crv(Cab):
<<<<<<< HEAD
    '''
    Given a rotation matrix Cab rotating the frame a onto b, the function returns
    the minimal size Cartesian rotation vector representing this rotation. 

    Note: this is the inverse of crv2rotation for Cartesian rotation vectors 
    associated to rotations in the range [-pi,pi], i.e.:
        fv == algebra.rotation2crv(algebra.crv2rotation(fv))  
    for each fv=a*nv such that nv is a unit vector and the scalar a in [-pi,pi].
    '''
    
=======
    """
    Given a rotation matrix Cab rotating the frame a onto b, the function returns
    the minimal size Cartesian rotation vector representing this rotation.

    Note: this is the inverse of crv2rotation for Cartesian rotation vectors
    associated to rotations in the range [-pi,pi], i.e.:
        fv == algebra.rotation2crv(algebra.crv2rotation(fv))
    for each fv=a*nv such that nv is a unit vector and the scalar a in [-pi,pi].
    """

>>>>>>> 33417f51
    if np.linalg.norm(Cab) < 1e-6:
        raise AttributeError(\
                 'Element Vector V is not orthogonal to reference line (51105)')

    quat = rotation2quat(Cab)
    psi = quat2crv(quat)

    if np.linalg.norm(Cab) < 1.0e-15:
        psi[0] = Cab[1, 2]
        psi[1] = Cab[2, 0]
        psi[2] = Cab[0, 1]

    return crv_bounds(psi)



def crv2tan(psi):
    norm_psi = np.linalg.norm(psi)
    psi_skew = skew(psi)

    eps = 1e-8
    # if norm_psi < eps:
    #     k1 = 1.0
    #     k2 = 1.0/6.0
    # else:
    #     k1 = np.sin(norm_psi*0.5)/(norm_psi*0.5)
    #     k2 = (1.0 - np.sin(norm_psi)/norm_psi)/(norm_psi*norm_psi)
    #
    # T = np.eye(3) - (0.5*k1*k1)*psi_skew + k2*np.dot(psi_skew, psi_skew)

    # new expression for tangent operator (equation 4.11 in Geradin and Cardona)
    if norm_psi < eps:
        return np.eye(3) - 0.5*psi_skew + 1.0/6.0*np.dot(psi_skew, psi_skew)
    else:
        k1 = (np.cos(norm_psi) - 1.0)/(norm_psi*norm_psi)
        k2 = (1.0 - np.sin(norm_psi)/norm_psi)/(norm_psi*norm_psi)
        return np.eye(3) + k1*psi_skew + k2*np.dot(psi_skew, psi_skew)


def crv2invtant(psi):
    tan = crv2tan(psi).T
    return np.linalg.inv(tan)


def triad2crv_vec(v1, v2, v3):
    n_nodes, _ = v1.shape
    crv_vec = np.zeros((n_nodes, 3))
    for inode in range(n_nodes):
        crv_vec[inode, :] = triad2crv(v1[inode, :], v2[inode, :], v3[inode, :])

    return crv_vec


def crv2triad_vec(crv_vec):
    n_nodes, _ = crv_vec.shape
    v1 = np.zeros((n_nodes, 3))
    v2 = np.zeros((n_nodes, 3))
    v3 = np.zeros((n_nodes, 3))
    for inode in range(n_nodes):
        v1[inode, :], v2[inode, :], v3[inode, :] = crv2triad(crv_vec[inode, :])
    return v1, v2, v3


def quat2rotation(q1):
    """@brief Calculate rotation matrix based on quaternions.
    See Aircraft Control and Simulation, pag. 31, by Stevens, Lewis.
    Copied from S. Maraniello's SHARPy

<<<<<<< HEAD
    Remark: if B is a FoR obtained rotating a FoR A of angle fi about an axis n 
    (remind n will be invariant during the rotation), and q is the related 
    quaternion q(fi,n), the function will return the matrix Cab such that:
        - Cab rotates A onto B
        - Cab transforms the coordinates of a vector defined in B component to 
=======
    Remark: if B is a FoR obtained rotating a FoR A of angle fi about an axis n
    (remind n will be invariant during the rotation), and q is the related
    quaternion q(fi,n), the function will return the matrix Cab such that:
        - Cab rotates A onto B
        - Cab transforms the coordinates of a vector defined in B component to
>>>>>>> 33417f51
        A components.
    """

    q = q1.copy(order='F')
    q /= np.linalg.norm(q)

    rot_mat = np.zeros((3, 3), order='F')

    rot_mat[0, 0] = q[0]**2 + q[1]**2 - q[2]**2 - q[3]**2
    rot_mat[1, 1] = q[0]**2 - q[1]**2 + q[2]**2 - q[3]**2
    rot_mat[2, 2] = q[0]**2 - q[1]**2 - q[2]**2 + q[3]**2

    rot_mat[1, 0] = 2.*(q[1]*q[2] + q[0]*q[3])
    rot_mat[0, 1] = 2.*(q[1]*q[2] - q[0]*q[3])

    rot_mat[2, 0] = 2.*(q[1]*q[3] - q[0]*q[2])
    rot_mat[0, 2] = 2.*(q[1]*q[3] + q[0]*q[2])

    rot_mat[2, 1] = 2.*(q[2]*q[3] + q[0]*q[1])
    rot_mat[1, 2] = 2.*(q[2]*q[3] - q[0]*q[1])

    return rot_mat


def rot_skew(vec):
    from warnings import warn
    warn("use 'skew' function instead of 'rot_skew'")
    return skew(vec)


def rotation3d_x(angle):
    r"""
    Rotation matrix about the x axis by the input angle :math:`\Phi`

    .. math::

        \mathbf{\tau}_x = \begin{bmatrix}
            1 & 0 & 0 \\
            0 & \cos(\Phi) & -\sin(\Phi) \\
            0 & \sin(\Phi) & \cos(\Phi)
        \end{bmatrix}


    Args:
        angle (float): angle of rotation in radians about the x axis

    Returns:
        np.array: 3x3 rotation matrix about the x axis

    """

    c = np.cos(angle)
    s = np.sin(angle)
    mat = np.zeros((3, 3))
    mat[0, :] = [1.0, 0.0, 0.0]
    mat[1, :] = [0.0,   c,  -s]
    mat[2, :] = [0.0,   s,   c]
    return mat


def rotation3d_y(angle):
    r"""
    Rotation matrix about the y axis by the input angle :math:`\Theta`

    .. math::

        \mathbf{\tau}_y = \begin{bmatrix}
            \cos(\Theta) & 0 & -\sin(\Theta) \\
            0 & 1 & 0 \\
            \sin(\Theta) & 0 & \cos(\Theta)
        \end{bmatrix}


    Args:
        angle (float): angle of rotation in radians about the y axis

    Returns:
        np.array: 3x3 rotation matrix about the y axis

    """
    c = np.cos(angle)
    s = np.sin(angle)
    mat = np.zeros((3, 3))
    mat[0, :] = [c, 0.0, -s]
    mat[1, :] = [0.0, 1.0, 0.0]
    mat[2, :] = [s, 0.0,  c]
    return mat


def rotation3d_z(angle):
    r"""
    Rotation matrix about the z axis by the input angle :math:`\Psi`

    .. math::
        \mathbf{\tau}_z = \begin{bmatrix}
            \cos(\Psi) & -\sin(\Psi) & 0 \\
            \sin(\Psi) & \cos(\Psi) & 0 \\
            0 & 0 & 1
        \end{bmatrix}

    Args:
        angle (float): angle of rotation in radians about the z axis

    Returns:
        np.array: 3x3 rotation matrix about the z axis

    """
    c = np.cos(angle)
    s = np.sin(angle)
    mat = np.zeros((3, 3))
    mat[0, :] = [  c,  -s, 0.0]
    mat[1, :] = [  s,   c, 0.0]
    mat[2, :] = [0.0, 0.0, 1.0]
    return mat


def rotate_crv(crv_in, axis, angle):
    crv = np.zeros_like(crv_in)
    C = crv2rotation(crv_in).T
    rot = rotation_matrix_around_axis(axis, angle)
    C = np.dot(C, rot)
    crv = rot2crv(C)
    return crv


def euler2rot(euler):
    """
    Transforms Euler angles (roll, pitch and yaw :math:`\\Phi, \\Theta, \\Psi`) into a 3x3 rotation matrix describing
    the rotation between frame A and frame B.

    The rotations are performed successively, first in yaw, then in pitch and finally in roll.

    .. math::

        \\mathbf{T}_{BE} = \\mathbf{\\tau}_x(\\Phi) \\mathbf{\\tau}_y(\\Theta) \\mathbf{\\tau}_z(\\Psi)


    where :math:`\\mathbf{\\tau}` represents the rotation about the subscripted axis.

    Args:
        euler (np.array): 1x3 array with the Euler angles in the form ``[roll, pitch, yaw]``

    Returns:
        np.array: 3x3 transformation matrix describing the rotation by the input Euler angles.

    See Also:
        The individual transformations represented by the :math:`\\mathbf{\\tau}` matrices are described in:

        .. py:module:: sharpy.utils.algebra.rotation3d_x

        .. py:module:: sharpy.utils.algebra.rotation3d_y

        .. py:module:: sharpy.utils.algebra.rotation3d_z

    """
    rot = rotation3d_z(euler[2])
    rot = np.dot(rotation3d_y(euler[1]), rot)
    rot = np.dot(rotation3d_x(euler[0]), rot)
    return rot


def euler2quat(euler):
    euler_rot = euler2rot(euler)  # this is Cag
    quat = rotation2quat(euler_rot.T)
    return quat


def crv_dot2omega(crv, crv_dot):
    return np.dot(crv2tan(crv).T, crv_dot)


def crv_dot2Omega(crv, crv_dot):
    return np.dot(crv2tan(crv), crv_dot)


def quaternion_product(q, r):
    result = np.zeros((4,))
    result[0] = q[0]*r[0] - q[1]*r[1] - q[2]*r[2] - q[3]*r[3]
    result[1] = q[0]*r[1] + q[1]*r[0] + q[2]*r[3] - q[3]*r[2]
    result[2] = q[0]*r[2] - q[1]*r[3] + q[2]*r[0] + q[3]*r[1]
    result[3] = q[0]*r[3] + q[1]*r[2] - q[2]*r[1] + q[3]*r[0]
    return result


def omegadt2quat(omegadt):
    quat = np.zeros((4,))

    omegadt_norm = np.linalg.norm(omegadt)
    quat[0] = np.cos(0.5*omegadt_norm)
    quat[1:4] = unit_vector(omegadt)*np.sin(0.5*omegadt_norm)
    return quat


def rotate_quaternion(quat, omegadt):
    return quaternion_product(omegadt2quat(omegadt), quat)


def get_triad(coordinates_def, frame_of_reference_delta, twist=None, n_nodes=3, ordering=np.array([0, 2, 1])):
    """
    Generates two unit vectors in body FoR that define the local FoR for
    a beam element. These vectors are calculated using `frame_of_reference_delta`
    :return:
    """
    # now, calculate tangent vector (and coefficients of the polynomial
    # fit just in case)
    tangent, polyfit = tangent_vector(
        coordinates_def,
        ordering)
    normal = np.zeros_like(tangent)
    binormal = np.zeros_like(tangent)

    # v_vector is the vector with origin the FoR node and delta
    # equals frame_of_reference_delta
    for inode in range(n_nodes):
        v_vector = frame_of_reference_delta[inode, :]
        normal[inode, :] = unit_vector(np.cross(
                                                tangent[inode, :],
                                                v_vector
                                                )
                                           )
        binormal[inode, :] = -unit_vector(np.cross(
                                                tangent[inode, :],
                                                normal[inode, :]
                                                        )
                                              )

    if twist is not None:
        raise NotImplementedError('Structural twist is not yet supported in algebra.get_triad, but it is in beamstructures.py')
    # # we apply twist now
    # for inode in range(self.n_nodes):
    #     if not self.structural_twist[inode] == 0.0:
    #         rotation_mat = algebra.rotation_matrix_around_axis(tangent[inode, :],
    #                                                            self.structural_twist[inode])
    #         normal[inode, :] = np.dot(rotation_mat, normal[inode, :])
    #         binormal[inode, :] = np.dot(rotation_mat, binormal[inode, :])

    return tangent, binormal, normal


def der_Cquat_by_v(q,v):
<<<<<<< HEAD
    '''
    Being C=C(quat) the rotational matrix depending on the quaternion q and 
    defined as C=quat2rotation(q), the function returns the derivative, w.r.t. the
    quanternion components, of the vector dot(C,v), where v is a constant 
=======
    """
    Being C=C(quat) the rotational matrix depending on the quaternion q and
    defined as C=quat2rotation(q), the function returns the derivative, w.r.t. the
    quanternion components, of the vector dot(C,v), where v is a constant
>>>>>>> 33417f51
    vector.
    The elements of the resulting derivative matrix D are ordered such that:
    ``d(C*v) = D*d(q)``
    where d(.) is a delta operator.
    """

    vx,vy,vz=v
    q0,q1,q2,q3=q

    return 2.*np.array( [[ q0*vx + q2*vz - q3*vy, q1*vx + q2*vy + q3*vz,
                                 q0*vz + q1*vy - q2*vx, -q0*vy + q1*vz - q3*vx],
                         [ q0*vy - q1*vz + q3*vx, -q0*vz - q1*vy + q2*vx,
                                 q1*vx + q2*vy + q3*vz,  q0*vx + q2*vz - q3*vy],
                         [ q0*vz + q1*vy - q2*vx, q0*vy - q1*vz + q3*vx,
                                -q0*vx - q2*vz + q3*vy, q1*vx + q2*vy + q3*vz]])



def der_CquatT_by_v(q,v):
<<<<<<< HEAD
    '''
    Being C=C(quat).T the projection matrix depending on the quaternion q and 
    defined as C=quat2rotation(q).T, the function returns the derivative, w.r.t. the
    quanternion components, of the vector dot(C,v), where v is a constant 
=======
    """
    Being C=C(quat).T the projection matrix depending on the quaternion q and
    defined as C=quat2rotation(q).T, the function returns the derivative, w.r.t. the
    quanternion components, of the vector dot(C,v), where v is a constant
>>>>>>> 33417f51
    vector.
    The elements of the resulting derivative matrix D are ordered such that:
    ``d(C*v) = D*d(q)``
    where d(.) is a delta operator.
    """

    vx,vy,vz=v
    q0,q1,q2,q3=q

    return 2.*np.array( [[ q0*vx - q2*vz + q3*vy, q1*vx + q2*vy + q3*vz,
                                 - q0*vz + q1*vy - q2*vx, q0*vy + q1*vz - q3*vx],
                         [q0*vy + q1*vz - q3*vx, q0*vz - q1*vy + q2*vx,
                                   q1*vx + q2*vy + q3*vz,-q0*vx + q2*vz - q3*vy],
                         [q0*vz - q1*vy + q2*vx, -q0*vy - q1*vz + q3*vx,
                                q0*vx - q2*vz + q3*vy, q1*vx + q2*vy + q3*vz]])

def der_Tan_by_xv(fv0,xv):
    """
    Being fv0 a cartesian rotation vector and Tan the corresponding tangential
    operator (computed through crv2tan(fv)), the function returns the derivative
    of dot(Tan,xv), where xv is a constant vector.

    The elements of the resulting derivative matrix D are ordered such that:
    ``d(Tan*xv) = D*d(fv)``
    where d(.) is a delta operator.

    Note: the derivative expression has been derived symbolically and verified
    by FDs. A more compact expression may be possible.
    """

    f0=np.linalg.norm(fv0)
    sf0,cf0=np.sin(f0),np.cos(f0)

    fv0_x,fv0_y,fv0_z=fv0
    xv_x,xv_y,xv_z=xv

    f0p2=f0**2
    f0p3=f0**3
    f0p4=f0**4

    rs01=sf0/f0
    rs03=sf0/f0p3
    rc02=(cf0 - 1)/f0p2
    rc04=(cf0 - 1)/f0p4

    Ts02=(1 - rs01)/f0p2
    Ts04=(1 - rs01)/f0p4

    # if f0<1e-8: rs01=1.0 # no need
    return np.array(
        [[xv_x*((-fv0_y**2 - fv0_z**2)*(-cf0*fv0_x/f0p2 + fv0_x*rs03)/f0p2 -
            2*fv0_x*(1 - rs01)*(-fv0_y**2 - fv0_z**2)/f0p4) + xv_y*(fv0_x*fv0_y*(
                -cf0*fv0_x/f0p2 + fv0_x*rs03)/f0p2 + fv0_y*Ts02 +
            fv0_x*fv0_z*rs03 - 2*fv0_x**2*fv0_y*Ts04 + 2*fv0_x*fv0_z*
            rc04) + xv_z*(fv0_x*fv0_z*(-cf0*fv0_x/f0p2 + fv0_x*rs03)/f0p2 +
            fv0_z*Ts02 - fv0_x*fv0_y*rs03 - 2*fv0_x**2*fv0_z*Ts04
            - 2*fv0_x*fv0_y*rc04),
            #
          xv_x*(-2*fv0_y*Ts02 + (-fv0_y**2 - fv0_z**2)*(-cf0*fv0_y/f0p2 +
            fv0_y*rs03)/f0p2 - 2*fv0_y*(1 - rs01)*(-fv0_y**2 - fv0_z**2)/f0p4) +
          xv_y*(fv0_x*fv0_y*(-cf0*fv0_y/f0p2 + fv0_y*rs03)/f0p2 + fv0_x*Ts02 +
            fv0_y*fv0_z*rs03 - 2*fv0_x*fv0_y**2*Ts04 + 2*fv0_y*fv0_z*rc04)
          + xv_z*(fv0_x*fv0_z*(-cf0*fv0_y/f0p2 + fv0_y*rs03)/f0p2 + rc02 -
            fv0_y**2*rs03 - 2*fv0_x*fv0_y*fv0_z*Ts04 - 2*fv0_y**2*rc04),
          #
          xv_x*(-2*fv0_z*Ts02 + (-fv0_y**2 - fv0_z**2)*(-cf0*fv0_z/f0p2
            + fv0_z*rs03)/f0p2 - 2*fv0_z*(1 - rs01)*(-fv0_y**2 - fv0_z**2)/f0p4) +
          xv_y*(fv0_x*fv0_y*(-cf0*fv0_z/f0p2 + fv0_z*rs03)/f0p2 - rc02
            + fv0_z**2*rs03 - 2*fv0_x*fv0_y*fv0_z*Ts04 + 2*fv0_z**2*rc04)
          + xv_z*(fv0_x*fv0_z*(-cf0*fv0_z/f0p2 + fv0_z*rs03)/f0p2 + fv0_x*Ts02
            - fv0_y*fv0_z*rs03 - 2*fv0_x*fv0_z**2*Ts04 - 2*fv0_y*fv0_z*rc04)],
         [xv_x*(fv0_x*fv0_y*(-cf0*fv0_x/f0p2 + fv0_x*rs03)/f0p2 +
            fv0_y*Ts02 - fv0_x*fv0_z*rs03 - 2*fv0_x**2*fv0_y*Ts04 -
            2*fv0_x*fv0_z*rc04) + xv_y*(-2*fv0_x*Ts02 +
            (-fv0_x**2 - fv0_z**2)*(-cf0*fv0_x/f0p2 + fv0_x*rs03)/f0p2
            - 2*fv0_x*(1 - rs01)*(-fv0_x**2 - fv0_z**2)/f0p4) +
            xv_z*(fv0_y*fv0_z*(-cf0*fv0_x/f0p2 + fv0_x*rs03)/f0p2 - rc02
                + fv0_x**2*rs03 + 2*fv0_x**2*rc04 - 2*fv0_x*fv0_y*fv0_z*Ts04),
          xv_x*(fv0_x*fv0_y*(-cf0*fv0_y/f0p2 + fv0_y*rs03)/f0p2 +
            fv0_x*Ts02 - fv0_y*fv0_z*rs03 - 2*fv0_x*fv0_y**2*Ts04
            - 2*fv0_y*fv0_z*rc04) + xv_y*((-fv0_x**2 - fv0_z**2)*(-cf0*fv0_y/f0p2
                + fv0_y*rs03)/f0p2 - 2*fv0_y*(1 - rs01)*(-fv0_x**2 - fv0_z**2)/f0p4)
            + xv_z*(fv0_y*fv0_z*(-cf0*fv0_y/f0p2 + fv0_y*rs03)/f0p2 + fv0_z*Ts02
                + fv0_x*fv0_y*rs03 + 2*fv0_x*fv0_y*rc04 - 2*fv0_y**2*fv0_z*Ts04),
          xv_x*(fv0_x*fv0_y*(-cf0*fv0_z/f0p2 + fv0_z*rs03)/f0p2 + rc02 - fv0_z**2*rs03
            - 2*fv0_x*fv0_y*fv0_z*Ts04 - 2*fv0_z**2*rc04) + xv_y*(-2*fv0_z*Ts02
            + (-fv0_x**2 - fv0_z**2)*(-cf0*fv0_z/f0p2 + fv0_z*rs03)/f0p2 -
            2*fv0_z*(1 - rs01)*(-fv0_x**2 - fv0_z**2)/f0p4) + xv_z*(fv0_y*fv0_z*(-cf0*fv0_z/f0p2
                + fv0_z*rs03)/f0p2 + fv0_y*Ts02 + fv0_x*fv0_z*rs03 + 2*fv0_x*fv0_z*rc04
            - 2*fv0_y*fv0_z**2*Ts04)],
         [xv_x*(fv0_x*fv0_z*(-cf0*fv0_x/f0p2 + fv0_x*rs03)/f0p2 + fv0_z*Ts02
            + fv0_x*fv0_y*rs03 - 2*fv0_x**2*fv0_z*Ts04 + 2*fv0_x*fv0_y*rc04)
         + xv_y*(fv0_y*fv0_z*(-cf0*fv0_x/f0p2 + fv0_x*rs03)/f0p2 + rc02 - fv0_x**2*rs03
            - 2*fv0_x**2*rc04 - 2*fv0_x*fv0_y*fv0_z*Ts04) + xv_z*(-2*fv0_x*Ts02
            + (-fv0_x**2 - fv0_y**2)*(-cf0*fv0_x/f0p2 + fv0_x*rs03)/f0p2 -
            2*fv0_x*(1 - rs01)*(-fv0_x**2 - fv0_y**2)/f0p4),
          xv_x*(fv0_x*fv0_z*(-cf0*fv0_y/f0p2 + fv0_y*rs03)/f0p2 - rc02 + fv0_y**2*rs03 -
            2*fv0_x*fv0_y*fv0_z*Ts04 + 2*fv0_y**2*rc04) + xv_y*(fv0_y*fv0_z*(-cf0*fv0_y/f0p2
                + fv0_y*rs03)/f0p2 + fv0_z*Ts02 - fv0_x*fv0_y*rs03 - 2*fv0_x*fv0_y*rc04
            - 2*fv0_y**2*fv0_z*Ts04) + xv_z*(-2*fv0_y*Ts02 + (-fv0_x**2
                - fv0_y**2)*(-cf0*fv0_y/f0p2 + fv0_y*rs03)/f0p2 - 2*fv0_y*(1 - rs01)*(-fv0_x**2
                - fv0_y**2)/f0p4),
          xv_x*(fv0_x*fv0_z*(-cf0*fv0_z/f0p2 + fv0_z*rs03)/f0p2 + fv0_x*Ts02 +
            fv0_y*fv0_z*rs03 - 2*fv0_x*fv0_z**2*Ts04 + 2*fv0_y*fv0_z*rc04) +
          xv_y*(fv0_y*fv0_z*(-cf0*fv0_z/f0p2 + fv0_z*rs03)/f0p2 + fv0_y*Ts02
            - fv0_x*fv0_z*rs03 - 2*fv0_x*fv0_z*rc04 - 2*fv0_y*fv0_z**2*Ts04) +
          xv_z*((-fv0_x**2 - fv0_y**2)*(-cf0*fv0_z/f0p2 + fv0_z*rs03)/f0p2 -
            2*fv0_z*(1 - rs01)*(-fv0_x**2 - fv0_y**2)/f0p4)]])
    # end der_Tan_by_xv

def der_TanT_by_xv(fv0,xv):
<<<<<<< HEAD
    '''
=======
    """
>>>>>>> 33417f51
    Being fv0 a cartesian rotation vector and Tan the corresponding tangential
    operator (computed through crv2tan(fv)), the function returns the derivative
    of dot(Tan^T,xv), where xv is a constant vector.

    The elements of the resulting derivative matrix D are ordered such that:
        d(Tan^T*xv) = D*d(fv)
    where d(.) is a delta operator.

    Note: the derivative expression has been derived symbolically and verified
    by FDs. A more compact expression may be possible.
<<<<<<< HEAD
    '''
=======
    """
>>>>>>> 33417f51

    # Renaming variabes for clarity
    px = fv0[0]
    py = fv0[1]
    pz = fv0[2]

    vx = xv[0]
    vy = xv[1]
    vz = xv[2]

    # Defining useful functions
    eps = 1e-15
    f0=np.linalg.norm(fv0)
    if f0 < eps:
        f1 = -1.0/2.0
        f2 = 1.0/6.0
        g1 = -1.0/12.0
        g2 = 0.0 # TODO: check this
    else:
        f1 = (np.cos(f0)-1.0)/f0**2.0
        f2 = (1.0-np.sin(f0)/f0)/f0**2.0
        g1 = (f0*np.sin(f0)+2.0*(np.cos(f0)-1.0))/f0**4.0
        g2 = (2.0/f0**4 + np.cos(f0)/f0**4 - 3.0*np.sin(f0)/f0**5)

    # Computing the derivatives of the functions
    df1dpx = -1.0*px*g1
    df1dpy = -1.0*py*g1
    df1dpz = -1.0*pz*g1

    df2dpx = -1.0*px*g2
    df2dpy = -1.0*py*g2
    df2dpz = -1.0*pz*g2

    # Compute the output matrix
    der_TanT_by_xv = np.zeros((3,3),)

    # First column (derivatives with psi_x)
    der_TanT_by_xv[0,0] = -1.0*df2dpx*(py**2+pz**2)*vx + df1dpx*pz*vy + df2dpx*px*py*vy + f2*py*vy - df1dpx*py*vz + df2dpx*px*pz*vz + f2*pz*vz
    der_TanT_by_xv[1,0] = -1.0*df1dpx*pz*vx + df2dpx*px*py*vx + f2*py*vx - df2dpx*px**2*vy - 2.0*f2*px*vy - df2dpx*pz**2*vy + df1dpx*px*vz+f1*vz + df2dpx*py*pz*vz
    der_TanT_by_xv[2,0] = df1dpx*py*vx + df2dpx*px*pz*vx + f2*pz*vx - df1dpx*px*vy -f1*vy + df2dpx*py*pz*vy - df2dpx*px**2*vz - 2.0*f2*px*vz - df2dpx*py**2*vz

    # Second column (derivatives with psi_y)
    der_TanT_by_xv[0,1] = -df2dpy*py**2*vx -f2*2*py*vx - df2dpy*pz**2*vx + df1dpy*pz*vy + df2dpy*px*py*vy +f2*px*vy - df1dpy*py*vz - f1*vz + df2dpy*px*pz*vz
    der_TanT_by_xv[1,1] = -df1dpy*pz*vx + df2dpy*px*py*vx + f2*px*vx - df2dpy*px**2*vy - df2dpy*pz**2*vy + df1dpy*px*vz + df2dpy*py*pz*vz + f2*pz*vz
    der_TanT_by_xv[2,1] = df1dpy*py*vx + f1*vx + df2dpy*px*pz*vx - df1dpy*px*vy + df2dpy*py*pz*vy + f2*pz*vy - df2dpy*px**2*vz - df2dpy*py**2*vz - 2.0*f2*py*vz

    # Second column (derivatives with psi_z)
    der_TanT_by_xv[0,2] = -df2dpz*py**2*vx - df2dpz*pz**2*vx - 2.0*f2*pz*vx + df1dpz*pz*vy + f1*vy + df2dpz*px*py*vy - df1dpz*py*vz + df2dpz*px*pz*vz + f2*px*vz
    der_TanT_by_xv[1,2] = -df1dpz*pz*vx - f1*vx + df2dpz*px*py*vx - df2dpz*px**2*vy - df2dpz*pz**2*vy - 2.0*f2*pz*vy + df1dpz*px*vz + df2dpz*py*pz*vz + f2*py*vz
    der_TanT_by_xv[2,2] = df1dpz*py*vx + df2dpz*px*pz*vx + f2*px*vx - df1dpz*px*vy + df2dpz*py*pz*vy + f2*py*vy - df2dpz*px**2*vz - df2dpz*py**2*vz

    return der_TanT_by_xv



def der_Ccrv_by_v(fv0,v):
<<<<<<< HEAD
    '''
=======
    """
>>>>>>> 33417f51
    Being C=C(fv0) the rotational matrix depending on the Cartesian rotation
    vector fv0 and defined as C=crv2rotation(fv0), the function returns the 
    derivative, w.r.t. the CRV components, of the vector dot(C,v), where v is a 
    constant vector.
    The elements of the resulting derivative matrix D are ordered such that:
        d(C*v) = D*d(fv0)
    where d(.) is a delta operator.
<<<<<<< HEAD
    '''
=======
    """
>>>>>>> 33417f51

    Cab0=crv2rotation(fv0)
    T0=crv2tan(fv0)
    vskew=skew(v)

    return -np.dot(Cab0,np.dot(vskew,T0))


def der_CcrvT_by_v(fv0,v):
<<<<<<< HEAD
    '''
=======
    """
>>>>>>> 33417f51
    Being C=C(fv0) the rotation matrix depending on the Cartesian rotation
    vector fv0 and defined as C=crv2rotation(fv0), the function returns the 
    derivative, w.r.t. the CRV components, of the vector dot(C.T,v), where v is 
    a constant vector.
    The elements of the resulting derivative matrix D are ordered such that:
        d(C.T*v) = D*d(fv0)
    where d(.) is a delta operator.
<<<<<<< HEAD
    '''
=======
    """
>>>>>>> 33417f51

    Cba0=crv2rotation(fv0).T
    T0=crv2tan(fv0)

    return np.dot( skew( np.dot(Cba0,v) ),T0)<|MERGE_RESOLUTION|>--- conflicted
+++ resolved
@@ -1,14 +1,3 @@
-<<<<<<< HEAD
-'''
-Rotation algebra library
-
-Note: testing in tests/utils/algebra_test
-'''
-
-import numpy as np
-import scipy.linalg
-from warnings import warn 
-=======
 """
 Rotation algebra library
 
@@ -18,26 +7,10 @@
 import numpy as np
 import scipy.linalg
 from warnings import warn
->>>>>>> 33417f51
 
 #######
 # functions for back compatibility
 def quat2rot(quat):
-<<<<<<< HEAD
-    warn('quat2rot(quat) is obsolite! Use quat2rotation(quat).T instead!')
-    return quat2rotation(quat).T
-def crv2rot(psi):
-    warn('crv2rot(psi) is obsolite! Use crv2rotation(psi) instead!')    
-    return crv2rotation(psi)
-def rot2crv(rot):
-    warn('rot2crv(rot) is obsolite! Use rotation2crv(rot.T) instead!')    
-    return rotation2crv(rot.T)
-def triad2rot(xb,yb,zb):
-    warn('triad2rot(xb,yb,zb) is obsolite! Use triad2rotation(xb,yb,zb).T instead!') 
-    return triad2rotation(xb,yb,zb).T
-def mat2quat(rot):
-     warn('mat2quat(rot) is obsolite! Use rotation2quat(rot.T) instead!')
-=======
     warn('quat2rot(quat) is obsolete! Use quat2rotation(quat).T instead!', stacklevel=2)
     return quat2rotation(quat).T
 def crv2rot(psi):
@@ -51,7 +24,6 @@
     return triad2rotation(xb,yb,zb).T
 def mat2quat(rot):
      warn('mat2quat(rot) is obsolete! Use rotation2quat(rot.T) instead!', stacklevel=2)
->>>>>>> 33417f51
      return rotation2quat(rot.T)
 #######
 
@@ -205,11 +177,7 @@
     :param yb:
     :param zb:
     :return: rotation matrix Rab
-<<<<<<< HEAD
-    """  
-=======
-    """
->>>>>>> 33417f51
+    """
     return np.column_stack((xb, yb, zb))
 
 
@@ -259,7 +227,6 @@
 #     s[3, 1] = matT[0, 2] + matT[2, 0]
 #     s[3, 2] = matT[1, 2] + matT[2, 1]
 #     s[3, 3] = 1.0 - matT[0, 0] - matT[1, 1] + matT[2, 2]
-<<<<<<< HEAD
 
 #     smax = np.max(np.diag(s))
 #     ismax = np.argmax(np.diag(s))
@@ -272,35 +239,10 @@
 #             continue
 #         quat[i] = 0.25*s[ismax, i]/quat[ismax]
 
-=======
-
-#     smax = np.max(np.diag(s))
-#     ismax = np.argmax(np.diag(s))
-
-#     # compute quaternion angles
-#     quat = np.zeros((4,))
-#     quat[ismax] = 0.5*np.sqrt(smax)
-#     for i in range(4):
-#         if i == ismax:
-#             continue
-#         quat[i] = 0.25*s[ismax, i]/quat[ismax]
-
->>>>>>> 33417f51
 #     return quat
 
 
 def rotation2quat(Cab):
-<<<<<<< HEAD
-    '''
-    Given a rotation matrix Cab rotating the frame a onto b, the function returns
-    the minimal "positive angle" quaternion representing this rotation. 
-
-    Note: this is the inverse of quat2rotation for Cartesian rotation vectors 
-    associated to rotations in the range [-pi,pi], i.e.:
-        fv == algebra.rotation2crv(algebra.crv2rotation(fv))  
-    for each fv=a*nv such that nv is a unit vector and the scalar a in [-pi,pi].
-    '''
-=======
     r"""
     Given a rotation matrix :math:`C^{AB}` rotating the frame A onto B, the function returns
     the minimal "positive angle" quaternion representing this rotation, where the quaternion, :math:`\vec{\chi}` is
@@ -330,7 +272,6 @@
         :math:`[-\pi,\,\pi]`.
 
     """
->>>>>>> 33417f51
 
     s = np.zeros((4, 4))
 
@@ -367,18 +308,6 @@
 
 
 def quat_bound(quat):
-<<<<<<< HEAD
-    '''
-    Given a quaternion associated to a rotation of angle a about an axis nv, the 
-    function "bounds" the quaternion, i.e. sets the rotation axis nv such that
-    a in [-pi,pi]. 
-
-    Note: as quaternions are defined as qv=[cos(a/2); sin(a/2)*nv], this is
-    equivalent to enforce qv[0]>=0.
-    '''
-    if quat[0]<0:
-        quat*=-1.
-=======
     r"""
     Given a quaternion, :math:`\vec{\chi}`, associated to a rotation of angle :math:`\psi`
     about an axis :math:`\mathbf{\hat{n}}`, the function "bounds" the quaternion,
@@ -403,7 +332,6 @@
     """
     if quat[0] < 0:
         quat *= -1.
->>>>>>> 33417f51
     return quat
 
 
@@ -427,28 +355,6 @@
 
 
 def crv2quat(psi):
-<<<<<<< HEAD
-    '''
-    Converts a Cartesian rotation vector into a "minimal rotation" quaternion,
-    ie, being the quaternion defined as:
-        qv= [cos(a/2); sin(a/2)*nv ]
-    the rotation axis is such that the rotation angle a is in [-pi,pi] or,
-    equivalently, qv[0]>=0.    
-    '''
-
-    # minimise crv rotation
-    psi_new=crv_bounds(psi)    
-
-    fi=np.linalg.norm(psi_new)
-    if fi > 1e-15:
-        nv=psi_new/fi
-    else:
-        nv = psi_new
-
-    quat=np.zeros((4,))
-    quat[0]=np.cos(.5*fi)
-    quat[1:]=np.sin(.5*fi)*nv 
-=======
     r"""
     Converts a Cartesian rotation vector,
 
@@ -484,18 +390,11 @@
     quat = np.zeros((4,))
     quat[0] = np.cos(.5 * fi)
     quat[1:] = np.sin(.5 * fi) * nv
->>>>>>> 33417f51
 
     return quat
 
 
 def crv_bounds(crv_ini):
-<<<<<<< HEAD
-    '''
-    Forces the Cartesian rotation vector norm to be in [-pi,pi], i.e. determines
-    the rotation axis orientation so as to ensure "minimal rotation".
-    '''
-=======
     r"""
     Forces the Cartesian rotation vector norm, :math:`\|\vec{\psi}\|`, to be in the range
     :math:`[-\pi,\pi]`, i.e. determines the rotation axis orientation, :math:`\mathbf{\hat{n}}`,
@@ -508,7 +407,6 @@
         np.array: modified and bounded, equivalent Cartesian rotation vector
 
     """
->>>>>>> 33417f51
 
     crv = crv_ini.copy()
     # original norm
@@ -539,11 +437,7 @@
 
 
 def crv2rotation(psi):
-<<<<<<< HEAD
-    '''
-=======
-    """
->>>>>>> 33417f51
+    """
     Given a Cartesian rotation vector psi, the function produces the rotation
     matrix required to rotate a vector according to psi.
 
@@ -567,18 +461,6 @@
 
 
 def rotation2crv(Cab):
-<<<<<<< HEAD
-    '''
-    Given a rotation matrix Cab rotating the frame a onto b, the function returns
-    the minimal size Cartesian rotation vector representing this rotation. 
-
-    Note: this is the inverse of crv2rotation for Cartesian rotation vectors 
-    associated to rotations in the range [-pi,pi], i.e.:
-        fv == algebra.rotation2crv(algebra.crv2rotation(fv))  
-    for each fv=a*nv such that nv is a unit vector and the scalar a in [-pi,pi].
-    '''
-    
-=======
     """
     Given a rotation matrix Cab rotating the frame a onto b, the function returns
     the minimal size Cartesian rotation vector representing this rotation.
@@ -589,7 +471,6 @@
     for each fv=a*nv such that nv is a unit vector and the scalar a in [-pi,pi].
     """
 
->>>>>>> 33417f51
     if np.linalg.norm(Cab) < 1e-6:
         raise AttributeError(\
                  'Element Vector V is not orthogonal to reference line (51105)')
@@ -658,19 +539,11 @@
     See Aircraft Control and Simulation, pag. 31, by Stevens, Lewis.
     Copied from S. Maraniello's SHARPy
 
-<<<<<<< HEAD
-    Remark: if B is a FoR obtained rotating a FoR A of angle fi about an axis n 
-    (remind n will be invariant during the rotation), and q is the related 
-    quaternion q(fi,n), the function will return the matrix Cab such that:
-        - Cab rotates A onto B
-        - Cab transforms the coordinates of a vector defined in B component to 
-=======
     Remark: if B is a FoR obtained rotating a FoR A of angle fi about an axis n
     (remind n will be invariant during the rotation), and q is the related
     quaternion q(fi,n), the function will return the matrix Cab such that:
         - Cab rotates A onto B
         - Cab transforms the coordinates of a vector defined in B component to
->>>>>>> 33417f51
         A components.
     """
 
@@ -911,17 +784,10 @@
 
 
 def der_Cquat_by_v(q,v):
-<<<<<<< HEAD
-    '''
-    Being C=C(quat) the rotational matrix depending on the quaternion q and 
-    defined as C=quat2rotation(q), the function returns the derivative, w.r.t. the
-    quanternion components, of the vector dot(C,v), where v is a constant 
-=======
     """
     Being C=C(quat) the rotational matrix depending on the quaternion q and
     defined as C=quat2rotation(q), the function returns the derivative, w.r.t. the
     quanternion components, of the vector dot(C,v), where v is a constant
->>>>>>> 33417f51
     vector.
     The elements of the resulting derivative matrix D are ordered such that:
     ``d(C*v) = D*d(q)``
@@ -941,17 +807,10 @@
 
 
 def der_CquatT_by_v(q,v):
-<<<<<<< HEAD
-    '''
-    Being C=C(quat).T the projection matrix depending on the quaternion q and 
-    defined as C=quat2rotation(q).T, the function returns the derivative, w.r.t. the
-    quanternion components, of the vector dot(C,v), where v is a constant 
-=======
     """
     Being C=C(quat).T the projection matrix depending on the quaternion q and
     defined as C=quat2rotation(q).T, the function returns the derivative, w.r.t. the
     quanternion components, of the vector dot(C,v), where v is a constant
->>>>>>> 33417f51
     vector.
     The elements of the resulting derivative matrix D are ordered such that:
     ``d(C*v) = D*d(q)``
@@ -1063,11 +922,7 @@
     # end der_Tan_by_xv
 
 def der_TanT_by_xv(fv0,xv):
-<<<<<<< HEAD
-    '''
-=======
-    """
->>>>>>> 33417f51
+    """
     Being fv0 a cartesian rotation vector and Tan the corresponding tangential
     operator (computed through crv2tan(fv)), the function returns the derivative
     of dot(Tan^T,xv), where xv is a constant vector.
@@ -1078,11 +933,7 @@
 
     Note: the derivative expression has been derived symbolically and verified
     by FDs. A more compact expression may be possible.
-<<<<<<< HEAD
-    '''
-=======
-    """
->>>>>>> 33417f51
+    """
 
     # Renaming variabes for clarity
     px = fv0[0]
@@ -1139,11 +990,7 @@
 
 
 def der_Ccrv_by_v(fv0,v):
-<<<<<<< HEAD
-    '''
-=======
-    """
->>>>>>> 33417f51
+    """
     Being C=C(fv0) the rotational matrix depending on the Cartesian rotation
     vector fv0 and defined as C=crv2rotation(fv0), the function returns the 
     derivative, w.r.t. the CRV components, of the vector dot(C,v), where v is a 
@@ -1151,11 +998,7 @@
     The elements of the resulting derivative matrix D are ordered such that:
         d(C*v) = D*d(fv0)
     where d(.) is a delta operator.
-<<<<<<< HEAD
-    '''
-=======
-    """
->>>>>>> 33417f51
+    """
 
     Cab0=crv2rotation(fv0)
     T0=crv2tan(fv0)
@@ -1165,11 +1008,7 @@
 
 
 def der_CcrvT_by_v(fv0,v):
-<<<<<<< HEAD
-    '''
-=======
-    """
->>>>>>> 33417f51
+    """
     Being C=C(fv0) the rotation matrix depending on the Cartesian rotation
     vector fv0 and defined as C=crv2rotation(fv0), the function returns the 
     derivative, w.r.t. the CRV components, of the vector dot(C.T,v), where v is 
@@ -1177,11 +1016,7 @@
     The elements of the resulting derivative matrix D are ordered such that:
         d(C.T*v) = D*d(fv0)
     where d(.) is a delta operator.
-<<<<<<< HEAD
-    '''
-=======
-    """
->>>>>>> 33417f51
+    """
 
     Cba0=crv2rotation(fv0).T
     T0=crv2tan(fv0)
