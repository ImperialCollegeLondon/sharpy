"""Data Management Structures

These classes are responsible for storing the aerodynamic and structural time step information and relevant variables.

"""
import copy
import ctypes as ct
import numpy as np

import sharpy.utils.algebra as algebra
import sharpy.utils.multibody as mb


class TimeStepInfo(object):
    """
    Time step class.

    It is the parent class of the AeroTimeStepInfo and NonliftingBodyTimeStepInfo, which contain the relevant
    aerodynamic attributes for a single time step. All variables should be expressed in ``G`` FoR unless
    otherwise stated.

    Attributes:
        ct_dimensions: Pointer to ``dimensions`` to interface the C++ library `uvlmlib``

        dimensions (np.ndarray): Matrix defining the dimensions of the vortex grid on solid surfaces
          ``[num_surf x chordwise panels x spanwise panels]``

        n_surf (int): Number of aerodynamic surfaces on solid bodies. Each aerodynamic surface on solid bodies will
          have an associted wake.

        zeta (list(np.ndarray): Location of solid grid vertices
          ``[n_surf][3 x (chordwise nodes + 1) x (spanwise nodes + 1)]``
        zeta_dot (list(np.ndarray)): Time derivative of ``zeta``
        normals (list(np.ndarray)): Normal direction to panels at the panel center
          ``[n_surf][3 x chordwise nodes x spanwise nodes]``
        forces (list(np.ndarray)): Forces not associated to time derivatives on grid vertices
          ``[n_surf][3 x (chordwise nodes + 1) x (spanwise nodes + 1)]``
        dynamic_forces (list(np.ndarray)): Forces associated to time derivatives on grid vertices
          ``[n_surf][3 x (chordwise nodes + 1) x (spanwise nodes + 1)]``
        u_ext (list(np.ndarray)): Background flow velocity on solid grid nodes
          ``[n_surf][3 x (chordwise nodes + 1) x (spanwise nodes + 1)]``

        inertial_steady_forces (list(np.ndarray)): Total aerodynamic steady forces in ``G`` FoR ``[n_surf x 6]``
        body_steady_forces (list(np.ndarray)): Total aerodynamic steady forces in ``A`` FoR ``[n_surf x 6]``
        inertial_unsteady_forces (list(np.ndarray)): Total aerodynamic unsteady forces in ``G`` FoR ``[n_surf x 6]``
        body_unsteady_forces (list(np.ndarray)): Total aerodynamic unsteady forces in ``A`` FoR ``[n_surf x 6]``

        postproc_cell (dict): Variables associated to cells to be postprocessed
        postproc_node (dict): Variables associated to nodes to be postprocessed

        in_global_AFoR (bool): ``True`` if the variables are stored in the global A FoR. ``False`` if they are stored
          in the local A FoR of each body. Always ``True`` for single-body simulations. Currently not used.


    Args:
        dimensions (np.ndarray): Matrix defining the dimensions of the vortex grid on solid surfaces
          ``[num_surf x chordwise panels x spanwise panels]``
    """
<<<<<<< HEAD
    def __init__(self, dimensions, dimensions_star, gust_vane_surfaces = []):
=======
    def __init__(self, dimensions):
>>>>>>> ffe3de54
        self.ct_dimensions = None

        self.dimensions = dimensions.copy()
        self.n_surf = self.dimensions.shape[0]
        # generate placeholder for aero grid zeta coordinates
        self.zeta = []
        for i_surf in range(self.n_surf):
            self.zeta.append(np.zeros((3,
                                       dimensions[i_surf, 0] + 1,
                                       dimensions[i_surf, 1] + 1),
                                      dtype=ct.c_double))
        self.zeta_dot = []
        for i_surf in range(self.n_surf):
            self.zeta_dot.append(np.zeros((3,
                                           dimensions[i_surf, 0] + 1,
                                           dimensions[i_surf, 1] + 1),
                                          dtype=ct.c_double))

        # panel normals
        self.normals = []
        for i_surf in range(self.n_surf):
            self.normals.append(np.zeros((3,
                                         dimensions[i_surf, 0],
                                         dimensions[i_surf, 1]),
                                        dtype=ct.c_double))
        # panel forces
        self.forces = []
        for i_surf in range(self.n_surf):
            self.forces.append(np.zeros((6,
                                         dimensions[i_surf, 0] + 1,
                                         dimensions[i_surf, 1] + 1),
                                        dtype=ct.c_double))
        # panel forces
        self.dynamic_forces = []
        for i_surf in range(self.n_surf):
            self.dynamic_forces.append(np.zeros((6,
                                                 dimensions[i_surf, 0] + 1,
                                                 dimensions[i_surf, 1] + 1),
                                                dtype=ct.c_double))

        # placeholder for external velocity
        self.u_ext = []
        for i_surf in range(self.n_surf):
            self.u_ext.append(np.zeros((3,
                                        dimensions[i_surf, 0] + 1,
                                        dimensions[i_surf, 1] + 1),
                                       dtype=ct.c_double))

        # total forces - written by AeroForcesCalculator
        self.inertial_steady_forces = np.zeros((self.n_surf, 6))
        self.body_steady_forces = np.zeros((self.n_surf, 6))
        self.inertial_unsteady_forces = np.zeros((self.n_surf, 6))
        self.body_unsteady_forces = np.zeros((self.n_surf, 6))

        self.postproc_cell = dict()
        self.postproc_node = dict()

        # Multibody variables
        self.in_global_AFoR = True


        # Gust vane variables        
        self.gust_vane_surface = np.zeros((self.n_surf))
        for isurf in gust_vane_surfaces:
            self.gust_vane_surface[isurf] = 1

    def copy(self):
        """
        Returns a copy of a deepcopy of a :class:`~sharpy.utils.datastructures.TimeStepInfo`
        """
        return self.create_placeholder(TimeStepInfo(self.dimensions))

    def create_placeholder(self, copied):
        # generate placeholder for aero grid zeta coordinates
        for i_surf in range(copied.n_surf):
            copied.zeta[i_surf] = self.zeta[i_surf].astype(dtype=ct.c_double, copy=True, order='C')

        for i_surf in range(copied.n_surf):
            copied.zeta_dot[i_surf] = self.zeta_dot[i_surf].astype(dtype=ct.c_double, copy=True, order='C')

        # panel normals
        for i_surf in range(copied.n_surf):
            copied.normals[i_surf] = self.normals[i_surf].astype(dtype=ct.c_double, copy=True, order='C')

        # panel forces
        for i_surf in range(copied.n_surf):
            copied.forces[i_surf] = self.forces[i_surf].astype(dtype=ct.c_double, copy=True, order='C')

        # panel forces
        for i_surf in range(copied.n_surf):
            copied.dynamic_forces[i_surf] = self.dynamic_forces[i_surf].astype(dtype=ct.c_double, copy=True, order='C')

        # placeholder for external velocity
        for i_surf in range(copied.n_surf):
            copied.u_ext[i_surf] = self.u_ext[i_surf].astype(dtype=ct.c_double, copy=True, order='C')

        # total forces
        copied.inertial_steady_forces = self.inertial_steady_forces.astype(dtype=ct.c_double, copy=True, order='C')
        copied.body_steady_forces = self.body_steady_forces.astype(dtype=ct.c_double, copy=True, order='C')
        copied.inertial_unsteady_forces = self.inertial_unsteady_forces.astype(dtype=ct.c_double, copy=True, order='C')
        copied.body_unsteady_forces = self.body_unsteady_forces.astype(dtype=ct.c_double, copy=True, order='C')
        
        copied.postproc_cell = copy.deepcopy(self.postproc_cell)
        copied.postproc_node = copy.deepcopy(self.postproc_node)

<<<<<<< HEAD
        copied.control_surface_deflection = self.control_surface_deflection.astype(dtype=ct.c_double, copy=True)

        copied.gust_vane_surface = self.gust_vane_surface.astype(dtype=ct.c_double, copy=True)

=======
>>>>>>> ffe3de54
        return copied

    def generate_ctypes_pointers(self):
        """
        Generates the pointers to aerodynamic variables used to interface the C++ library ``uvlmlib``
        """
        self.ct_dimensions = self.dimensions.astype(dtype=ct.c_uint, copy=True)

        n_surf = len(self.dimensions)

        from sharpy.utils.constants import NDIM

        self.ct_zeta_list = []
        for i_surf in range(self.n_surf):
            for i_dim in range(NDIM):
                self.ct_zeta_list.append(self.zeta[i_surf][i_dim, :, :].reshape(-1))

        self.ct_zeta_dot_list = []
        for i_surf in range(self.n_surf):
            for i_dim in range(NDIM):
                self.ct_zeta_dot_list.append(self.zeta_dot[i_surf][i_dim, :, :].reshape(-1))

        self.ct_u_ext_list = []
        for i_surf in range(self.n_surf):
            for i_dim in range(NDIM):
                self.ct_u_ext_list.append(self.u_ext[i_surf][i_dim, :, :].reshape(-1))

        self.ct_normals_list = []
        for i_surf in range(self.n_surf):
            for i_dim in range(NDIM):
                self.ct_normals_list.append(self.normals[i_surf][i_dim, :, :].reshape(-1))

        self.ct_forces_list = []
        for i_surf in range(self.n_surf):
            for i_dim in range(NDIM*2):
                self.ct_forces_list.append(self.forces[i_surf][i_dim, :, :].reshape(-1))

        self.ct_dynamic_forces_list = []
        for i_surf in range(self.n_surf):
            for i_dim in range(NDIM*2):
                self.ct_dynamic_forces_list.append(self.dynamic_forces[i_surf][i_dim, :, :].reshape(-1))

        try:
            self.postproc_cell['incidence_angle']
        except KeyError:
            with_incidence_angle = False
        else:
            with_incidence_angle = True

        if with_incidence_angle:
            self.ct_incidence_list = []
            for i_surf in range(self.n_surf):
                self.ct_incidence_list.append(self.postproc_cell['incidence_angle'][i_surf][:, :].reshape(-1))

        self.ct_p_dimensions = ((ct.POINTER(ct.c_uint)*n_surf)
                                (* np.ctypeslib.as_ctypes(self.ct_dimensions)))
        self.ct_p_zeta = ((ct.POINTER(ct.c_double)*len(self.ct_zeta_list))
                          (* [np.ctypeslib.as_ctypes(array) for array in self.ct_zeta_list]))
        self.ct_p_zeta_dot = ((ct.POINTER(ct.c_double)*len(self.ct_zeta_dot_list))
                          (* [np.ctypeslib.as_ctypes(array) for array in self.ct_zeta_dot_list]))
        self.ct_p_u_ext = ((ct.POINTER(ct.c_double)*len(self.ct_u_ext_list))
                           (* [np.ctypeslib.as_ctypes(array) for array in self.ct_u_ext_list]))
        self.ct_p_normals = ((ct.POINTER(ct.c_double)*len(self.ct_normals_list))
                             (* [np.ctypeslib.as_ctypes(array) for array in self.ct_normals_list]))
        self.ct_p_forces = ((ct.POINTER(ct.c_double)*len(self.ct_forces_list))
                            (* [np.ctypeslib.as_ctypes(array) for array in self.ct_forces_list]))
        self.ct_p_dynamic_forces = ((ct.POINTER(ct.c_double)*len(self.ct_dynamic_forces_list))
                            (* [np.ctypeslib.as_ctypes(array) for array in self.ct_dynamic_forces_list]))

        if with_incidence_angle:
            self.postproc_cell['incidence_angle_ct_pointer'] = ((ct.POINTER(ct.c_double)*len(self.ct_incidence_list))
                            (* [np.ctypeslib.as_ctypes(array) for array in self.ct_incidence_list]))

    def remove_ctypes_pointers(self):
        """
            Removes the pointers to aerodynamic variables used to interface the C++ library ``uvlmlib``
        """

        list_class_attributes = list(self.__dict__.keys()).copy()
        for name_attribute in list_class_attributes:
            if "ct_p_" in name_attribute:
                self.__delattr__(name_attribute)

        for k in list(self.postproc_cell.keys()):
            if 'ct_list' in k:
                del self.postproc_cell[k]
            elif 'ct_pointer' in k:
                del self.postproc_cell[k]


class NonliftingBodyTimeStepInfo(TimeStepInfo):
    """
    Nonlifting Body Time step class.

    It is the inheritance from ``TimeStepInfo`` and contains the relevant aerodynamic attributes for
    a single time step of a nonlifting body. All variables should be expressed in ``G``
    FoR unless otherwise stated.

    Attributes:
        ct_dimensions: Pointer to ``dimensions`` to interface the C++ library `uvlmlib``

        dimensions (np.ndarray): Matrix defining the dimensions of the vortex grid on solid surfaces
        ``[num_surf x radial panels x spanwise panels]``

        n_surf (int): Number of aerodynamic surfaces on nonlifting bodies.

        zeta (list(np.ndarray): Location of solid grid vertices
          ``[n_surf][3 x (radial panel) x (spanwise panel)]``
        zeta_dot (list(np.ndarray)): Time derivative of ``zeta``
        normals (list(np.ndarray)): Normal direction to panels at the panel center
          ``[n_surf][3 x radial panels x spanwise panels]``
        forces (list(np.ndarray)): Forces not associated to time derivatives on grid vertices
          ``[n_surf][3 x (radial panels) x (spanwise panels)]``
        dynamic_forces (list(np.ndarray)): Forces associated to time derivatives on grid vertices
          ``[n_surf][3 x (radial panels) x (spanwise panels)]``

        u_ext (list(np.ndarray)): Background flow velocity on solid grid panel
          ``[n_surf][3 x (radial panels) x (spanwise panel + 1)]``
        sigma (list(np.ndarray)): Source strength associated to solid panels
          ``[n_surf][3 x radial panel x spanwise panel]``
        sigma_dot (list(np.ndarray)): Time derivative of ``sigma``
        pressure_coefficients (list(np.ndarray)): Pressure coefficient associated to solid panels
          ``[n_surf][radial panel x spanwise panel]``

        inertial_total_forces (list(np.ndarray)): Total aerodynamic forces in ``G`` FoR ``[n_surf x 6]``
        body_total_forces (list(np.ndarray)): Total aerodynamic forces in ``A`` FoR ``[n_surf x 6]``
        inertial_steady_forces (list(np.ndarray)): Total aerodynamic steady forces in ``G`` FoR ``[n_surf x 6]``
        body_steady_forces (list(np.ndarray)): Total aerodynamic steady forces in ``A`` FoR ``[n_surf x 6]``
        inertial_unsteady_forces (list(np.ndarray)): Total aerodynamic unsteady forces in ``G`` FoR ``[n_surf x 6]``
        body_unsteady_forces (list(np.ndarray)): Total aerodynamic unsteady forces in ``A`` FoR ``[n_surf x 6]``

        postproc_cell (dict): Variables associated to cells to be postprocessed
        postproc_node (dict): Variables associated to panel to be postprocessed

        in_global_AFoR (bool): ``True`` if the variables are stored in the global A FoR. ``False`` if they are stored
          in the local A FoR of each body. Always ``True`` for single-body simulations. Currently not used.

    Args:
        dimensions (np.ndarray): Matrix defining the dimensions of the vortex grid on solid surfaces
          ``[num_surf x radial panels x spanwise panels]``
    """
    def __init__(self, dimensions): #remove dimensions_star as input
        super().__init__(dimensions)

        # allocate sigma matrices
        self.sigma = []
        for i_surf in range(self.n_surf):
            self.sigma.append(np.zeros((dimensions[i_surf, 0],
                                        dimensions[i_surf, 1]),
                                       dtype=ct.c_double))

        self.sigma_dot = []
        for i_surf in range(self.n_surf):
            self.sigma_dot.append(np.zeros((dimensions[i_surf, 0],
                                            dimensions[i_surf, 1]),
                                           dtype=ct.c_double))

        self.pressure_coefficients = []
        for i_surf in range(self.n_surf):
            self.pressure_coefficients.append(np.zeros((dimensions[i_surf, 0],
                                        dimensions[i_surf, 1]),
                                        dtype=ct.c_double))
    def copy(self):
        """
        Returns a copy of a deepcopy of a :class:`~sharpy.utils.datastructures.AeroTimeStepInfo`
        """
        return self.create_placeholder(NonliftingBodyTimeStepInfo(self.dimensions))

    def create_placeholder(self, copied):
        super().create_placeholder(copied)

        # allocate sigma matrices
        for i_surf in range(copied.n_surf):
            copied.sigma[i_surf] = self.sigma[i_surf].astype(dtype=ct.c_double, copy=True, order='C')

        for i_surf in range(copied.n_surf):
            copied.sigma_dot[i_surf] = self.sigma_dot[i_surf].astype(dtype=ct.c_double, copy=True, order='C')

        for i_surf in range(copied.n_surf):
            copied.pressure_coefficients[i_surf] = self.pressure_coefficients[i_surf].astype(dtype=ct.c_double, copy=True, order='C')


        return copied


    def generate_ctypes_pointers(self):
        """
        Generates the pointers to aerodynamic variables used to interface the C++ library ``uvlmlib``
        """
        super().generate_ctypes_pointers()

        from sharpy.utils.constants import NDIM

        self.ct_sigma_list = []
        for i_surf in range(self.n_surf):
            self.ct_sigma_list.append(self.sigma[i_surf][:, :].reshape(-1))

        self.ct_sigma_dot_list = []
        for i_surf in range(self.n_surf):
            self.ct_sigma_dot_list.append(self.sigma_dot[i_surf][:, :].reshape(-1))

        self.ct_pressure_coefficients_list = []
        for i_surf in range(self.n_surf):
            self.ct_pressure_coefficients_list.append(self.pressure_coefficients[i_surf][:, :].reshape(-1))

        self.ct_p_sigma = ((ct.POINTER(ct.c_double)*len(self.ct_sigma_list))
                            (* [np.ctypeslib.as_ctypes(array) for array in self.ct_sigma_list]))
        self.ct_p_sigma_dot = ((ct.POINTER(ct.c_double)*len(self.ct_sigma_dot_list))
                            (* [np.ctypeslib.as_ctypes(array) for array in self.ct_sigma_list]))
        self.ct_p_pressure_coefficients = ((ct.POINTER(ct.c_double)*len(self.ct_pressure_coefficients_list))
                                (* [np.ctypeslib.as_ctypes(array) for array in self.ct_pressure_coefficients_list]))



class AeroTimeStepInfo(TimeStepInfo):
    """
    Aerodynamic Time step class.

    Contains the relevant aerodynamic attributes for a single time step. All variables should be expressed in ``G``
    FoR unless otherwise stated.

    Attributes:
        ct_dimensions: Pointer to ``dimensions`` to interface the C++ library `uvlmlib``
        ct_dimensions_star: Pointer to ``dimensions_star`` to interface the C++ library `uvlmlib``

        dimensions (np.ndarray): Matrix defining the dimensions of the vortex grid on solid surfaces
          ``[num_surf x chordwise panels x spanwise panels]``
        dimensions_star (np.ndarray): Matrix defining the dimensions of the vortex grid on wakes
          ``[num_surf x streamwise panels x spanwise panels]``

        n_surf (int): Number of aerodynamic surfaces on solid bodies. Each aerodynamic surface on solid bodies will
          have an associted wake.

        zeta (list(np.ndarray): Location of solid grid vertices
          ``[n_surf][3 x (chordwise nodes + 1) x (spanwise nodes + 1)]``
        zeta_dot (list(np.ndarray)): Time derivative of ``zeta``
        normals (list(np.ndarray)): Normal direction to panels at the panel center
          ``[n_surf][3 x chordwise nodes x spanwise nodes]``
        forces (list(np.ndarray)): Forces not associated to time derivatives on grid vertices
          ``[n_surf][3 x (chordwise nodes + 1) x (spanwise nodes + 1)]``
        dynamic_forces (list(np.ndarray)): Forces associated to time derivatives on grid vertices
          ``[n_surf][3 x (chordwise nodes + 1) x (spanwise nodes + 1)]``
        zeta_star (list(np.ndarray): Location of wake grid vertices
          ``[n_surf][3 x (streamwise nodes + 1) x (spanwise nodes + 1)]``
        u_ext (list(np.ndarray)): Background flow velocity on solid grid nodes
          ``[n_surf][3 x (chordwise nodes + 1) x (spanwise nodes + 1)]``
        u_ext_star (list(np.ndarray)): Background flow velocity on wake grid nodes
          ``[n_surf][3 x (streamwise nodes + 1) x (spanwise nodes + 1)]``
        gamma (list(np.ndarray)): Circulation associated to solid panels
          ``[n_surf][3 x chordwise nodes x spanwise nodes]``
        gamma_star (list(np.ndarray)): Circulation associated to wake panels
          ``[n_surf][3 x streamwise nodes x spanwise nodes]``
        gamma_dot (list(np.ndarray)): Time derivative of ``gamma``

        inertial_total_forces (list(np.ndarray)): Total aerodynamic forces in ``G`` FoR ``[n_surf x 6]``
        body_total_forces (list(np.ndarray)): Total aerodynamic forces in ``A`` FoR ``[n_surf x 6]``
        inertial_steady_forces (list(np.ndarray)): Total aerodynamic steady forces in ``G`` FoR ``[n_surf x 6]``
        body_steady_forces (list(np.ndarray)): Total aerodynamic steady forces in ``A`` FoR ``[n_surf x 6]``
        inertial_unsteady_forces (list(np.ndarray)): Total aerodynamic unsteady forces in ``G`` FoR ``[n_surf x 6]``
        body_unsteady_forces (list(np.ndarray)): Total aerodynamic unsteady forces in ``A`` FoR ``[n_surf x 6]``

        postproc_cell (dict): Variables associated to cells to be postprocessed
        postproc_node (dict): Variables associated to nodes to be postprocessed

        in_global_AFoR (bool): ``True`` if the variables are stored in the global A FoR. ``False`` if they are stored
          in the local A FoR of each body. Always ``True`` for single-body simulations. Currently not used.

        control_surface_deflection (np.ndarray): Deflection of the control surfaces, in `rad` and if fitted.

    Args:
        dimensions (np.ndarray): Matrix defining the dimensions of the vortex grid on solid surfaces
          ``[num_surf x chordwise panels x spanwise panels]``
        dimensions_star (np.ndarray): Matrix defining the dimensions of the vortex grid on wakes
          ``[num_surf x streamwise panels x spanwise panels]``

    Note, Ben Preston 27/09/24: forces and dynamic forces are stated to be in ``G`` however were actually
    determined to be in ``A``. This issue may apply to other parameters, however errors due to this were only apparent
    in the AeroForcesCalculator postprocessor.
    """
    def __init__(self, dimensions, dimensions_star):
        super().__init__(dimensions)
        self.ct_dimensions_star = None

        self.dimensions_star = dimensions_star.copy()

        # generate placeholder for aero grid zeta_star coordinates
        self.zeta_star = []
        for i_surf in range(self.n_surf):
            self.zeta_star.append(np.zeros((3,
                                            dimensions_star[i_surf, 0] + 1,
                                            dimensions_star[i_surf, 1] + 1),
                                           dtype=ct.c_double))

        self.u_ext_star = []
        for i_surf in range(self.n_surf):
            self.u_ext_star.append(np.zeros((3,
                                             dimensions_star[i_surf, 0] + 1,
                                             dimensions_star[i_surf, 1] + 1),
                                            dtype=ct.c_double))

        # allocate gamma and gamma star matrices
        self.gamma = []
        for i_surf in range(self.n_surf):
            self.gamma.append(np.zeros((dimensions[i_surf, 0],
                                        dimensions[i_surf, 1]),
                                       dtype=ct.c_double))

        self.gamma_star = []
        for i_surf in range(self.n_surf):
            self.gamma_star.append(np.zeros((dimensions_star[i_surf, 0],
                                             dimensions_star[i_surf, 1]),
                                            dtype=ct.c_double))

        self.gamma_dot = []
        for i_surf in range(self.n_surf):
            self.gamma_dot.append(np.zeros((dimensions[i_surf, 0],
                                            dimensions[i_surf, 1]),
                                           dtype=ct.c_double))

        # Distance from the trailing edge of the wake vertices
        self.dist_to_orig = []
        for i_surf in range(self.n_surf):
            self.dist_to_orig.append(np.zeros((dimensions_star[i_surf, 0] + 1,
                                               dimensions_star[i_surf, 1] + 1),
                                               dtype=ct.c_double))

        self.wake_conv_vel = []
        for i_surf in range(self.n_surf):
            self.wake_conv_vel.append(np.zeros((dimensions_star[i_surf, 0],
                                            dimensions_star[i_surf, 1]),
                                           dtype=ct.c_double))

        # Junction handling
        self.flag_zeta_phantom = np.zeros((1, self.n_surf),
                                            dtype=ct.c_int)
        self.control_surface_deflection = np.array([])

    def copy(self):
        return self.create_placeholder(AeroTimeStepInfo(self.dimensions, self.dimensions_star))

    def create_placeholder(self, copied):
        super().create_placeholder(copied)
        # generate placeholder for aero grid zeta_star coordinates
        for i_surf in range(copied.n_surf):
            copied.zeta_star[i_surf] = self.zeta_star[i_surf].astype(dtype=ct.c_double, copy=True, order='C')

        # placeholder for external velocity
        for i_surf in range(copied.n_surf):
            copied.u_ext_star[i_surf] = self.u_ext_star[i_surf].astype(dtype=ct.c_double, copy=True, order='C')

        # allocate gamma and gamma star matrices
        for i_surf in range(copied.n_surf):
            copied.gamma[i_surf] = self.gamma[i_surf].astype(dtype=ct.c_double, copy=True, order='C')

        for i_surf in range(copied.n_surf):
            copied.gamma_dot[i_surf] = self.gamma_dot[i_surf].astype(dtype=ct.c_double, copy=True, order='C')

        for i_surf in range(copied.n_surf):
            copied.gamma_star[i_surf] = self.gamma_star[i_surf].astype(dtype=ct.c_double, copy=True, order='C')

        for i_surf in range(copied.n_surf):
            copied.dist_to_orig[i_surf] = self.dist_to_orig[i_surf].astype(dtype=ct.c_double, copy=True, order='C')

        for i_surf in range(copied.n_surf):
            copied.wake_conv_vel[i_surf] = self.wake_conv_vel[i_surf].astype(dtype=ct.c_double, copy=True, order='C')

        copied.control_surface_deflection = self.control_surface_deflection.astype(dtype=ct.c_double, copy=True)

        # phantom panel flags
        copied.flag_zeta_phantom = self.flag_zeta_phantom.astype(dtype=ct.c_int, copy=True, order='C')
        
        return copied

    def generate_ctypes_pointers(self):
        from sharpy.utils.constants import NDIM
        n_surf = len(self.dimensions)
        super().generate_ctypes_pointers()
        self.ct_dimensions_star = self.dimensions_star.astype(dtype=ct.c_uint, copy=True)

        self.ct_zeta_star_list = []
        for i_surf in range(self.n_surf):
            for i_dim in range(NDIM):
                self.ct_zeta_star_list.append(self.zeta_star[i_surf][i_dim, :, :].reshape(-1))

        self.ct_u_ext_star_list = []
        for i_surf in range(self.n_surf):
            for i_dim in range(NDIM):
                self.ct_u_ext_star_list.append(self.u_ext_star[i_surf][i_dim, :, :].reshape(-1))

        self.ct_gamma_list = []
        for i_surf in range(self.n_surf):
            self.ct_gamma_list.append(self.gamma[i_surf][:, :].reshape(-1))

        self.ct_gamma_dot_list = []
        for i_surf in range(self.n_surf):
            self.ct_gamma_dot_list.append(self.gamma_dot[i_surf][:, :].reshape(-1))

        self.ct_gamma_star_list = []
        for i_surf in range(self.n_surf):
            self.ct_gamma_star_list.append(self.gamma_star[i_surf][:, :].reshape(-1))

        self.ct_dist_to_orig_list = []
        for i_surf in range(self.n_surf):
            self.ct_dist_to_orig_list.append(self.dist_to_orig[i_surf][:, :].reshape(-1))

        self.ct_wake_conv_vel_list = []
        for i_surf in range(self.n_surf):
            self.ct_wake_conv_vel_list.append(self.wake_conv_vel[i_surf][:, :].reshape(-1))
        self.ct_flag_zeta_phantom_list = self.flag_zeta_phantom[:].reshape(-1)
 


        self.ct_p_dimensions_star = ((ct.POINTER(ct.c_uint)*n_surf)
                                     (* np.ctypeslib.as_ctypes(self.ct_dimensions_star)))
        self.ct_p_zeta_star = ((ct.POINTER(ct.c_double)*len(self.ct_zeta_star_list))
                               (* [np.ctypeslib.as_ctypes(array) for array in self.ct_zeta_star_list]))
        self.ct_p_u_ext_star = ((ct.POINTER(ct.c_double)*len(self.ct_u_ext_star_list))
                           (* [np.ctypeslib.as_ctypes(array) for array in self.ct_u_ext_star_list]))
        self.ct_p_gamma = ((ct.POINTER(ct.c_double)*len(self.ct_gamma_list))
                           (* [np.ctypeslib.as_ctypes(array) for array in self.ct_gamma_list]))
        self.ct_p_gamma_dot = ((ct.POINTER(ct.c_double)*len(self.ct_gamma_dot_list))
                               (* [np.ctypeslib.as_ctypes(array) for array in self.ct_gamma_dot_list]))
        self.ct_p_gamma_star = ((ct.POINTER(ct.c_double)*len(self.ct_gamma_star_list))
                                (* [np.ctypeslib.as_ctypes(array) for array in self.ct_gamma_star_list]))
        self.ct_p_dist_to_orig = ((ct.POINTER(ct.c_double)*len(self.ct_dist_to_orig_list))
                           (* [np.ctypeslib.as_ctypes(array) for array in self.ct_dist_to_orig_list]))
        self.ct_p_wake_conv_vel = ((ct.POINTER(ct.c_double)*len(self.ct_wake_conv_vel_list))
                           (* [np.ctypeslib.as_ctypes(array) for array in self.ct_wake_conv_vel_list]))
        self.ct_p_flag_zeta_phantom = np.ctypeslib.as_ctypes(self.ct_flag_zeta_phantom_list)
 


def init_matrix_structure(dimensions, with_dim_dimension, added_size=0):
    matrix = []
    for i_surf in range(len(dimensions)):
        if with_dim_dimension:
            matrix.append(np.zeros((3,
                                    dimensions[i_surf, 0] + added_size,
                                    dimensions[i_surf, 1] + added_size),
                                   dtype=ct.c_double))
        else:
            matrix.append(np.zeros((dimensions[i_surf, 0] + added_size,
                                    dimensions[i_surf, 1] + added_size),
                                   dtype=ct.c_double))
    return matrix


def standalone_ctypes_pointer(matrix):
    ct_list = []
    n_surf = len(matrix)

    if len(matrix[0].shape) == 2:
        # [i_surf][m, n], like gamma
        for i_surf in range(n_surf):
            ct_list.append(matrix[i_surf][:, :].reshape(-1))

    elif len(matrix[0].shape) == 3:
        # [i_surf][i_dim, m, n], like zeta
        for i_surf in range(n_surf):
            n_dim = matrix[i_surf].shape[0]
            for i_dim in range(n_dim):
                ct_list.append(matrix[i_surf][i_dim, :, :].reshape(-1))

    ct_pointer = ((ct.POINTER(ct.c_double)*len(ct_list))
                  (* [np.ctypeslib.as_ctypes(array) for array in ct_list]))

    return ct_list, ct_pointer


class StructTimeStepInfo(object):
    """
    Structural Time Step Class.

    Contains the relevant attributes for the structural description of a single time step.

    Attributes:
        in_global_AFoR (bool): ``True`` if the variables are stored in the global A FoR. ``False'' if they are stored
          in the local A FoR of each body. Always ``True`` for single-body simulations

        num_node (int): Number of nodes
        num_elem (int): Number of elements
        num_node_elem (int): Number of nodes per element

        pos (np.ndarray): Displacements. ``[num_node x 3]`` containing the vector of ``x``, ``y`` and ``z``
          coordinates (in ``A`` frame) of the beam nodes.
        pos_dot (np.ndarray): Velocities. Time derivative of ``pos``.
        pos_ddot (np.ndarray): Accelerations. Time derivative of ``pos_dot``

        psi (np.ndarray): Cartesian Rotation Vector. ``[num_elem x num_node_elem x 3]`` CRV for each node in each
          element.
        psi_dot (np.ndarray): Time derivative of ``psi``.
        psi_ddot (np.ndarray): Time derivative of ``psi_dot``.

        quat (np.ndarray): Quaternion expressing the transformation between the ``A`` and ``G`` frames.
        for_pos (np.ndarray): ``A`` frame of reference position (with respect to the `G`` frame of reference).
        for_vel (np.ndarray): ``A`` frame of reference velocity. Expressed in A FoR
        for_acc (np.ndarray): ``A`` frame of reference acceleration. Expressed in A FoR

        steady_applied_forces (np.ndarray): Forces applied to the structure not associated to time derivatives
          ``[num_nodes x 6]``. Expressed in B FoR
        unsteady_applied_forces (np.ndarray): Forces applied to the structure associated to time derivatives
          ``[num_node x 6]``. Expressed in B FoR
        runtime_generated_forces (np.ndarray): Forces generated at runtime through runtime generators
          ``[num_node x 6]``. Expressed in B FoR
        gravity_forces (np.ndarray): Gravity forces at nodes ``[num_node x 6]``. Expressed in A FoR

        total_gravity_forces (np.ndarray): Total gravity forces on the structure ``[6]``. Expressed in A FoR
        total_forces (np.ndarray): Total forces applied to the structure ``[6]``. Expressed in A FoR

        q (np.ndarray): State vector associated to the structural system of equations ``[num_dof + 10]``
        dqdt (np.ndarray): Time derivative of ``q``
        dqddt (np.ndarray): Time derivative of ``dqdt``

        postproc_cell (dict): Variables associated to cells to be postprocessed
        postproc_node (dict): Variables associated to nodes to be postprocessed

        mb_FoR_pos (np.ndarray): Position of the local A FoR of each body ``[num_bodies x 6]``
        mb_FoR_vel (np.ndarray): Velocity of the local A FoR of each body ``[num_bodies x 6]``
        mb_FoR_acc (np.ndarray): Acceleration of the local A FoR of each body ``[num_bodies x 6]``
        mb_quat (np.ndarray): Quaternion of the local A FoR of each body ``[num_bodies x 4]``
        mb_dquatdt (np.ndarray): Time derivative of ``mb_quat``

        forces_constraints_nodes (np.ndarray): Forces associated to Lagrange Constraints on nodes ``[num_node x 6]``
        forces_constraints_FoR (np.ndarray): Forces associated to Lagrange Contraints on frames of reference
          ``[num_bodies x 10]``

        mb_dict (np.ndarray): Dictionary with the multibody information. It comes from the file ``case.mb.h5``
    """
    def __init__(self, num_node, num_elem, num_node_elem=3, num_dof=None, num_bodies=1):
        self.in_global_AFoR = True
        self.num_node = num_node
        self.num_elem = num_elem
        self.num_node_elem = num_node_elem
        # generate placeholder for node coordinates
        self.pos = np.zeros((self.num_node, 3), dtype=ct.c_double, order='F')
        self.pos_dot = np.zeros((self.num_node, 3), dtype=ct.c_double, order='F')
        self.pos_ddot = np.zeros((self.num_node, 3), dtype=ct.c_double, order='F')

        # placeholder for CRV
        self.psi = np.zeros((self.num_elem, num_node_elem, 3), dtype=ct.c_double, order='F')
        self.psi_dot = np.zeros((self.num_elem, num_node_elem, 3), dtype=ct.c_double, order='F')
        self.psi_ddot = np.zeros((self.num_elem, num_node_elem, 3), dtype=ct.c_double, order='F')

        # FoR data
        self.quat = np.array([1., 0, 0, 0], dtype=ct.c_double, order='F')
        self.for_pos = np.zeros((6,), dtype=ct.c_double, order='F')
        self.for_vel = np.zeros((6,), dtype=ct.c_double, order='F')
        self.for_acc = np.zeros((6,), dtype=ct.c_double, order='F')

        self.steady_applied_forces = np.zeros((self.num_node, 6), dtype=ct.c_double, order='F')
        self.unsteady_applied_forces = np.zeros((self.num_node, 6), dtype=ct.c_double, order='F')
        self.runtime_generated_forces = np.zeros((self.num_node, 6), dtype=ct.c_double, order='F')
        self.gravity_forces = np.zeros((self.num_node, 6), dtype=ct.c_double, order='F')
        self.total_gravity_forces = np.zeros((6,), dtype=ct.c_double, order='F')
        self.total_forces = np.zeros((6,), dtype=ct.c_double, order='F')

        if num_dof is None:
            # For backwards compatibility
            num_dof = (self.num_node.value - 1)*6
        self.q = np.zeros((num_dof.value + 6 + 4,), dtype=ct.c_double, order='F')
        self.dqdt = np.zeros((num_dof.value + 6 + 4,), dtype=ct.c_double, order='F')
        self.dqddt = np.zeros((num_dof.value + 6 + 4,), dtype=ct.c_double, order='F')

        self.postproc_cell = dict()
        self.postproc_node = dict()

        # Multibody
        self.mb_FoR_pos = np.zeros((num_bodies,6), dtype=ct.c_double, order='F')
        self.mb_FoR_vel = np.zeros((num_bodies,6), dtype=ct.c_double, order='F')
        self.mb_FoR_acc = np.zeros((num_bodies,6), dtype=ct.c_double, order='F')
        self.mb_quat = np.zeros((num_bodies,4), dtype=ct.c_double, order='F')
        self.mb_dquatdt = np.zeros((num_bodies, 4), dtype=ct.c_double, order='F')
        self.forces_constraints_nodes = np.zeros((self.num_node, 6), dtype=ct.c_double, order='F')
        self.forces_constraints_FoR = np.zeros((num_bodies, 10), dtype=ct.c_double, order='F')
        self.mb_dict = None
        self.mb_prescribed_dict = None

    def copy(self):
        """
        Returns a copy of a deepcopy of a :class:`~sharpy.utils.datastructures.StructTimeStepInfo`
        """
        copied = StructTimeStepInfo(self.num_node, self.num_elem, self.num_node_elem, ct.c_int(len(self.q)-10),
                                    self.mb_quat.shape[0])

        copied.in_global_AFoR = self.in_global_AFoR
        copied.num_node = self.num_node
        copied.num_elem = self.num_elem
        copied.num_node_elem = self.num_node_elem

        # generate placeholder for node coordinates
        copied.pos = self.pos.astype(dtype=ct.c_double, order='F', copy=True)
        copied.pos_dot = self.pos_dot.astype(dtype=ct.c_double, order='F', copy=True)
        copied.pos_ddot = self.pos_ddot.astype(dtype=ct.c_double, order='F', copy=True)

        # placeholder for CRV
        copied.psi = self.psi.astype(dtype=ct.c_double, order='F', copy=True)
        copied.psi_dot = self.psi_dot.astype(dtype=ct.c_double, order='F', copy=True)
        copied.psi_ddot = self.psi_ddot.astype(dtype=ct.c_double, order='F', copy=True)

        # FoR data
        copied.quat = self.quat.astype(dtype=ct.c_double, order='F', copy=True)
        copied.for_pos = self.for_pos.astype(dtype=ct.c_double, order='F', copy=True)
        copied.for_vel = self.for_vel.astype(dtype=ct.c_double, order='F', copy=True)
        copied.for_acc = self.for_acc.astype(dtype=ct.c_double, order='F', copy=True)

        copied.steady_applied_forces = self.steady_applied_forces.astype(dtype=ct.c_double, order='F', copy=True)
        copied.unsteady_applied_forces = self.unsteady_applied_forces.astype(dtype=ct.c_double, order='F', copy=True)
        copied.runtime_generated_forces = self.runtime_generated_forces.astype(dtype=ct.c_double, order='F', copy=True)
        copied.gravity_forces = self.gravity_forces.astype(dtype=ct.c_double, order='F', copy=True)
        copied.total_gravity_forces = self.total_gravity_forces.astype(dtype=ct.c_double, order='F', copy=True)
        copied.total_forces = self.total_forces.astype(dtype=ct.c_double, order='F', copy=True)

        copied.q = self.q.astype(dtype=ct.c_double, order='F', copy=True)
        copied.dqdt = self.dqdt.astype(dtype=ct.c_double, order='F', copy=True)
        copied.dqddt = self.dqddt.astype(dtype=ct.c_double, order='F', copy=True)

        copied.postproc_cell = copy.deepcopy(self.postproc_cell)
        copied.postproc_node = copy.deepcopy(self.postproc_node)

        #if not self.mb_quat is None:
        copied.mb_FoR_pos = self.mb_FoR_pos.astype(dtype=ct.c_double, order='F', copy=True)
        copied.mb_FoR_vel = self.mb_FoR_vel.astype(dtype=ct.c_double, order='F', copy=True)
        copied.mb_FoR_acc = self.mb_FoR_acc.astype(dtype=ct.c_double, order='F', copy=True)
        copied.mb_quat = self.mb_quat.astype(dtype=ct.c_double, order='F', copy=True)
        copied.mb_dquatdt = self.mb_dquatdt.astype(dtype=ct.c_double, order='F', copy=True)
        copied.forces_constraints_nodes = self.forces_constraints_nodes.astype(dtype=ct.c_double, order='F', copy=True)
        copied.forces_constraints_FoR = self.forces_constraints_FoR.astype(dtype=ct.c_double, order='F', copy=True)

        copied.mb_dict = copy.deepcopy(self.mb_dict)
        copied.mb_prescribed_dict = copy.deepcopy(self.mb_prescribed_dict)

        return copied

    def glob_pos(self, include_rbm=True):
        """
        Returns the position of the nodes in ``G`` FoR
        """
        coords = self.pos.copy()
        c = self.cga()
        for i_node in range(self.num_node):
            coords[i_node, :] = np.dot(c, coords[i_node, :])
            if include_rbm:
                coords[i_node, :] += self.for_pos[0:3]
        return coords

    def cga(self):
        return algebra.quat2rotation(self.quat)

    def cag(self):
        return self.cga().T

    def euler_angles(self):
        """
        Returns the 3 Euler angles (roll, pitch, yaw) for a given time step.

        :returns: `np.array` (roll, pitch, yaw) in radians.
        """

        return algebra.quat2euler(self.quat)


    def get_body(self, beam, num_dof_ibody, ibody):
        """
        get_body

        Extract the body number ``ibody`` from a multibody system

        This function returns a :class:`~sharpy.utils.datastructures.StructTimeStepInfo` class (``ibody_StructTimeStepInfo``)
        that only includes the body number ``ibody`` of the original multibody system ``self``

        Args:
            beam(:class:`~sharpy.structure.models.beam.Beam`): beam information of the multibody system
            num_dof_ibody (int): Number of degrees of freedom associated to the ``ibody``
            ibody(int): body number to be extracted

        Returns:
        	StructTimeStepInfo: timestep information of the isolated body
        """

        # Define the nodes and elements belonging to the body
        ibody_elems, ibody_nodes = mb.get_elems_nodes_list(beam, ibody)

        ibody_num_node = len(ibody_nodes)
        ibody_num_elem = len(ibody_elems)

        ibody_first_dof = 0
        for index_body in range(ibody - 1):
            aux_elems, aux_nodes = mb.get_elems_nodes_list(beam, index_body)
            ibody_first_dof += np.sum(beam.vdof[aux_nodes] > -1)*6

        # Initialize the new StructTimeStepInfo
        ibody_StructTimeStepInfo = StructTimeStepInfo(ibody_num_node, ibody_num_elem, self.num_node_elem, num_dof = num_dof_ibody, num_bodies = beam.num_bodies)

        # Assign all the variables
        ibody_StructTimeStepInfo.quat = self.mb_quat[ibody, :].astype(dtype=ct.c_double, order='F', copy=True)
        ibody_StructTimeStepInfo.for_pos = self.mb_FoR_pos[ibody, :].astype(dtype=ct.c_double, order='F', copy=True)
        ibody_StructTimeStepInfo.for_vel = self.mb_FoR_vel[ibody, :]
        ibody_StructTimeStepInfo.for_acc = self.mb_FoR_acc[ibody, :]

        ibody_StructTimeStepInfo.pos = self.pos[ibody_nodes,:].astype(dtype=ct.c_double, order='F', copy=True)
        ibody_StructTimeStepInfo.pos_dot = self.pos_dot[ibody_nodes,:].astype(dtype=ct.c_double, order='F', copy=True)
        ibody_StructTimeStepInfo.pos_ddot = self.pos_ddot[ibody_nodes,:].astype(dtype=ct.c_double, order='F', copy=True)

        ibody_StructTimeStepInfo.psi = self.psi[ibody_elems,:,:].astype(dtype=ct.c_double, order='F', copy=True)
        ibody_StructTimeStepInfo.psi_dot = self.psi_dot[ibody_elems,:,:].astype(dtype=ct.c_double, order='F', copy=True)
        ibody_StructTimeStepInfo.psi_ddot = self.psi_ddot[ibody_elems,:,:].astype(dtype=ct.c_double, order='F', copy=True)

        ibody_StructTimeStepInfo.steady_applied_forces = self.steady_applied_forces[ibody_nodes,:].astype(dtype=ct.c_double, order='F', copy=True)
        ibody_StructTimeStepInfo.unsteady_applied_forces = self.unsteady_applied_forces[ibody_nodes,:].astype(dtype=ct.c_double, order='F', copy=True)
        ibody_StructTimeStepInfo.runtime_generated_forces = self.runtime_generated_forces[ibody_nodes,:].astype(dtype=ct.c_double, order='F', copy=True)
        ibody_StructTimeStepInfo.gravity_forces = self.gravity_forces[ibody_nodes,:].astype(dtype=ct.c_double, order='F', copy=True)
        ibody_StructTimeStepInfo.total_gravity_forces = self.total_gravity_forces.astype(dtype=ct.c_double, order='F', copy=True)

        ibody_StructTimeStepInfo.q[0:num_dof_ibody.value] = self.q[ibody_first_dof:ibody_first_dof+num_dof_ibody.value].astype(dtype=ct.c_double, order='F', copy=True)
        ibody_StructTimeStepInfo.dqdt[0:num_dof_ibody.value] = self.dqdt[ibody_first_dof:ibody_first_dof+num_dof_ibody.value].astype(dtype=ct.c_double, order='F', copy=True)
        ibody_StructTimeStepInfo.dqddt[0:num_dof_ibody.value] = self.dqddt[ibody_first_dof:ibody_first_dof+num_dof_ibody.value].astype(dtype=ct.c_double, order='F', copy=True)

        ibody_StructTimeStepInfo.dqdt[-10:-4] = ibody_StructTimeStepInfo.for_vel.astype(dtype=ct.c_double, order='F', copy=True)
        ibody_StructTimeStepInfo.dqddt[-10:-4] = ibody_StructTimeStepInfo.for_acc.astype(dtype=ct.c_double, order='F', copy=True)
        ibody_StructTimeStepInfo.dqdt[-4:] = self.quat.astype(dtype=ct.c_double, order='F', copy=True)
        ibody_StructTimeStepInfo.dqddt[-4:] = self.mb_dquatdt[ibody, :].astype(dtype=ct.c_double, order='F', copy=True)
        ibody_StructTimeStepInfo.mb_dquatdt[ibody, :] = self.mb_dquatdt[ibody, :].astype(dtype=ct.c_double, order='F', copy=True)

        ibody_StructTimeStepInfo.mb_quat = None
        ibody_StructTimeStepInfo.mb_FoR_pos = None
        ibody_StructTimeStepInfo.mb_FoR_vel = None
        ibody_StructTimeStepInfo.mb_FoR_acc = None

        return ibody_StructTimeStepInfo

    def change_to_local_AFoR(self, for0_pos, for0_vel, quat0):
        """
        change_to_local_AFoR

        Reference a :class:`~sharpy.utils.datastructures.StructTimeStepInfo` to the local A frame of reference

        Args:
            for0_pos (np.ndarray): Position of the global A FoR
            for0_vel (np.ndarray): Velocity of the global A FoR
            quat0 (np.ndarray): Quaternion of the global A FoR
        """

        # Define the rotation matrices between the different FoR
        CAslaveG = algebra.quat2rotation(self.quat).T
        CGAmaster = algebra.quat2rotation(quat0)
        Csm = np.dot(CAslaveG, CGAmaster)

        delta_vel_ms = np.zeros((6,))
        delta_pos_ms = self.for_pos[0:3] - for0_pos[0:3]
        delta_vel_ms[0:3] = np.dot(CAslaveG.T, self.for_vel[0:3]) - np.dot(CGAmaster, for0_vel[0:3])
        delta_vel_ms[3:6] = np.dot(CAslaveG.T, self.for_vel[3:6]) - np.dot(CGAmaster, for0_vel[3:6])

        # Modify position
        for inode in range(self.pos.shape[0]):
            pos_previous = self.pos[inode,:] + np.zeros((3,),)
            self.pos[inode,:] = np.dot(Csm,self.pos[inode,:]) - np.dot(CAslaveG,delta_pos_ms[0:3])
            # self.pos_dot[inode,:] = np.dot(Csm,self.pos_dot[inode,:]) - np.dot(CAslaveG,delta_vel_ms[0:3])
            self.pos_dot[inode,:] = (np.dot(Csm, self.pos_dot[inode,:]) -
                                    np.dot(CAslaveG, delta_vel_ms[0:3]) -
                                    np.dot(algebra.skew(np.dot( CAslaveG, self.for_vel[3:6])), self.pos[inode,:]) +
                                    np.dot(Csm, np.dot(algebra.skew(np.dot(CGAmaster.T, for0_vel[3:6])), pos_previous)))

            self.gravity_forces[inode,0:3] = np.dot(Csm, self.gravity_forces[inode,0:3])
            self.gravity_forces[inode,3:6] = np.dot(Csm, self.gravity_forces[inode,3:6])

        # Modify local rotations
        for ielem in range(self.psi.shape[0]):
            for inode in range(3):
                psi_previous = self.psi[ielem,inode,:] + np.zeros((3,),)
                self.psi[ielem,inode,:] = algebra.rotation2crv(np.dot(Csm,algebra.crv2rotation(self.psi[ielem,inode,:])))
                self.psi_dot[ielem, inode, :] = np.dot(np.dot(algebra.crv2tan(self.psi[ielem,inode,:]),Csm),
                                                    (np.dot(algebra.crv2tan(psi_previous).T,self.psi_dot[ielem,inode,:]) - np.dot(CGAmaster.T,delta_vel_ms[3:6])))


    def change_to_global_AFoR(self, for0_pos, for0_vel, quat0):
        """
        Reference a :class:`~sharpy.utils.datastructures.StructTimeStepInfo` to the global A frame of reference

        Args:
            for0_pos (np.ndarray): Position of the global A FoR
            for0_vel (np.ndarray): Velocity of the global A FoR
            quat0 (np.ndarray): Quaternion of the global A FoR
        """

        # Define the rotation matrices between the different FoR
        CAslaveG = algebra.quat2rotation(self.quat).T
        CGAmaster = algebra.quat2rotation(quat0)
        Csm = np.dot(CAslaveG, CGAmaster)

        delta_vel_ms = np.zeros((6,))
        delta_pos_ms = self.for_pos[0:3] - for0_pos[0:3]
        delta_vel_ms[0:3] = np.dot(CAslaveG.T, self.for_vel[0:3]) - np.dot(CGAmaster, for0_vel[0:3])
        delta_vel_ms[3:6] = np.dot(CAslaveG.T, self.for_vel[3:6]) - np.dot(CGAmaster, for0_vel[3:6])

        for inode in range(self.pos.shape[0]):
            pos_previous = self.pos[inode,:] + np.zeros((3,),)
            self.pos[inode,:] = (np.dot(np.transpose(Csm),self.pos[inode,:]) +
                                np.dot(np.transpose(CGAmaster),delta_pos_ms[0:3]))
            self.pos_dot[inode,:] = (np.dot(np.transpose(Csm),self.pos_dot[inode,:]) +
                                    np.dot(np.transpose(CGAmaster),delta_vel_ms[0:3]) +
                                    np.dot(Csm.T, np.dot(algebra.skew(np.dot(CAslaveG, self.for_vel[3:6])), pos_previous)) -
                                    np.dot(algebra.skew(np.dot(CGAmaster.T, for0_vel[3:6])), self.pos[inode,:]))
            self.gravity_forces[inode,0:3] = np.dot(Csm.T, self.gravity_forces[inode,0:3])
            self.gravity_forces[inode,3:6] = np.dot(Csm.T, self.gravity_forces[inode,3:6])
                                    # np.cross(np.dot(CGAmaster.T, delta_vel_ms[3:6]), pos_previous))

        for ielem in range(self.psi.shape[0]):
            for inode in range(3):
<<<<<<< HEAD
                psi_previous = self.psi[ielem,inode,:] + np.zeros((3,),)
                self.psi[ielem,inode,:] = algebra.rotation2crv(np.dot(Csm.T, algebra.crv2rotation(self.psi[ielem,inode,:])))
                self.psi_dot[ielem, inode, :] = np.dot(algebra.crv2tan(self.psi[ielem,inode,:]),
                                                (np.dot(Csm.T, np.dot(algebra.crv2tan(psi_previous).T, self.psi_dot[ielem, inode, :])) +
                                                np.dot(algebra.quat2rotation(quat0).T, delta_vel_ms[3:6])))
=======
                self.psi[ielem, inode, :] = self.psi_local[ielem,inode,:].copy()
                self.psi_dot[ielem, inode, :] = self.psi_dot_local[ielem, inode, :].copy()
>>>>>>> ffe3de54


    def whole_structure_to_local_AFoR(self, beam):
        """
        Same as change_to_local_AFoR but for a multibody structure

        Args:
            beam(sharpy.structure.models.beam.Beam): Beam structure of ``PreSharpy``
        """
        if not self.in_global_AFoR:
            raise NotImplementedError("Wrong managing of FoR")

        self.in_global_AFoR = False
        quat0 = self.quat.astype(dtype=ct.c_double, order='F', copy=True)
        for0_pos = self.for_pos.astype(dtype=ct.c_double, order='F', copy=True)
        for0_vel = self.for_vel.astype(dtype=ct.c_double, order='F', copy=True)

        MB_beam = [None]*beam.num_bodies
        MB_tstep = [None]*beam.num_bodies

        for ibody in range(beam.num_bodies):
            MB_beam[ibody] = beam.get_body(ibody = ibody)
            MB_tstep[ibody] = self.get_body(beam, MB_beam[ibody].num_dof, ibody = ibody)
            MB_tstep[ibody].change_to_local_AFoR(for0_pos, for0_vel, quat0)

<<<<<<< HEAD
        first_dof = 0
        for ibody in range(beam.num_bodies):
            # Renaming for clarity
            ibody_elems = MB_beam[ibody].global_elems_num
            ibody_nodes = MB_beam[ibody].global_nodes_num

            # Merge tstep
            self.pos[ibody_nodes,:] = MB_tstep[ibody].pos.astype(dtype=ct.c_double, order='F', copy=True)
            self.psi[ibody_elems,:,:] = MB_tstep[ibody].psi.astype(dtype=ct.c_double, order='F', copy=True)
            self.gravity_forces[ibody_nodes,:] = MB_tstep[ibody].gravity_forces.astype(dtype=ct.c_double, order='F', copy=True)

            self.pos_dot[ibody_nodes,:] = MB_tstep[ibody].pos_dot.astype(dtype=ct.c_double, order='F', copy=True)
            self.psi_dot[ibody_elems,:,:] = MB_tstep[ibody].psi_dot.astype(dtype=ct.c_double, order='F', copy=True)

            # TODO: Do I need a change in FoR for the following variables? Maybe for the FoR ones.
            # tstep.forces_constraints_nodes[ibody_nodes,:] = MB_tstep[ibody].forces_constraints_nodes.astype(dtype=ct.c_double, order='F', copy=True)
            # tstep.forces_constraints_FoR[ibody, :] = MB_tstep[ibody].forces_constraints_FoR[ibody, :].astype(dtype=ct.c_double, order='F', copy=True)

    def whole_structure_to_global_AFoR(self, beam):
=======
        for ielem in range(self.psi.shape[0]):
            for inode in range(3):
                self.psi_local[ielem, inode, :] = self.psi[ielem, inode, :].copy() # Copy here the result from the structural computation
                self.psi_dot_local[ielem, inode, :] = self.psi_dot[ielem, inode, :].copy() # Copy here the result from the structural computation

                # psi_slave = self.psi[ielem, inode, :] + np.zeros((3,),)
                self.psi[ielem, inode, :] = algebra.rotation2crv(np.dot(Cms,algebra.crv2rotation(self.psi[ielem,inode,:])))

                # Convert psi_dot_local to psi_dot to be used by the rest of the code
                psi_master = self.psi[ielem,inode,:] + np.zeros((3,),)
                cbam = algebra.crv2rotation(psi_master).T
                cbas = algebra.crv2rotation(self.psi_local[ielem, inode, :]).T
                ts = algebra.crv2tan(self.psi_local[ielem, inode, :])
                inv_tm = np.linalg.inv(algebra.crv2tan(psi_master))

                self.psi_dot[ielem, inode, :] = np.dot(inv_tm, (np.dot(ts, self.psi_dot_local[ielem, inode, :]) +
                                                                np.dot(cbas, self.for_vel[3:6]) -
                                                                np.dot(cbam, for0_vel[3:6])))

    def nodal_b_for_2_a_for(self, nodal, beam, filter=np.array([True]*6), ibody=None):
>>>>>>> ffe3de54
        """
        Same as change_to_global_AFoR but for a multibody structure

        Args:
            beam(sharpy.structure.models.beam.Beam): Beam structure of ``PreSharpy``
        """
        if self.in_global_AFoR:
            raise NotImplementedError("Wrong managing of FoR")

        self.in_global_AFoR = True

        MB_beam = [None]*beam.num_bodies
        MB_tstep = [None]*beam.num_bodies
        quat0 = self.quat.astype(dtype=ct.c_double, order='F', copy=True)
        for0_pos = self.for_pos.astype(dtype=ct.c_double, order='F', copy=True)
        for0_vel = self.for_vel.astype(dtype=ct.c_double, order='F', copy=True)

        for ibody in range(beam.num_bodies):
            MB_beam[ibody] = beam.get_body(ibody = ibody)
            MB_tstep[ibody] = self.get_body(beam, MB_beam[ibody].num_dof, ibody = ibody)
            MB_tstep[ibody].change_to_global_AFoR(for0_pos, for0_vel, quat0)


        first_dof = 0
        for ibody in range(beam.num_bodies):
            # Renaming for clarity
            ibody_elems = MB_beam[ibody].global_elems_num
            ibody_nodes = MB_beam[ibody].global_nodes_num

            # Merge tstep
            self.pos[ibody_nodes,:] = MB_tstep[ibody].pos.astype(dtype=ct.c_double, order='F', copy=True)
            # tstep.pos_dot[ibody_nodes,:] = MB_tstep[ibody].pos_dot.astype(dtype=ct.c_double, order='F', copy=True)
            self.psi[ibody_elems,:,:] = MB_tstep[ibody].psi.astype(dtype=ct.c_double, order='F', copy=True)
            self.gravity_forces[ibody_nodes,:] = MB_tstep[ibody].gravity_forces.astype(dtype=ct.c_double, order='F',
                                                                                       copy=True)
            
            self.pos_dot[ibody_nodes,:] = MB_tstep[ibody].pos_dot.astype(dtype=ct.c_double, order='F', copy=True)
            self.psi_dot[ibody_elems,:,:] = MB_tstep[ibody].psi_dot.astype(dtype=ct.c_double, order='F', copy=True)


class LinearTimeStepInfo(object):
    """
    Linear timestep info containing the state, input and output variables for a given timestep

    """
    def __init__(self):
        self.x = None
        self.y = None
        self.u = None
        self.t = None

    def copy(self):
        copied = LinearTimeStepInfo()
        copied.x = self.x.copy()
        copied.y = self.y.copy()
        copied.u = self.u.copy()
        copied.t = self.t.copy()


class Linear(object):
    """
    This is the class responsible for the transfer of information between linear systems
    and can be accessed as ``data.linear``. It stores
    as class attributes the following classes that describe the linearised problem.

    Attributes:
        ss (sharpy.linear.src.libss.StateSpace): State-space system
        linear_system (sharpy.linear.utils.ss_interface.BaseElement): Assemble system properties
        tsaero0 (sharpy.utils.datastructures.AeroTimeStepInfo): Linearisation aerodynamic timestep
        tsstruct0 (sharpy.utils.datastructures.StructTimeStepInfo): Linearisation structural timestep
        timestep_info (list): Linear time steps
    """

    def __init__(self, tsaero0, tsstruct0):
        self.linear_system = None
        self.ss = None
        self.tsaero0 = tsaero0
        self.tsstruct0 = tsstruct0
        self.timestep_info = []
        self.uvlm = None
        self.beam = None<|MERGE_RESOLUTION|>--- conflicted
+++ resolved
@@ -56,11 +56,7 @@
         dimensions (np.ndarray): Matrix defining the dimensions of the vortex grid on solid surfaces
           ``[num_surf x chordwise panels x spanwise panels]``
     """
-<<<<<<< HEAD
-    def __init__(self, dimensions, dimensions_star, gust_vane_surfaces = []):
-=======
     def __init__(self, dimensions):
->>>>>>> ffe3de54
         self.ct_dimensions = None
 
         self.dimensions = dimensions.copy()
@@ -121,11 +117,6 @@
         # Multibody variables
         self.in_global_AFoR = True
 
-
-        # Gust vane variables        
-        self.gust_vane_surface = np.zeros((self.n_surf))
-        for isurf in gust_vane_surfaces:
-            self.gust_vane_surface[isurf] = 1
 
     def copy(self):
         """
@@ -166,13 +157,6 @@
         copied.postproc_cell = copy.deepcopy(self.postproc_cell)
         copied.postproc_node = copy.deepcopy(self.postproc_node)
 
-<<<<<<< HEAD
-        copied.control_surface_deflection = self.control_surface_deflection.astype(dtype=ct.c_double, copy=True)
-
-        copied.gust_vane_surface = self.gust_vane_surface.astype(dtype=ct.c_double, copy=True)
-
-=======
->>>>>>> ffe3de54
         return copied
 
     def generate_ctypes_pointers(self):
@@ -452,7 +436,7 @@
     determined to be in ``A``. This issue may apply to other parameters, however errors due to this were only apparent
     in the AeroForcesCalculator postprocessor.
     """
-    def __init__(self, dimensions, dimensions_star):
+    def __init__(self, dimensions, dimensions_star, gust_vane_surfaces = []):
         super().__init__(dimensions)
         self.ct_dimensions_star = None
 
@@ -509,6 +493,11 @@
         self.flag_zeta_phantom = np.zeros((1, self.n_surf),
                                             dtype=ct.c_int)
         self.control_surface_deflection = np.array([])
+        
+        # Gust vane variables        
+        self.gust_vane_surface = np.zeros((self.n_surf))
+        for isurf in gust_vane_surfaces:
+            self.gust_vane_surface[isurf] = 1
 
     def copy(self):
         return self.create_placeholder(AeroTimeStepInfo(self.dimensions, self.dimensions_star))
@@ -540,6 +529,8 @@
             copied.wake_conv_vel[i_surf] = self.wake_conv_vel[i_surf].astype(dtype=ct.c_double, copy=True, order='C')
 
         copied.control_surface_deflection = self.control_surface_deflection.astype(dtype=ct.c_double, copy=True)
+
+        copied.gust_vane_surface = self.gust_vane_surface.astype(dtype=ct.c_double, copy=True)
 
         # phantom panel flags
         copied.flag_zeta_phantom = self.flag_zeta_phantom.astype(dtype=ct.c_int, copy=True, order='C')
@@ -675,7 +666,9 @@
           ``[num_nodes x 6]``. Expressed in B FoR
         unsteady_applied_forces (np.ndarray): Forces applied to the structure associated to time derivatives
           ``[num_node x 6]``. Expressed in B FoR
-        runtime_generated_forces (np.ndarray): Forces generated at runtime through runtime generators
+        runtime_steady_forces (np.ndarray): Steady forces generated at runtime through runtime generators
+          ``[num_node x 6]``. Expressed in B FoR
+        runtime_unsteady_forces (np.ndarray): Unsteady forces generated at runtime through runtime generators
           ``[num_node x 6]``. Expressed in B FoR
         gravity_forces (np.ndarray): Gravity forces at nodes ``[num_node x 6]``. Expressed in A FoR
 
@@ -689,6 +682,8 @@
         postproc_cell (dict): Variables associated to cells to be postprocessed
         postproc_node (dict): Variables associated to nodes to be postprocessed
 
+        psi_local (np.ndarray): Cartesian Rotation Vector for each node in each element in local FoR
+        psi_dot_local (np.ndarray): Time derivative of ``psi`` in the local FoR
         mb_FoR_pos (np.ndarray): Position of the local A FoR of each body ``[num_bodies x 6]``
         mb_FoR_vel (np.ndarray): Velocity of the local A FoR of each body ``[num_bodies x 6]``
         mb_FoR_acc (np.ndarray): Acceleration of the local A FoR of each body ``[num_bodies x 6]``
@@ -724,7 +719,8 @@
 
         self.steady_applied_forces = np.zeros((self.num_node, 6), dtype=ct.c_double, order='F')
         self.unsteady_applied_forces = np.zeros((self.num_node, 6), dtype=ct.c_double, order='F')
-        self.runtime_generated_forces = np.zeros((self.num_node, 6), dtype=ct.c_double, order='F')
+        self.runtime_steady_forces = np.zeros((self.num_node, 6), dtype=ct.c_double, order='F')
+        self.runtime_unsteady_forces = np.zeros((self.num_node, 6), dtype=ct.c_double, order='F')
         self.gravity_forces = np.zeros((self.num_node, 6), dtype=ct.c_double, order='F')
         self.total_gravity_forces = np.zeros((6,), dtype=ct.c_double, order='F')
         self.total_forces = np.zeros((6,), dtype=ct.c_double, order='F')
@@ -740,6 +736,8 @@
         self.postproc_node = dict()
 
         # Multibody
+        self.psi_local = np.zeros((self.num_elem, num_node_elem, 3), dtype=ct.c_double, order='F')
+        self.psi_dot_local = np.zeros((self.num_elem, num_node_elem, 3), dtype=ct.c_double, order='F')
         self.mb_FoR_pos = np.zeros((num_bodies,6), dtype=ct.c_double, order='F')
         self.mb_FoR_vel = np.zeros((num_bodies,6), dtype=ct.c_double, order='F')
         self.mb_FoR_acc = np.zeros((num_bodies,6), dtype=ct.c_double, order='F')
@@ -780,7 +778,8 @@
 
         copied.steady_applied_forces = self.steady_applied_forces.astype(dtype=ct.c_double, order='F', copy=True)
         copied.unsteady_applied_forces = self.unsteady_applied_forces.astype(dtype=ct.c_double, order='F', copy=True)
-        copied.runtime_generated_forces = self.runtime_generated_forces.astype(dtype=ct.c_double, order='F', copy=True)
+        copied.runtime_steady_forces = self.runtime_steady_forces.astype(dtype=ct.c_double, order='F', copy=True)
+        copied.runtime_unsteady_forces = self.runtime_unsteady_forces.astype(dtype=ct.c_double, order='F', copy=True)
         copied.gravity_forces = self.gravity_forces.astype(dtype=ct.c_double, order='F', copy=True)
         copied.total_gravity_forces = self.total_gravity_forces.astype(dtype=ct.c_double, order='F', copy=True)
         copied.total_forces = self.total_forces.astype(dtype=ct.c_double, order='F', copy=True)
@@ -792,7 +791,8 @@
         copied.postproc_cell = copy.deepcopy(self.postproc_cell)
         copied.postproc_node = copy.deepcopy(self.postproc_node)
 
-        #if not self.mb_quat is None:
+        copied.psi_local = self.psi_local.astype(dtype=ct.c_double, order='F', copy=True)
+        copied.psi_dot_local = self.psi_dot_local.astype(dtype=ct.c_double, order='F', copy=True)
         copied.mb_FoR_pos = self.mb_FoR_pos.astype(dtype=ct.c_double, order='F', copy=True)
         copied.mb_FoR_vel = self.mb_FoR_vel.astype(dtype=ct.c_double, order='F', copy=True)
         copied.mb_FoR_acc = self.mb_FoR_acc.astype(dtype=ct.c_double, order='F', copy=True)
@@ -877,12 +877,15 @@
         ibody_StructTimeStepInfo.pos_ddot = self.pos_ddot[ibody_nodes,:].astype(dtype=ct.c_double, order='F', copy=True)
 
         ibody_StructTimeStepInfo.psi = self.psi[ibody_elems,:,:].astype(dtype=ct.c_double, order='F', copy=True)
+        ibody_StructTimeStepInfo.psi_local = self.psi_local[ibody_elems,:,:].astype(dtype=ct.c_double, order='F', copy=True)
         ibody_StructTimeStepInfo.psi_dot = self.psi_dot[ibody_elems,:,:].astype(dtype=ct.c_double, order='F', copy=True)
+        ibody_StructTimeStepInfo.psi_dot_local = self.psi_dot_local[ibody_elems,:,:].astype(dtype=ct.c_double, order='F', copy=True)
         ibody_StructTimeStepInfo.psi_ddot = self.psi_ddot[ibody_elems,:,:].astype(dtype=ct.c_double, order='F', copy=True)
 
         ibody_StructTimeStepInfo.steady_applied_forces = self.steady_applied_forces[ibody_nodes,:].astype(dtype=ct.c_double, order='F', copy=True)
         ibody_StructTimeStepInfo.unsteady_applied_forces = self.unsteady_applied_forces[ibody_nodes,:].astype(dtype=ct.c_double, order='F', copy=True)
-        ibody_StructTimeStepInfo.runtime_generated_forces = self.runtime_generated_forces[ibody_nodes,:].astype(dtype=ct.c_double, order='F', copy=True)
+        ibody_StructTimeStepInfo.runtime_steady_forces = self.runtime_steady_forces[ibody_nodes,:].astype(dtype=ct.c_double, order='F', copy=True)
+        ibody_StructTimeStepInfo.runtime_unsteady_forces = self.runtime_unsteady_forces[ibody_nodes,:].astype(dtype=ct.c_double, order='F', copy=True)
         ibody_StructTimeStepInfo.gravity_forces = self.gravity_forces[ibody_nodes,:].astype(dtype=ct.c_double, order='F', copy=True)
         ibody_StructTimeStepInfo.total_gravity_forces = self.total_gravity_forces.astype(dtype=ct.c_double, order='F', copy=True)
 
@@ -903,11 +906,11 @@
 
         return ibody_StructTimeStepInfo
 
-    def change_to_local_AFoR(self, for0_pos, for0_vel, quat0):
-        """
-        change_to_local_AFoR
-
-        Reference a :class:`~sharpy.utils.datastructures.StructTimeStepInfo` to the local A frame of reference
+    def compute_psi_local_AFoR(self, for0_pos, for0_vel, quat0):
+        """
+        compute_psi_local_AFoR
+
+        Compute psi and psi_dot in the local A frame of reference
 
         Args:
             for0_pos (np.ndarray): Position of the global A FoR
@@ -920,36 +923,16 @@
         CGAmaster = algebra.quat2rotation(quat0)
         Csm = np.dot(CAslaveG, CGAmaster)
 
-        delta_vel_ms = np.zeros((6,))
-        delta_pos_ms = self.for_pos[0:3] - for0_pos[0:3]
-        delta_vel_ms[0:3] = np.dot(CAslaveG.T, self.for_vel[0:3]) - np.dot(CGAmaster, for0_vel[0:3])
-        delta_vel_ms[3:6] = np.dot(CAslaveG.T, self.for_vel[3:6]) - np.dot(CGAmaster, for0_vel[3:6])
-
-        # Modify position
-        for inode in range(self.pos.shape[0]):
-            pos_previous = self.pos[inode,:] + np.zeros((3,),)
-            self.pos[inode,:] = np.dot(Csm,self.pos[inode,:]) - np.dot(CAslaveG,delta_pos_ms[0:3])
-            # self.pos_dot[inode,:] = np.dot(Csm,self.pos_dot[inode,:]) - np.dot(CAslaveG,delta_vel_ms[0:3])
-            self.pos_dot[inode,:] = (np.dot(Csm, self.pos_dot[inode,:]) -
-                                    np.dot(CAslaveG, delta_vel_ms[0:3]) -
-                                    np.dot(algebra.skew(np.dot( CAslaveG, self.for_vel[3:6])), self.pos[inode,:]) +
-                                    np.dot(Csm, np.dot(algebra.skew(np.dot(CGAmaster.T, for0_vel[3:6])), pos_previous)))
-
-            self.gravity_forces[inode,0:3] = np.dot(Csm, self.gravity_forces[inode,0:3])
-            self.gravity_forces[inode,3:6] = np.dot(Csm, self.gravity_forces[inode,3:6])
-
-        # Modify local rotations
         for ielem in range(self.psi.shape[0]):
             for inode in range(3):
-                psi_previous = self.psi[ielem,inode,:] + np.zeros((3,),)
-                self.psi[ielem,inode,:] = algebra.rotation2crv(np.dot(Csm,algebra.crv2rotation(self.psi[ielem,inode,:])))
-                self.psi_dot[ielem, inode, :] = np.dot(np.dot(algebra.crv2tan(self.psi[ielem,inode,:]),Csm),
-                                                    (np.dot(algebra.crv2tan(psi_previous).T,self.psi_dot[ielem,inode,:]) - np.dot(CGAmaster.T,delta_vel_ms[3:6])))
-
-
-    def change_to_global_AFoR(self, for0_pos, for0_vel, quat0):
-        """
-        Reference a :class:`~sharpy.utils.datastructures.StructTimeStepInfo` to the global A frame of reference
+                self.psi_local[ielem, inode, :] = algebra.rotation2crv(np.dot(Csm,algebra.crv2rotation(self.psi[ielem,inode,:])))
+                self.psi_dot_local[ielem, inode, :] = np.zeros((3))
+
+    def change_to_local_AFoR(self, for0_pos, for0_vel, quat0):
+        """
+        change_to_local_AFoR
+
+        Reference a :class:`~sharpy.utils.datastructures.StructTimeStepInfo` to the local A frame of reference
 
         Args:
             for0_pos (np.ndarray): Position of the global A FoR
@@ -962,81 +945,53 @@
         CGAmaster = algebra.quat2rotation(quat0)
         Csm = np.dot(CAslaveG, CGAmaster)
 
-        delta_vel_ms = np.zeros((6,))
-        delta_pos_ms = self.for_pos[0:3] - for0_pos[0:3]
-        delta_vel_ms[0:3] = np.dot(CAslaveG.T, self.for_vel[0:3]) - np.dot(CGAmaster, for0_vel[0:3])
-        delta_vel_ms[3:6] = np.dot(CAslaveG.T, self.for_vel[3:6]) - np.dot(CGAmaster, for0_vel[3:6])
-
+        # Modify position
         for inode in range(self.pos.shape[0]):
-            pos_previous = self.pos[inode,:] + np.zeros((3,),)
-            self.pos[inode,:] = (np.dot(np.transpose(Csm),self.pos[inode,:]) +
-                                np.dot(np.transpose(CGAmaster),delta_pos_ms[0:3]))
-            self.pos_dot[inode,:] = (np.dot(np.transpose(Csm),self.pos_dot[inode,:]) +
-                                    np.dot(np.transpose(CGAmaster),delta_vel_ms[0:3]) +
-                                    np.dot(Csm.T, np.dot(algebra.skew(np.dot(CAslaveG, self.for_vel[3:6])), pos_previous)) -
-                                    np.dot(algebra.skew(np.dot(CGAmaster.T, for0_vel[3:6])), self.pos[inode,:]))
-            self.gravity_forces[inode,0:3] = np.dot(Csm.T, self.gravity_forces[inode,0:3])
-            self.gravity_forces[inode,3:6] = np.dot(Csm.T, self.gravity_forces[inode,3:6])
-                                    # np.cross(np.dot(CGAmaster.T, delta_vel_ms[3:6]), pos_previous))
-
+            vel_master = (self.pos_dot[inode,:] +
+                          for0_vel[0:3] +
+                          algebra.cross3(for0_vel[3:6], self.pos[inode, :]))
+            self.pos[inode, :] = np.dot(Csm,self.pos[inode,:]) + np.dot(CAslaveG, for0_pos[0:3] - self.for_pos[0:3])
+            self.pos_dot[inode, :] = (np.dot(Csm, vel_master) -
+                                     self.for_vel[0:3] -
+                                     algebra.cross3(self.for_vel[3:6], self.pos[inode,:]))
+
+            self.gravity_forces[inode, 0:3] = np.dot(Csm, self.gravity_forces[inode, 0:3])
+            self.gravity_forces[inode, 3:6] = np.dot(Csm, self.gravity_forces[inode, 3:6])
+
+        # Modify local rotations
         for ielem in range(self.psi.shape[0]):
             for inode in range(3):
-<<<<<<< HEAD
-                psi_previous = self.psi[ielem,inode,:] + np.zeros((3,),)
-                self.psi[ielem,inode,:] = algebra.rotation2crv(np.dot(Csm.T, algebra.crv2rotation(self.psi[ielem,inode,:])))
-                self.psi_dot[ielem, inode, :] = np.dot(algebra.crv2tan(self.psi[ielem,inode,:]),
-                                                (np.dot(Csm.T, np.dot(algebra.crv2tan(psi_previous).T, self.psi_dot[ielem, inode, :])) +
-                                                np.dot(algebra.quat2rotation(quat0).T, delta_vel_ms[3:6])))
-=======
                 self.psi[ielem, inode, :] = self.psi_local[ielem,inode,:].copy()
                 self.psi_dot[ielem, inode, :] = self.psi_dot_local[ielem, inode, :].copy()
->>>>>>> ffe3de54
-
-
-    def whole_structure_to_local_AFoR(self, beam):
-        """
-        Same as change_to_local_AFoR but for a multibody structure
+
+
+    def change_to_global_AFoR(self, for0_pos, for0_vel, quat0):
+        """
+        Reference a :class:`~sharpy.utils.datastructures.StructTimeStepInfo` to the global A frame of reference
 
         Args:
-            beam(sharpy.structure.models.beam.Beam): Beam structure of ``PreSharpy``
-        """
-        if not self.in_global_AFoR:
-            raise NotImplementedError("Wrong managing of FoR")
-
-        self.in_global_AFoR = False
-        quat0 = self.quat.astype(dtype=ct.c_double, order='F', copy=True)
-        for0_pos = self.for_pos.astype(dtype=ct.c_double, order='F', copy=True)
-        for0_vel = self.for_vel.astype(dtype=ct.c_double, order='F', copy=True)
-
-        MB_beam = [None]*beam.num_bodies
-        MB_tstep = [None]*beam.num_bodies
-
-        for ibody in range(beam.num_bodies):
-            MB_beam[ibody] = beam.get_body(ibody = ibody)
-            MB_tstep[ibody] = self.get_body(beam, MB_beam[ibody].num_dof, ibody = ibody)
-            MB_tstep[ibody].change_to_local_AFoR(for0_pos, for0_vel, quat0)
-
-<<<<<<< HEAD
-        first_dof = 0
-        for ibody in range(beam.num_bodies):
-            # Renaming for clarity
-            ibody_elems = MB_beam[ibody].global_elems_num
-            ibody_nodes = MB_beam[ibody].global_nodes_num
-
-            # Merge tstep
-            self.pos[ibody_nodes,:] = MB_tstep[ibody].pos.astype(dtype=ct.c_double, order='F', copy=True)
-            self.psi[ibody_elems,:,:] = MB_tstep[ibody].psi.astype(dtype=ct.c_double, order='F', copy=True)
-            self.gravity_forces[ibody_nodes,:] = MB_tstep[ibody].gravity_forces.astype(dtype=ct.c_double, order='F', copy=True)
-
-            self.pos_dot[ibody_nodes,:] = MB_tstep[ibody].pos_dot.astype(dtype=ct.c_double, order='F', copy=True)
-            self.psi_dot[ibody_elems,:,:] = MB_tstep[ibody].psi_dot.astype(dtype=ct.c_double, order='F', copy=True)
-
-            # TODO: Do I need a change in FoR for the following variables? Maybe for the FoR ones.
-            # tstep.forces_constraints_nodes[ibody_nodes,:] = MB_tstep[ibody].forces_constraints_nodes.astype(dtype=ct.c_double, order='F', copy=True)
-            # tstep.forces_constraints_FoR[ibody, :] = MB_tstep[ibody].forces_constraints_FoR[ibody, :].astype(dtype=ct.c_double, order='F', copy=True)
-
-    def whole_structure_to_global_AFoR(self, beam):
-=======
+            for0_pos (np.ndarray): Position of the global A FoR
+            for0_vel (np.ndarray): Velocity of the global A FoR
+            quat0 (np.ndarray): Quaternion of the global A FoR
+        """
+
+        # Define the rotation matrices between the different FoR
+        CGAslave = algebra.quat2rotation(self.quat)
+        CAmasterG = algebra.quat2rotation(quat0).T
+        Cms = np.dot(CAmasterG, CGAslave)
+
+        for inode in range(self.pos.shape[0]):
+            vel_slave = (self.pos_dot[inode, :] +
+                         self.for_vel[0:3] +
+                         algebra.cross3(self.for_vel[3:6], self.pos[inode, :]))
+            self.pos[inode, :] = np.dot(Cms, self.pos[inode,:]) + np.dot(CAmasterG, self.for_pos[0:3] - for0_pos[0:3])
+            self.pos_dot[inode, :] = (np.dot(Cms, vel_slave) -
+                                      for0_vel[0:3] -
+                                      algebra.cross3(for0_vel[3:6], self.pos[inode, :]))
+
+            self.gravity_forces[inode, 0:3] = np.dot(Cms, self.gravity_forces[inode, 0:3])
+            self.gravity_forces[inode, 3:6] = np.dot(Cms, self.gravity_forces[inode, 3:6])
+
         for ielem in range(self.psi.shape[0]):
             for inode in range(3):
                 self.psi_local[ielem, inode, :] = self.psi[ielem, inode, :].copy() # Copy here the result from the structural computation
@@ -1057,46 +1012,67 @@
                                                                 np.dot(cbam, for0_vel[3:6])))
 
     def nodal_b_for_2_a_for(self, nodal, beam, filter=np.array([True]*6), ibody=None):
->>>>>>> ffe3de54
-        """
-        Same as change_to_global_AFoR but for a multibody structure
+        """
+        Projects a nodal variable from the local, body-attached frame (B) to the reference A frame.
 
         Args:
-            beam(sharpy.structure.models.beam.Beam): Beam structure of ``PreSharpy``
-        """
-        if self.in_global_AFoR:
-            raise NotImplementedError("Wrong managing of FoR")
-
-        self.in_global_AFoR = True
-
-        MB_beam = [None]*beam.num_bodies
-        MB_tstep = [None]*beam.num_bodies
-        quat0 = self.quat.astype(dtype=ct.c_double, order='F', copy=True)
-        for0_pos = self.for_pos.astype(dtype=ct.c_double, order='F', copy=True)
-        for0_vel = self.for_vel.astype(dtype=ct.c_double, order='F', copy=True)
-
-        for ibody in range(beam.num_bodies):
-            MB_beam[ibody] = beam.get_body(ibody = ibody)
-            MB_tstep[ibody] = self.get_body(beam, MB_beam[ibody].num_dof, ibody = ibody)
-            MB_tstep[ibody].change_to_global_AFoR(for0_pos, for0_vel, quat0)
-
-
-        first_dof = 0
-        for ibody in range(beam.num_bodies):
-            # Renaming for clarity
-            ibody_elems = MB_beam[ibody].global_elems_num
-            ibody_nodes = MB_beam[ibody].global_nodes_num
-
-            # Merge tstep
-            self.pos[ibody_nodes,:] = MB_tstep[ibody].pos.astype(dtype=ct.c_double, order='F', copy=True)
-            # tstep.pos_dot[ibody_nodes,:] = MB_tstep[ibody].pos_dot.astype(dtype=ct.c_double, order='F', copy=True)
-            self.psi[ibody_elems,:,:] = MB_tstep[ibody].psi.astype(dtype=ct.c_double, order='F', copy=True)
-            self.gravity_forces[ibody_nodes,:] = MB_tstep[ibody].gravity_forces.astype(dtype=ct.c_double, order='F',
-                                                                                       copy=True)
-            
-            self.pos_dot[ibody_nodes,:] = MB_tstep[ibody].pos_dot.astype(dtype=ct.c_double, order='F', copy=True)
-            self.psi_dot[ibody_elems,:,:] = MB_tstep[ibody].psi_dot.astype(dtype=ct.c_double, order='F', copy=True)
-
+            nodal (np.array): Nodal variable of size ``(num_node, 6)``
+            beam (sharpy.datastructures.StructTimeStepInfo): beam info.
+            filter (np.array): optional argument that filters and does not convert a specific degree of
+              freedom. Defaults to ``np.array([True, True, True, True, True, True])``.
+
+        Returns:
+            np.array: the ``nodal`` argument projected onto the reference ``A`` frame.
+        """
+        nodal_a = np.zeros_like(nodal)
+        for i_node in range(self.num_node):
+            # get master elem and i_local_node
+            i_master_elem, i_local_node = beam.node_master_elem[i_node, :]
+            if ((ibody is None) or (beam.body_number[i_master_elem] == ibody)):
+                crv = self.psi[i_master_elem, i_local_node, :]
+                cab = algebra.crv2rotation(crv)
+                nodal_a[i_node, 0:3] = np.dot(cab, nodal[i_node, 0:3])
+                nodal_a[i_node, 3:6] = np.dot(cab, nodal[i_node, 3:6])
+                nodal_a *= filter
+
+        return nodal_a
+
+    def nodal_type_b_for_2_a_for(self, beam,
+                            force_type=['steady', 'unsteady'],
+                            filter=np.array([True]*6),
+                            ibody=None):
+        forces_output = []
+        for ft in force_type:
+            if ft == 'steady':
+                fb = self.steady_applied_forces
+            elif ft == 'unsteady':
+                fb = self.unsteady_applied_forces
+
+            forces_output.append(self.nodal_b_for_2_a_for(fb, beam, filter=filter, ibody=ibody))
+
+        return forces_output
+
+
+    def extract_resultants(self, beam, force_type=['steady', 'unsteady', 'grav'], ibody=None):
+
+        forces_output = []
+        for ft in force_type:
+            totals = np.zeros((6))
+            if ft == 'steady':
+                fa = self.nodal_type_b_for_2_a_for(beam, force_type=['steady'], ibody=ibody)[0]
+            elif ft == 'grav':
+                fa = self.gravity_forces.copy()
+            elif ft == 'unsteady':
+                fa = self.nodal_type_b_for_2_a_for(beam, force_type=['unsteady'], ibody=ibody)[0]
+
+            for i_node in range(beam.num_node):
+                totals += fa[i_node, :]
+                totals[3:6] += algebra.cross3(self.pos[i_node, :],
+                                              fa[i_node, 0:3])
+
+            forces_output.append(totals)
+
+        return forces_output
 
 class LinearTimeStepInfo(object):
     """
