--- conflicted
+++ resolved
@@ -40,7 +40,6 @@
         u_ext (list(np.ndarray)): Background flow velocity on solid grid nodes
           ``[n_surf][3 x (chordwise nodes + 1) x (spanwise nodes + 1)]``
 
-
         inertial_steady_forces (list(np.ndarray)): Total aerodynamic steady forces in ``G`` FoR ``[n_surf x 6]``
         body_steady_forces (list(np.ndarray)): Total aerodynamic steady forces in ``A`` FoR ``[n_surf x 6]``
         inertial_unsteady_forces (list(np.ndarray)): Total aerodynamic unsteady forces in ``G`` FoR ``[n_surf x 6]``
@@ -106,11 +105,6 @@
                                         dimensions[i_surf, 1] + 1),
                                        dtype=ct.c_double))
 
-<<<<<<< HEAD
-        # total forces
-        self.inertial_total_forces = np.zeros((self.n_surf, 6))
-        self.body_total_forces = np.zeros((self.n_surf, 6))
-=======
         self.u_ext_star = []
         for i_surf in range(self.n_surf):
             self.u_ext_star.append(np.zeros((3,
@@ -145,7 +139,6 @@
                                                dtype=ct.c_double))
 
         # total forces - written by AeroForcesCalculator
->>>>>>> a0100781
         self.inertial_steady_forces = np.zeros((self.n_surf, 6))
         self.body_steady_forces = np.zeros((self.n_surf, 6))
         self.inertial_unsteady_forces = np.zeros((self.n_surf, 6))
@@ -549,14 +542,14 @@
         for i_surf in range(self.n_surf):
             self.wake_conv_vel.append(np.zeros((dimensions_star[i_surf, 0],
                                             dimensions_star[i_surf, 1]),
-                                           dtype=ct.c_double))
-
-        # Junction handling
-        self.flag_zeta_phantom = np.zeros((1, self.n_surf),
-                                            dtype=ct.c_int)
-        self.control_surface_deflection = np.array([])
-
-    def copy(self):
+                                           dtype=ct.c_double))
+
+        # Junction handling
+        self.flag_zeta_phantom = np.zeros((1, self.n_surf),
+                                            dtype=ct.c_int)
+        self.control_surface_deflection = np.array([])
+
+    def copy(self):
         return self.create_placeholder(AeroTimeStepInfo(self.dimensions, self.dimensions_star))
 
     def create_placeholder(self, copied):
@@ -585,14 +578,14 @@
         for i_surf in range(copied.n_surf):
             copied.wake_conv_vel[i_surf] = self.wake_conv_vel[i_surf].astype(dtype=ct.c_double, copy=True, order='C')
 
-        copied.control_surface_deflection = self.control_surface_deflection.astype(dtype=ct.c_double, copy=True)
-
-        # phantom panel flags
-        copied.flag_zeta_phantom = self.flag_zeta_phantom.astype(dtype=ct.c_int, copy=True, order='C')
-        
-        return copied
-
-    def generate_ctypes_pointers(self):
+        copied.control_surface_deflection = self.control_surface_deflection.astype(dtype=ct.c_double, copy=True)
+
+        # phantom panel flags
+        copied.flag_zeta_phantom = self.flag_zeta_phantom.astype(dtype=ct.c_int, copy=True, order='C')
+        
+        return copied
+
+    def generate_ctypes_pointers(self):
         from sharpy.utils.constants import NDIM
         n_surf = len(self.dimensions)
         super().generate_ctypes_pointers()
@@ -624,16 +617,16 @@
         for i_surf in range(self.n_surf):
             self.ct_dist_to_orig_list.append(self.dist_to_orig[i_surf][:, :].reshape(-1))
 
-        self.ct_wake_conv_vel_list = []
-        for i_surf in range(self.n_surf):
-            self.ct_wake_conv_vel_list.append(self.wake_conv_vel[i_surf][:, :].reshape(-1))
-        self.ct_flag_zeta_phantom_list = self.flag_zeta_phantom[:].reshape(-1)
- 
-
-
-        self.ct_p_dimensions_star = ((ct.POINTER(ct.c_uint)*n_surf)
-                                     (* np.ctypeslib.as_ctypes(self.ct_dimensions_star)))
-        self.ct_p_zeta_star = ((ct.POINTER(ct.c_double)*len(self.ct_zeta_star_list))
+        self.ct_wake_conv_vel_list = []
+        for i_surf in range(self.n_surf):
+            self.ct_wake_conv_vel_list.append(self.wake_conv_vel[i_surf][:, :].reshape(-1))
+        self.ct_flag_zeta_phantom_list = self.flag_zeta_phantom[:].reshape(-1)
+ 
+
+
+        self.ct_p_dimensions_star = ((ct.POINTER(ct.c_uint)*n_surf)
+                                     (* np.ctypeslib.as_ctypes(self.ct_dimensions_star)))
+        self.ct_p_zeta_star = ((ct.POINTER(ct.c_double)*len(self.ct_zeta_star_list))
                                (* [np.ctypeslib.as_ctypes(array) for array in self.ct_zeta_star_list]))
         self.ct_p_u_ext_star = ((ct.POINTER(ct.c_double)*len(self.ct_u_ext_star_list))
                            (* [np.ctypeslib.as_ctypes(array) for array in self.ct_u_ext_star_list]))
@@ -644,13 +637,13 @@
         self.ct_p_gamma_star = ((ct.POINTER(ct.c_double)*len(self.ct_gamma_star_list))
                                 (* [np.ctypeslib.as_ctypes(array) for array in self.ct_gamma_star_list]))
         self.ct_p_dist_to_orig = ((ct.POINTER(ct.c_double)*len(self.ct_dist_to_orig_list))
-                           (* [np.ctypeslib.as_ctypes(array) for array in self.ct_dist_to_orig_list]))
-        self.ct_p_wake_conv_vel = ((ct.POINTER(ct.c_double)*len(self.ct_wake_conv_vel_list))
-                           (* [np.ctypeslib.as_ctypes(array) for array in self.ct_wake_conv_vel_list]))
-        self.ct_p_flag_zeta_phantom = np.ctypeslib.as_ctypes(self.ct_flag_zeta_phantom_list)
- 
-
-    def remove_ctypes_pointers(self):
+                           (* [np.ctypeslib.as_ctypes(array) for array in self.ct_dist_to_orig_list]))
+        self.ct_p_wake_conv_vel = ((ct.POINTER(ct.c_double)*len(self.ct_wake_conv_vel_list))
+                           (* [np.ctypeslib.as_ctypes(array) for array in self.ct_wake_conv_vel_list]))
+        self.ct_p_flag_zeta_phantom = np.ctypeslib.as_ctypes(self.ct_flag_zeta_phantom_list)
+ 
+
+    def remove_ctypes_pointers(self):
         super().remove_ctypes_pointers()
         try:
             del self.ct_p_dimensions_star
