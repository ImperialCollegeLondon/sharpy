"""
Generate cases

This library provides functions and classes to help in the definition of SHARPy cases

Examples:

    tests in: tests/utils/generate_cases
    examples: test/coupled/multibody/fix_node_velocity_wrtG/test_fix_node_velocity_wrtG
              test/coupled/multibody/fix_node_velocity_wrtA/test_fix_node_velocity_wrtA
              test/coupled/multibody/double_pendulum/test_double_pendulum_geradin
              test/coupled/prescribed/WindTurbine/test_rotor

Notes:

    To use this library: import sharpy.utils.generate_cases as generate_cases

"""

import numpy as np
import h5py as h5
import os
import sys
import pandas as pd
import scipy.integrate
from copy import deepcopy

import sharpy.utils.algebra as algebra
import sharpy.utils.solver_interface as solver_interface
import sharpy.utils.generator_interface as generator_interface
import sharpy.structure.utils.lagrangeconstraints as lagrangeconstraints
import sharpy.utils.cout_utils as cout

from sharpy.structure.utils.lagrangeconstraintsjax import DICT_OF_LC


if not cout.check_running_unittest():
    cout.cout_wrap.print_screen = True
    cout.cout_wrap.print_file = False


######################################################################
#########################  AUX FUNCTIONS  ############################
######################################################################
def get_airfoil_camber(x, y, n_points_camber):
    """
    get_airfoil_camber

    Define the camber of an airfoil based on its coordinates

    Args:
        x (np.array): x coordinates of the airfoil surface
        y (np.array): y coordinates of the airfoil surface
        n_points_camber (int): number of points to define the camber line

    Returns:
        camber_x (np.array): x coordinates of the camber line
        camber_y (np.array): y coordinates of the camber line

    Notes:
        The x and y vectors are expected in XFOIL format: TE - suction side - LE - pressure side - TE

    """
    # Returns the airfoil camber for a given set of coordinates (XFOIL format expected)

    x = np.array(x, dtype=float)
    y = np.array(y, dtype=float)
    n = len(x)
    imin_x = 0

    # Look for the minimum x (it will be assumed as the LE position
    for i in range(n):
        if(x[i] < x[imin_x]):
            imin_x = i

    x_suction = np.zeros((imin_x+1, ))
    y_suction = np.zeros((imin_x+1, ))
    x_pressure = np.zeros((n-imin_x, ))
    y_pressure = np.zeros((n-imin_x, ))

    for i in range(0, imin_x+1):
        x_suction[i] = x[imin_x-i]
        y_suction[i] = y[imin_x-i]

    for i in range(imin_x, n):
        x_pressure[i-imin_x] = x[i]
        y_pressure[i-imin_x] = y[i]

    # Compute the camber coordinates
    camber_y = np.zeros((n_points_camber, ))
    camber_x = np.linspace(0.0, 1.0, n_points_camber)

    # camber_y=0.5*(np.interp(camber_x,x[imin_x::-1],y[imin_x::-1])+np.interp(camber_x,x[imin_x:],y[imin_x:]))
    camber_y = 0.5*(np.interp(camber_x, x_suction, y_suction) +
                    np.interp(camber_x, x_pressure, y_pressure))

    # The function should be called as: camber_x, camber_y = get_airfoil_camber(x,y)
    return camber_x, camber_y


def from_node_list_to_elem_matrix(node_list, connectivities):
    """
    from_node_list_to_elem_matrix

    Convert list of properties associated to nodes to matrix of properties associated
    to elements based on the connectivities

    The 'ith' value of the 'node_list' array stores the property of the 'ith' node.
    The 'jth' 'kth' value of the 'elem_matrix' array stores the property of the 'kth' node
    within the 'jth' element

    Args:
        node_list (np.array): Properties of the nodes
        connectivities (np.array): Connectivities between the nodes to form elements

    Returns:
        elem_matrix (np.array): Properties of the elements

    """

    num_elem = len(connectivities)
    # TODO: change the "3" for self.num_node_elem
    elem_matrix = np.zeros((num_elem, 3), dtype=node_list.dtype)
    for ielem in range(num_elem):
        elem_matrix[ielem, :] = node_list[connectivities[ielem, :]]

    return elem_matrix


def from_node_array_to_elem_matrix(node_array, connectivities):
    """
    from_node_array_to_elem_matrix

    Same as the previous function but with an array as input
    """

    num_elem = len(connectivities)
    prop_size = node_array.shape[1:]
    # TODO: change the "3" for self.num_node_elem
    elem_matrix = np.zeros(prop_size + (num_elem, 3), dtype=node_array.dtype)
    for ielem in range(num_elem):
        for inode_in_elem in range(3):
            elem_matrix[:, ielem, inode_in_elem] = node_array[connectivities[ielem, inode_in_elem], :]

    return elem_matrix


def read_column_sheet_type01(excel_file_name, excel_sheet, column_name):
    """
    read_column_sheet_type01

    This function reads a column from an excel file with the following format:

        - First row: column_name
        - Second row: units (not read, not checked)
        - Third row: type of data (see below)

    Args:
        excel_file_name (string): File name
        excel_sheet (string): Name of the sheet inside the excel file
        column_name (string): Name of the column

    Returns:
        var: Data in the excel file according to the type of data defined in the third row

    """

    xls = pd.ExcelFile(excel_file_name)
    excel_db = pd.read_excel(xls, sheet_name=excel_sheet)
    num_elem = excel_db.index.stop - 2

    try:
        excel_db[column_name]
    except KeyError:
        return None

    if excel_db[column_name][1] == 'one_int':
        var = excel_db[column_name][2]
    elif excel_db[column_name][1] == 'one_float':
        var = excel_db[column_name][2]
    elif excel_db[column_name][1] == 'one_str':
        var = excel_db[column_name][2]
    elif excel_db[column_name][1] == 'vec_int':
        var = np.zeros((num_elem,), dtype=int)
    elif excel_db[column_name][1] == 'vec_float':
        var = np.zeros((num_elem,), dtype=float)
    elif excel_db[column_name][1] == 'vec_str':
        var = np.zeros((num_elem,), dtype=object)
    else:
        raise RuntimeError("ERROR: not recognized number type")

    if 'vec' in excel_db[column_name][1]:
        for i in range(2, excel_db.index.stop):
            var[i - 2] = excel_db[column_name][i]

    return var


def get_factor_geometric_progression(a0, Sn_target, n):
    r"""
    This function provides the factor in a geometric series which first element
    is 'a0', has 'n' points and the sum of the spacings is 'Sn_target' approximately.

    .. math::

        \sum_{k=1}^n a_0 r^{k-1} = \frac{a_0 (1 - r^n)}{1 - r}

    """
    # Given an initial value,

    tol = 1e-12
    max_it = 1000

    # Case of uniform distribution
    if abs(a0*n - Sn_target) < tol:
        return 1.

    # First estimation for r
    if a0*n < Sn_target:
        r = 1.1
    else:
        r = 0.9

    # Iterative computation
    error = 2.*tol
    Sn_temp = a0*(1-r**n)/(1-r)
    it = 0
    while ((error > tol) and (it < max_it)):
        derivative = ((1-n*r**(n-1))*(1-r) + (1-r**n))/(1-r)**2
        r += (Sn_target - Sn_temp)/a0/derivative
        Sn_temp = a0*(1-r**n)/(1-r)
        error = abs(Sn_temp - Sn_target)/Sn_target
        it += 1

    if it == max_it:
        message = ("Maximum iterations reached. Sn target:%f . Sn obtained:%f . Relative error: %f" % (Sn_target, Sn_temp, error))
        cout.cout_wrap(message, 3)

    return r


def get_ielem_inode(connectivities, inode):

    num_elem, num_node_in_elem = connectivities.shape

    for ielem in range(num_elem):
        for inode_in_elem in range(num_node_in_elem):
            if connectivities[ielem, inode_in_elem] == inode:
                return ielem, inode_in_elem

    raise RuntimeError("ERROR: cannot find ielem and inode_in_elem")


def get_aoacl0_from_camber(x, y):
    """
    This section provies the angle of attack of zero lift for a thin
    airfoil which camber line is defined by 'x' and 'y' coordinates

    Check Theory of wing sections. Abbott. pg 69
    """

    # Scale
    c = x[-1] - x[0]
    xc = (x - x[0])/c
    yc = (y - y[0])/c

    # Remove the first and last points that may give rise to problems
    xc = xc[1:-1]
    yc = yc[1:-1]

    f1 = 1./(np.pi*(1-xc)*np.sqrt(xc*(1-xc)))
    int = yc*f1

    return -scipy.integrate.trapezoid(int, xc)


def get_mu0_from_camber(x, y):
    """
    This funrcion provides the constant :math:`\mu_0` for a thin
    airfoil which camber line is defined by 'x' and 'y' coordinates

    Check Theory of wing sections. Abbott. pg 69
    """

    # Scale
    c = x[-1] - x[0]
    xc = (x - x[0])/c
    yc = (y - y[0])/c

    # Remove the first and last points that may give rise to problems
    xc = xc[1:-1]
    yc = yc[1:-1]

    f2 = (1. - 2*xc)/np.sqrt(xc*(1. - xc))
    int = yc*f2

    return scipy.integrate.trapz(int, xc)


def list_methods(class_instance, print_info=True, clean=True):

    list = []
    for str in dir(class_instance):
        func = getattr(class_instance, str)
        if callable(func):
            if clean:
                if not str.startswith("__"):
                    list.append(str)
            else:
                list.append(str)

    if print_info:
        for str in list:
            print(str)

    return list


######################################################################
###############  STRUCTURAL INFORMATION  #############################
######################################################################
class StructuralInformation():
    """
    StructuralInformation

    Structural information needed to build a case
    """

    def __init__(self):
        """
        __init__

        Initialization
        """

        # Variables to write in the h5 file
        self.num_node_elem = None
        self.num_node = None
        self.num_elem = None
        self.coordinates = None
        self.connectivities = None
        self.elem_stiffness = None
        self.stiffness_db = None
        self.elem_mass = None
        self.mass_db = None
        self.frame_of_reference_delta = None
        self.structural_twist = None
        self.boundary_conditions = None
        self.beam_number = None
        self.body_number = None
        self.app_forces = None
        self.lumped_mass_nodes = None
        self.lumped_mass = None
        self.lumped_mass_inertia = None
        self.lumped_mass_position = None
        self.lumped_mass_mat = None
        self.lumped_mass_mat_nodes = None


    def copy(self):
        """
        copy

        Returns a copy of the object

        Returns:
            copied(StructuralInformation): new object with the same properties
        """
        copied = StructuralInformation()
        # Variables to write in the h5 file
        copied.num_node_elem = self.num_node_elem
        copied.num_node = self.num_node
        copied.num_elem = self.num_elem
        copied.coordinates = self.coordinates.astype(dtype=float, copy=True)
        copied.connectivities = self.connectivities.astype(dtype=int, copy=True)
        copied.elem_stiffness = self.elem_stiffness.astype(dtype=int, copy=True)
        copied.stiffness_db = self.stiffness_db.astype(dtype=float, copy=True)
        copied.elem_mass = self.elem_mass.astype(dtype=int, copy=True)
        copied.mass_db = self.mass_db.astype(dtype=float, copy=True)
        copied.frame_of_reference_delta = self.frame_of_reference_delta.astype(dtype=float, copy=True)
        copied.structural_twist = self.structural_twist.astype(dtype=float, copy=True)
        copied.boundary_conditions = self.boundary_conditions.astype(dtype=int, copy=True)
        copied.beam_number = self.beam_number.astype(dtype=int, copy=True)
        copied.body_number = self.body_number.astype(dtype=int, copy=True)
        copied.app_forces = self.app_forces.astype(dtype=float, copy=True)
        if isinstance(self.lumped_mass_nodes, np.ndarray):
            copied.lumped_mass_nodes = self.lumped_mass_nodes.astype(dtype=int, copy=True)
            copied.lumped_mass = self.lumped_mass.astype(dtype=float, copy=True)
            copied.lumped_mass_inertia = self.lumped_mass_inertia.astype(dtype=float, copy=True)
            copied.lumped_mass_position = self.lumped_mass_position.astype(dtype=float, copy=True)
        if isinstance(self.lumped_mass_mat_nodes, np.ndarray):
            copied.lumped_mass_mat_nodes = self.lumped_mass_mat_nodes.astype(dtype=int, copy=True)
            copied.lumped_mass_mat = self.lumped_mass_mat.astype(dtype=float, copy=True)

        return copied

    def set_to_zero(self, num_node_elem, num_node, num_elem,
                    num_mass_db=None, num_stiffness_db=None, num_lumped_mass=0,
                    num_lumped_mass_mat=0):
        """
        set_to_zero

        Sets to zero all the variables

        Args:
            num_node_elem (int): number of nodes per element
            num_node (int): number of nodes
            num_elem (int): number of elements
            num_mass_db (int): number of different mass matrices in the case
            num_stiffness_db (int): number of different stiffness matrices in the case
            num_lumped_mass (int): number of lumped masses in the case
            num_lumped_mass_mat (int): number of lumped masses given as matrices
        """

        if num_mass_db is None:
            num_mass_db = self.num_elem
        if num_stiffness_db is None:
            num_stiffness_db = self.num_elem

        self.num_node_elem = num_node_elem
        self.num_node = num_node
        self.num_elem = num_elem
        self.coordinates = np.zeros((num_node, 3), dtype=float)
        self.connectivities = np.zeros((num_elem, num_node_elem), dtype=int)
        self.elem_stiffness = np.zeros((num_elem,), dtype=int)
        self.stiffness_db = np.zeros((num_stiffness_db, 6, 6), dtype=float)
        self.elem_mass = np.zeros((num_elem,), dtype=int)
        self.mass_db = np.zeros((num_mass_db, 6, 6), dtype=float)
        self.frame_of_reference_delta = np.zeros((num_elem, num_node_elem, 3),
                                                 dtype=float)
        self.structural_twist = np.zeros((num_elem, num_node_elem), dtype=float)
        self.boundary_conditions = np.zeros((num_node,), dtype=int)
        self.beam_number = np.zeros((num_elem,), dtype=int)
        self.body_number = np.zeros((num_elem,), dtype=int)
        self.app_forces = np.zeros((num_node, 6), dtype=int)
        if not num_lumped_mass == 0:
            self.lumped_mass_nodes = np.zeros((num_lumped_mass,), dtype=int)
            self.lumped_mass = np.zeros((num_lumped_mass,), dtype=float)
            self.lumped_mass_inertia = np.zeros((num_lumped_mass, 3, 3),
                                                dtype=float)
            self.lumped_mass_position = np.zeros((num_lumped_mass, 3),
                                                 dtype=float)
        if not num_lumped_mass_mat == 0:
            self.lumped_mass_mat_nodes = np.zeros((num_lumped_mass_mat,), dtype=int)
            self.lumped_mass_mat = np.zeros((num_lumped_mass_mat, 6, 6), dtype=float)


    def generate_full_structure(self,
                                num_node_elem,
                                num_node,
                                num_elem,
                                coordinates,
                                connectivities,
                                elem_stiffness,
                                stiffness_db,
                                elem_mass,
                                mass_db,
                                frame_of_reference_delta,
                                structural_twist,
                                boundary_conditions,
                                beam_number,
                                app_forces,
                                lumped_mass_nodes=None,
                                lumped_mass=None,
                                lumped_mass_inertia=None,
                                lumped_mass_position=None,
                                lumped_mass_mat_nodes=None,
                                lumped_mass_mat=None):
        """
        generate_full_structure

        Defines the whole case from the appropiated variables

        Args:
            num_node_elem (int): number of nodes per element
            num_node (int): number of nodes
            num_elem (int): number of elements
            coordinates (np.array): nodes coordinates
            connectivities (np.array): element connectivities
            elem_stiffness (np.array): element stiffness index
            stiffness_db (np.array): Stiffness matrices
            elem_mass (np.array): element mass index
            mass_db (np.array): Mass matrices
            frame_of_reference_delta (np.array): element direction of the y axis in the BFoR wrt the AFoR
            structural_twist (np.array): element based twist
            boundary_conditions (np.array): node boundary condition
            beam_number (np.array): node beam number
            app_forces (np.array): steady applied follower forces at the nodes
            lumped_mass_nodes (np.array): nodes with lumped masses
            lumped_mass (np.array): value of the lumped masses
            lumped_mass_inertia (np.array): inertia of the lumped masses
            lumped_mass_position (np.array): position of the lumped masses
            lumped_mass_mat_nodes (np.array): nodes with lumped masses given by matrices
            lumped_mass_mat (np.array): value of the lumped masses given by matrices
        """

        self.num_node_elem = num_node_elem
        self.num_node = num_node
        self.num_elem = num_elem
        self.coordinates = coordinates
        self.connectivities = connectivities
        self.elem_stiffness = elem_stiffness
        self.stiffness_db = stiffness_db
        self.elem_mass = elem_mass
        self.mass_db = mass_db
        self.frame_of_reference_delta = frame_of_reference_delta
        self.structural_twist = structural_twist
        self.boundary_conditions = boundary_conditions
        self.beam_number = beam_number
        self.body_number = np.zeros((num_elem,), dtype=int)
        self.app_forces = app_forces
        if isinstance(lumped_mass_nodes, np.ndarray):
            self.lumped_mass_nodes = lumped_mass_nodes
            self.lumped_mass = lumped_mass
            self.lumped_mass_inertia = lumped_mass_inertia
            self.lumped_mass_position = lumped_mass_position
        if isinstance(lumped_mass_mat_nodes, np.ndarray):
            self.lumped_mass_mat_nodes = lumped_mass_mat_nodes
            self.lumped_mass_mat = lumped_mass_mat


    def generate_1to1_from_vectors(self,
                                    num_node_elem,
                                    num_node,
                                    num_elem,
                                    coordinates,
                                    stiffness_db,
                                    mass_db,
                                    frame_of_reference_delta,
                                    vec_node_structural_twist,
                                    num_lumped_mass=0,
                                    num_lumped_mass_mat=0):

        self.num_node_elem = num_node_elem
        self.num_node = num_node
        self.num_elem = num_elem
        self.coordinates = coordinates
        self.create_simple_connectivities()
        self.elem_stiffness = np.linspace(0,self.num_elem - 1, self.num_elem, dtype=int)
        self.stiffness_db = stiffness_db
        self.elem_mass = np.linspace(0,self.num_elem - 1, self.num_elem, dtype=int)
        self.mass_db = mass_db
        self.create_frame_of_reference_delta(y_BFoR=frame_of_reference_delta)
        self.structural_twist = from_node_list_to_elem_matrix(vec_node_structural_twist, self.connectivities)
        self.boundary_conditions = np.zeros((self.num_node,), dtype=int)
        self.beam_number = np.zeros((self.num_elem,), dtype=int)
        self.body_number = np.zeros((self.num_elem,), dtype=int)
        self.app_forces = np.zeros((self.num_node, 6), dtype=float)
        if not num_lumped_mass == 0:
            self.lumped_mass_nodes = np.zeros((num_lumped_mass,), dtype=int)
            self.lumped_mass = np.zeros((num_lumped_mass,), dtype=float)
            self.lumped_mass_inertia = np.zeros((num_lumped_mass, 3, 3), dtype=float)
            self.lumped_mass_position = np.zeros((num_lumped_mass, 3), dtype=float)
        if not num_lumped_mass_mat == 0:
            self.lumped_mass_mat_nodes = np.zeros((num_lumped_mass_mat,), dtype=int)
            self.lumped_mass_mat = np.zeros((num_lumped_mass_mat, 6, 6), dtype=float)


    def create_frame_of_reference_delta(self, y_BFoR='y_AFoR'):
        """
        create_frame_of_reference_delta

        Define the coordinates of the yB axis in the AFoR

        Args:
            y_BFoR (string): Direction of the yB axis
        """

        if isinstance(y_BFoR,(list,np.ndarray)):
            yB = np.asarray(y_BFoR)
            cout.cout_wrap(("WARNING: custom FoR delta defined, using the given value: y_BFoR = {y_BFoR}" % (y_BFoR)), 3)
        elif y_BFoR == 'x_AFoR':
            yB = np.array([1.0, 0.0, 0.0])
        elif y_BFoR == 'y_AFoR':
            yB = np.array([0.0, 1.0, 0.0])
        elif y_BFoR == 'z_AFoR':
            yB = np.array([0.0, 0.0, 1.0])
        else:
            cout.cout_wrap("WARNING: y_BFoR not recognized, using the default value: y_BFoR = y_AFoR", 3)

        # y vector of the B frame of reference
        self.frame_of_reference_delta = np.zeros((self.num_elem,
                                                  self.num_node_elem, 3),
                                                  dtype=float)
        for ielem in range(self.num_elem):
            for inode in range(self.num_node_elem):
                # TODO: do i need to use the connectivities?
                self.frame_of_reference_delta[ielem, inode, :] = yB

    def create_mass_db_from_vector(self,
                                   vec_mass_per_unit_length,
                                   vec_mass_iner_x,
                                   vec_mass_iner_y,
                                   vec_mass_iner_z,
                                   vec_pos_cg_B,
                                   vec_mass_iner_yz=None):
        """
        create_mass_db_from_vector

        Create the mass matrices from the vectors of properties

        Args:
            vec_mass_per_unit_length (np.array): masses per unit length
            vec_mass_iner_x (np.array): inertias around the x axis
            vec_mass_iner_y (np.array): inertias around the y axis
            vec_mass_iner_z (np.array): inertias around the z axis
            vec_pos_cg_B (np.array): position of the masses
            vec_mass_iner_yz (np.array): inertias around the yz axis
        """

        if vec_mass_iner_yz is None:
            vec_mass_iner_yz = np.zeros_like(vec_mass_per_unit_length)

        self.mass_db = np.zeros((len(vec_mass_per_unit_length), 6, 6), dtype=float)
        mass = np.zeros((6, 6),)
        for i in range(len(vec_mass_per_unit_length)):
            mass[0:3, 0:3] = np.eye(3)*vec_mass_per_unit_length[i]
            mass[0:3, 3:6] = -1.0*vec_mass_per_unit_length[i]*algebra.skew(vec_pos_cg_B[i])
            mass[3:6, 0:3] = -1.0*mass[0:3, 3:6]
            mass[3:6, 3:6] = np.diag([vec_mass_iner_x[i],
                                      vec_mass_iner_y[i],
                                      vec_mass_iner_z[i]])
            mass[4, 5] = vec_mass_iner_yz[i]
            mass[5, 4] = vec_mass_iner_yz[i]
            self.mass_db[i] = mass

    def create_stiff_db_from_vector(self,
                                    vec_EA,
                                    vec_GAy,
                                    vec_GAz,
                                    vec_GJ,
                                    vec_EIy,
                                    vec_EIz,
                                    vec_EIyz=None):
        """
        create_stiff_db_from_vector

        Create the stiffness matrices from the vectors of properties

        Args:
            vec_EA (np.array): Axial stiffness
            vec_GAy (np.array): Shear stiffness in the y direction
            vec_GAz (np.array): Shear stiffness in the z direction
            vec_GJ (np.array): Torsional stiffness
            vec_EIy (np.array): Bending stiffness in the y direction
            vec_EIz (np.array): Bending stiffness in the z direction
            vec_EIyz (np.array): Bending stiffness in the yz direction
        """

        if vec_EIyz is None:
            vec_EIyz = np.zeros_like(vec_EA)

        self.stiffness_db = np.zeros((len(vec_EA), 6, 6),)
        for i in range(len(vec_EA)):
            self.stiffness_db[i] = np.diag([vec_EA[i],
                                            vec_GAy[i],
                                            vec_GAz[i],
                                            vec_GJ[i],
                                            vec_EIy[i],
                                            vec_EIz[i]])
            self.stiffness_db[i][4, 5] = vec_EIyz[i]
            self.stiffness_db[i][5, 4] = vec_EIyz[i]

    def create_simple_connectivities(self):
        """
        create_simple_connectivities

        Create the matrix of connectivities for one single beam with the nodes
        ordered in increasing xB direction
        """
        self.connectivities = np.zeros((self.num_elem, self.num_node_elem),
                                       dtype=int)
        for ielem in range(self.num_elem):
            self.connectivities[ielem, :] = (np.array([0, 2, 1], dtype=int) +
                                             ielem*(self.num_node_elem - 1))

    def rotate_around_origin(self, axis, angle):
        """
        rotate_around_origin

        Rotates a structure

        Args:
            axis (np.array): axis of rotation
            angle (float): angle of rotation in radians
        """

        rot = algebra.rotation_matrix_around_axis(axis, angle)
        for inode in range(len(self.coordinates)):
            self.coordinates[inode, :] = np.dot(rot, self.coordinates[inode, :])

        for ielem in range(self.num_elem):
            for inode in range(self.num_node_elem):
                self.frame_of_reference_delta[ielem, inode, :] = np.dot(rot, self.frame_of_reference_delta[ielem, inode, :])

    def compute_basic_num_elem(self):
        """
        compute_basic_num_elem

        It computes the number of elements when no nodes are shared between beams
        """
        if ((self.num_node-1) % (self.num_node_elem-1)) == 0:
            self.num_elem = int((self.num_node-1)/(self.num_node_elem-1))
        else:
            raise RuntimeError("The number of nodes cannot be converted into " + self.num_node_elem + "-noded elements")

    def compute_basic_num_node(self):
        """
        compute_basic_num_node

        It computes the number of nodes when no nodes are shared between beams
        """
        self.num_node = self.num_elem*(self.num_node_elem-1) + 1

    def generate_uniform_sym_beam(self,
                                  node_pos,
                                  mass_per_unit_length,
                                  mass_iner,
                                  EA,
                                  GA,
                                  GJ,
                                  EI,
                                  num_node_elem=3,
                                  y_BFoR='y_AFoR',
                                  num_lumped_mass=0,
                                  num_lumped_mass_mat=0):
        """
        generate_uniform_sym_beam

        Generates the input data for SHARPy of a uniform symmetric beam

        Args:
            node_pos (np.array): coordinates of the nodes
            mass_per_unit_length (float): mass per unit length
            mass_iner (float): Inertia of the mass
            EA (float): Axial stiffness
            GA (float): Shear stiffness
            GJ (float): Torsional stiffness
            EI (float): Bending stiffness
            num_node_elem (int): number of nodes per element
            y_BFoR (str): orientation of the yB axis
            num_lumped_mass (int): number of lumped masses
        """
        self.generate_uniform_beam(node_pos,
                                   mass_per_unit_length,
                                   mass_iner,
                                   mass_iner,
                                   mass_iner,
                                   np.zeros((3,),),
                                   EA,
                                   GA,
                                   GA,
                                   GJ,
                                   EI,
                                   EI,
                                   num_node_elem,
                                   y_BFoR,
                                   num_lumped_mass,
                                   num_lumped_mass_mat)

    def generate_uniform_beam(self,
                              node_pos,
                              mass_per_unit_length,
                              mass_iner_x,
                              mass_iner_y,
                              mass_iner_z,
                              pos_cg_B,
                              EA,
                              GAy,
                              GAz,
                              GJ,
                              EIy,
                              EIz,
                              num_node_elem=3,
                              y_BFoR='y_AFoR',
                              num_lumped_mass=0,
                              num_lumped_mass_mat=0):
        """
        generate_uniform_beam

        Generates the input data for SHARPy of a uniform beam

        Args:
            node_pos (np.array): coordinates of the nodes
            mass_per_unit_length (float): mass per unit length
            mass_iner_x (float): Inertia of the mass in the x direction
            mass_iner_y (float): Inertia of the mass in the y direction
            mass_iner_z (float): Inertia of the mass in the z direction
            pos_cg_B (np.array): position of the masses
            EA (np.array): Axial stiffness
            GAy (np.array): Shear stiffness in the y direction
            GAz (np.array): Shear stiffness in the z direction
            GJ (np.array): Torsional stiffness
            EIy (np.array): Bending stiffness in the y direction
            EIz (np.array): Bending stiffness in the z direction
            num_node_elem (int): number of nodes per element
            y_BFoR (str): orientation of the yB axis
            num_lumped_mass (int): number of lumped masses
            num_lumped_mass_mat (int): number of lumped masses given as matrices
        """
        self.num_node = len(node_pos)
        self.num_node_elem = num_node_elem
        self.compute_basic_num_elem()

        self.set_to_zero(self.num_node_elem, self.num_node, self.num_elem, 1, 1,
                         num_lumped_mass, num_lumped_mass_mat)
        self.coordinates = node_pos
        self.create_simple_connectivities()
        # self.create_mass_db_from_vector(np.ones((num_elem,),)*mass_per_unit_length,
        #                                np.ones((num_elem,),)*mass_iner_x,
        #                                np.ones((num_elem,),)*mass_iner_y,
        #                                np.ones((num_elem,),)*mass_iner_z,
        #                                np.ones((num_elem,),)*pos_cg_B])
        # self.create_stiff_db_from_vector(np.ones((num_elem,),)*EA,
        #                                 np.ones((num_elem,),)*GAy,
        #                                 np.ones((num_elem,),)*GAz,
        #                                 np.ones((num_elem,),)*GJ,
        #                                 np.ones((num_elem,),)*EIy,
        #                                 np.ones((num_elem,),)*EIz)
        self.create_mass_db_from_vector(np.array([mass_per_unit_length]),
                                       np.array([mass_iner_x]),
                                       np.array([mass_iner_y]),
                                       np.array([mass_iner_z]),
                                       np.array([pos_cg_B]))
        self.create_stiff_db_from_vector(np.array([EA]),
                                        np.array([GAy]),
                                        np.array([GAz]),
                                        np.array([GJ]),
                                        np.array([EIy]),
                                        np.array([EIz]))
        self.create_frame_of_reference_delta(y_BFoR)
        self.boundary_conditions = np.zeros((self.num_node), dtype=int)


    def assembly_structures(self, *args):
        """
        assembly_structures

        This function concatenates structures to be writen in the same h5 File

        Args:
            *args: list of StructuralInformation() to be meged into 'self'

        Notes:
            The structures does NOT merge any node (even if nodes are defined at the same coordinates)
        """

        total_num_beam = max(self.beam_number)+1
        total_num_body = max(self.body_number)+1
        total_num_node = self.num_node
        total_num_elem = self.num_elem
        total_num_stiff = self.stiffness_db.shape[0]
        total_num_mass = self.mass_db.shape[0]

        for structure_to_add in args:

            self.coordinates = np.concatenate((self.coordinates, structure_to_add.coordinates), axis=0)
            self.connectivities = np.concatenate((self.connectivities, structure_to_add.connectivities + total_num_node), axis=0)
            assert self.num_node_elem == structure_to_add.num_node_elem, "num_node_elem does NOT match"
            self.stiffness_db = np.concatenate((self.stiffness_db, structure_to_add.stiffness_db), axis=0)
            self.elem_stiffness = np.concatenate((self.elem_stiffness, structure_to_add.elem_stiffness + total_num_stiff), axis=0)
            self.mass_db = np.concatenate((self.mass_db, structure_to_add.mass_db), axis=0)
            self.elem_mass = np.concatenate((self.elem_mass, structure_to_add.elem_mass + total_num_mass), axis=0)
            self.frame_of_reference_delta = np.concatenate((self.frame_of_reference_delta, structure_to_add.frame_of_reference_delta), axis=0)
            self.structural_twist = np.concatenate((self.structural_twist, structure_to_add.structural_twist), axis=0)
            self.boundary_conditions = np.concatenate((self.boundary_conditions, structure_to_add.boundary_conditions), axis=0)
            self.beam_number = np.concatenate((self.beam_number, structure_to_add.beam_number + total_num_beam), axis=0)
            self.body_number = np.concatenate((self.body_number, structure_to_add.body_number + total_num_body), axis=0)
            self.app_forces = np.concatenate((self.app_forces, structure_to_add.app_forces), axis=0)
            # self.body_number = np.concatenate((self.body_number, structure_to_add.body_number), axis=0)
            if isinstance(self.lumped_mass_nodes, np.ndarray) and isinstance(structure_to_add.lumped_mass_nodes, np.ndarray):
                self.lumped_mass_nodes = np.concatenate((self.lumped_mass_nodes, structure_to_add.lumped_mass_nodes + total_num_node), axis=0)
                self.lumped_mass = np.concatenate((self.lumped_mass, structure_to_add.lumped_mass), axis=0)
                self.lumped_mass_inertia = np.concatenate((self.lumped_mass_inertia, structure_to_add.lumped_mass_inertia), axis=0)
                self.lumped_mass_position = np.concatenate((self.lumped_mass_position, structure_to_add.lumped_mass_position), axis=0)
            elif isinstance(structure_to_add.lumped_mass_nodes, np.ndarray):
                self.lumped_mass_nodes = structure_to_add.lumped_mass_nodes + total_num_node
                self.lumped_mass = structure_to_add.lumped_mass
                self.lumped_mass_inertia = structure_to_add.lumped_mass_inertia
                self.lumped_mass_position = structure_to_add.lumped_mass_position
            if isinstance(self.lumped_mass_mat_nodes, np.ndarray) and isinstance(structure_to_add.lumped_mass_mat_nodes, np.ndarray):
                self.lumped_mass_mat_nodes = np.concatenate((self.lumped_mass_mat_nodes, structure_to_add.lumped_mass_mat_nodes + total_num_node), axis=0)
                self.lumped_mass_mat = np.concatenate((self.lumped_mass_mat, structure_to_add.lumped_mass_mat), axis=0)
            elif isinstance(structure_to_add.lumped_mass_mat_nodes, np.ndarray):
                self.lumped_mass_mat_nodes = structure_to_add.lumped_mass_mat_nodes + total_num_node
                self.lumped_mass_mat = structure_to_add.lumped_mass_mat

            total_num_stiff += structure_to_add.stiffness_db.shape[0]
            total_num_mass += structure_to_add.mass_db.shape[0]
            total_num_beam += max(structure_to_add.beam_number) + 1
            total_num_body += max(structure_to_add.body_number) + 1
            total_num_node += structure_to_add.num_node
            total_num_elem += structure_to_add.num_elem

        self.num_node = total_num_node
        self.num_elem = total_num_elem

    def check_StructuralInformation(self):
        """
        check_StructuralInformation

        Check some properties of the StructuralInformation()

        Notes:
            These conditions have to be to correctly define a case but they are not the only ones
        """
        # CHECKING
        if(self.elem_stiffness.shape[0] != self.num_elem):
            raise RuntimeError("ERROR: Element stiffness must be defined for each element")
        if(self.elem_mass.shape[0] != self.num_elem):
            raise RuntimeError("ERROR: Element mass must be defined for each element")
        if(self.frame_of_reference_delta.shape[0] != self.num_elem):
            raise RuntimeError("ERROR: The first dimension of FoR does not match the number of elements")
        if(self.frame_of_reference_delta.shape[1] != self.num_node_elem):
            raise RuntimeError("ERROR: The second dimension of FoR does not match the number of nodes element")
        if(self.frame_of_reference_delta.shape[2] != 3):
            raise RuntimeError("ERROR: The third dimension of FoR must be 3")
        if(self.structural_twist.shape[0] != self.num_elem):
            raise RuntimeError("ERROR: The structural twist must be defined for each element")
        if(self.boundary_conditions.shape[0] != self.num_node):
            raise RuntimeError("ERROR: The boundary conditions must be defined for each node")
        if(self.beam_number.shape[0] != self.num_elem):
            raise RuntimeError("ERROR: The beam number must be defined for each element")
        if(self.app_forces.shape[0] != self.num_node):
            raise RuntimeError("ERROR: The first dimension of the applied forces matrix does not match the number of nodes")
        if(self.app_forces.shape[1] != 6):
            raise RuntimeError("ERROR: The second dimension of the applied forces matrix must be 6")

        default = StructuralInformation()

        for attr, value in self.__dict__.items():
            if not hasattr(default, attr):
                raise RuntimeError(("StructuralInformation has no attribute named '%s'" % attr))

    def generate_fem_file(self, route, case_name):
        """
        generate_fem_file

        Writes the h5 file with the structural information

        Args:
            route (string): path of the case
            case_name (string): name of the case
        """
    	# TODO: check variables that are not defined
        self.check_StructuralInformation()
        # Writting the file
        with h5.File(route + '/' + case_name + '.fem.h5', 'a') as h5file:
            # TODO: include something to write only exsisting variables
            h5file.create_dataset('coordinates', data=self.coordinates)
            h5file.create_dataset('connectivities', data=self.connectivities)
            h5file.create_dataset('num_node_elem', data=self.num_node_elem)
            h5file.create_dataset('num_node', data=self.num_node)
            h5file.create_dataset('num_elem', data=self.num_elem)
            h5file.create_dataset('stiffness_db', data=self.stiffness_db)
            h5file.create_dataset('elem_stiffness', data=self.elem_stiffness)
            h5file.create_dataset('mass_db', data=self.mass_db)
            h5file.create_dataset('elem_mass', data=self.elem_mass)
            h5file.create_dataset('frame_of_reference_delta', data=self.frame_of_reference_delta)
            h5file.create_dataset('structural_twist', data=self.structural_twist)
            h5file.create_dataset('boundary_conditions', data=self.boundary_conditions)
            h5file.create_dataset('beam_number', data=self.beam_number)
            h5file.create_dataset('body_number', data=self.body_number)
            h5file.create_dataset('app_forces', data=self.app_forces)
            # h5file.create_dataset('body_number', data=self.body_number)
            if isinstance(self.lumped_mass_nodes, np.ndarray):
                h5file.create_dataset('lumped_mass_nodes', data=self.lumped_mass_nodes)
                h5file.create_dataset('lumped_mass', data=self.lumped_mass)
                h5file.create_dataset('lumped_mass_inertia', data=self.lumped_mass_inertia)
                h5file.create_dataset('lumped_mass_position', data=self.lumped_mass_position)
            if isinstance(self.lumped_mass_mat_nodes, np.ndarray):
                h5file.create_dataset('lumped_mass_mat_nodes', data=self.lumped_mass_mat_nodes)
                h5file.create_dataset('lumped_mass_mat', data=self.lumped_mass_mat)


######################################################################
###############  BLADE AERODYNAMIC INFORMATION  ######################
######################################################################
class AerodynamicInformation():
    """
    AerodynamicInformation

    Aerodynamic information needed to build a case

    Note:
        It should be defined after the StructuralInformation of the case
    """

    def __init__(self):
        """
        __init__

        Initialization
        """
        self.aero_node = None
        self.chord = None
        self.twist = None
        self.sweep = None
        self.surface_m = None
        self.surface_distribution = None
        self.m_distribution = None
        self.elastic_axis = None
        self.airfoil_distribution = None
        # TODO: allow airfoils to be of different length (like user_defined_m_distribution)
        self.airfoils = None
        self.user_defined_m_distribution = [None]
        # TODO: Define the following variables at some point
        # self.control_surface = None
        # self.control_surface_type = None
        # self.control_surface_deflection = None
        # self.control_surface_chord = None
        # self.control_surface_hinge_coords = None
        self.polars = None

    def copy(self):
        """
        copy

        Returns a copy of the object

        Returns:
            copied(AerodynamicInformation): new object with the same properties
        """
        copied = AerodynamicInformation()

        copied.aero_node = self.aero_node.astype(dtype=bool, copy=True)
        copied.chord = self.chord.astype(dtype=float, copy=True)
        copied.twist = self.twist.astype(dtype=float, copy=True)
        copied.sweep = self.sweep.astype(dtype=float, copy=True)
        copied.surface_m = self.surface_m.astype(dtype=int, copy=True)
        copied.surface_distribution = self.surface_distribution.astype(dtype=int, copy=True)
        copied.m_distribution = self.m_distribution
        copied.elastic_axis = self.elastic_axis.astype(dtype=float, copy=True)
        copied.airfoil_distribution = self.airfoil_distribution.astype(dtype=int, copy=True)
        copied.airfoils = self.airfoils.astype(dtype=float, copy=True)
        copied.user_defined_m_distribution = self.user_defined_m_distribution.copy()
        if self.polars is not None:
            copied.polars = self.polars.copy()

        return copied

    def set_to_zero(self, num_node_elem, num_node, num_elem,
                    num_airfoils=1, num_surfaces=0, num_points_camber=100):
        """
        set_to_zero

        Sets to zero all the variables

        Args:
            num_node_elem (int): number of nodes per element
            num_node (int): number of nodes
            num_elem (int): number of elements
            num_airfoils (int): number of different airfoils
            num_surfaces (int): number of aerodynamic surfaces
            num_points_camber (int): number of points to define the camber line of the airfoil
        """
        self.aero_node = np.zeros((num_node,), dtype=bool)
        self.chord = np.ones((num_elem, num_node_elem), dtype=float)
        self.twist = np.zeros((num_elem, num_node_elem), dtype=float)
        self.sweep = np.zeros((num_elem, num_node_elem), dtype=float)
        # TODO: SHARPy does not ignore the surface_m when the surface is not aerodynamic
        self.surface_m = np.array([], dtype=int)
        # self.surface_m = np.array([], dtype=int)
        self.surface_distribution = np.zeros((num_elem,), dtype=int) - 1
        self.m_distribution = 'uniform'
        self.elastic_axis = np.zeros((num_elem, num_node_elem), dtype=float)
        self.airfoil_distribution = np.zeros((num_elem, num_node_elem), dtype=int)
        self.airfoils = np.zeros((num_airfoils, num_points_camber, 2), dtype=float)
        for iairfoil in range(num_airfoils):
            self.airfoils[iairfoil, :, 0] = np.linspace(0.0, 1.0, num_points_camber)

    def generate_full_aerodynamics(self,
                                   aero_node,
                                   chord,
                                   twist,
                                   sweep,
                                   surface_m,
                                   surface_distribution,
                                   m_distribution,
                                   elastic_axis,
                                   airfoil_distribution,
                                   airfoils):
        """
        generate_full_aerodynamics

        Defines the whole case from the appropiated variables

        Args:
            aero_node (np.array): defines if a node has aerodynamic properties or not
            chord (np.array): chord of the elements
            twist (np.array): twist of the elements
            sweep (np.array): sweep of the elements
            surface_m (np.array): Number of panels in the chord direction
            surface_distribution (np.array): Surface at which each element belongs
            m_distribution (str): distribution of the panels along the chord
            elastic_axis (np.array): position of the elastic axis in the chord
            airfoil_distribution (np.array): airfoil at each element node
            airfoils (np.array): coordinates of the camber lines of the airfoils
        """

        self.aero_node = aero_node
        self.chord = chord
        self.twist = twist
        self.sweep = sweep
        self.surface_m = surface_m
        self.surface_distribution = surface_distribution
        self.m_distribution = m_distribution
        self.elastic_axis = elastic_axis
        self.airfoil_distribution = airfoil_distribution
        self.airfoils = airfoils

    def create_aerodynamics_from_vec(self,
                                     StructuralInformation,
                                     vec_aero_node,
                                     vec_chord,
                                     vec_twist,
                                     vec_sweep,
                                     vec_surface_m,
                                     vec_surface_distribution,
                                     vec_m_distribution,
                                     vec_elastic_axis,
                                     vec_airfoil_distribution,
                                     airfoils,
                                     user_defined_m_distribution=None):
        """
        create_aerodynamics_from_vec

        Defines the whole case from the appropiated variables in vector form (associated to nodes)

        Args:
            StructuralInformation (StructuralInformation): Structural infromation of the case
            vec_aero_node (np.array): defines if a node has aerodynamic properties or not
            vec_chord (np.array): chord of the nodes
            vec_twist (np.array): twist of the nodes
            vec_sweep (np.array): sweep of the nodes
            vec_surface_m (np.array): Number of panels in the chord direction
            vec_surface_distribution (np.array): Surface at which each element belongs
            vec_m_distribution (np.array): distribution of the panels along the chord
            vec_elastic_axis (np.array): position of the elastic axis in the chord
            vec_airfoil_distribution (np.array): airfoil at each element node
            airfoils (np.array): coordinates of the camber lines of the airfoils
        """
        self.aero_node = vec_aero_node

        self.chord = from_node_list_to_elem_matrix(vec_chord, StructuralInformation.connectivities)
        self.twist = from_node_list_to_elem_matrix(vec_twist, StructuralInformation.connectivities)
        self.sweep = from_node_list_to_elem_matrix(vec_sweep, StructuralInformation.connectivities)
        self.elastic_axis = from_node_list_to_elem_matrix(vec_elastic_axis, StructuralInformation.connectivities)
        self.airfoil_distribution = from_node_list_to_elem_matrix(vec_airfoil_distribution, StructuralInformation.connectivities)

        self.surface_m = vec_surface_m
        self.surface_distribution = vec_surface_distribution
        self.m_distribution = vec_m_distribution

        self.airfoils = airfoils

        # TODO: this may not work for different surfaces
        if vec_m_distribution == 'user_defined':
            udmd_by_elements = from_node_array_to_elem_matrix(user_defined_m_distribution, StructuralInformation.connectivities)
            self.user_defined_m_distribution = [udmd_by_elements]

    def create_one_uniform_aerodynamics(self,
                                     StructuralInformation,
                                     chord,
                                     twist,
                                     sweep,
                                     num_chord_panels,
                                     m_distribution,
                                     elastic_axis,
                                     num_points_camber,
                                     airfoil):
        """
        create_one_uniform_aerodynamics

        Defines the whole case from the appropiated variables constant at every point

        Args:
            StructuralInformation (StructuralInformation): Structural infromation of the case
            chord (float): chord
            twist (float): twist
            sweep (float): sweep
            num_chord_panels (int): Number of panels in the chord direction
            m_distribution (str): distribution of the panels along the chord
            elastic_axis (float): position of the elastic axis in the chord
            num_points_camber (int): Number of points to define the camber line
            airfoils (np.array): coordinates of the camber lines of the airfoils
        """
        num_node = StructuralInformation.num_node
        num_node_elem = StructuralInformation.num_node_elem
        num_elem = StructuralInformation.num_elem

        self.aero_node = np.ones((num_node,), dtype = bool)
        self.chord = chord*np.ones((num_elem, num_node_elem), dtype=float)
        self.twist = twist*np.ones((num_elem, num_node_elem), dtype=float)
        self.sweep = sweep*np.ones((num_elem, num_node_elem), dtype=float)
        # TODO: SHARPy does not ignore the surface_m when the surface is not aerodynamic
        #self.surface_m = np.array([0], dtype = int)
        self.surface_m = np.array([num_chord_panels], dtype=int)
        self.surface_distribution = np.zeros((num_elem,), dtype=int)
        self.m_distribution = m_distribution
        self.elastic_axis = elastic_axis*np.ones((num_elem, num_node_elem), dtype=float)
        self.airfoil_distribution = np.zeros((num_elem, num_node_elem), dtype=int)
        self.airfoils = np.zeros((1, num_points_camber, 2), dtype=float)
        self.airfoils = airfoil

        if m_distribution == 'user_defined':
            self.user_defined_m_distribution = []
            self.user_defined_m_distribution.append(np.zeros((num_chord_panels + 1, num_elem, num_node_elem)))

    def change_airfoils_discretezation(self, airfoils, new_num_nodes):
        """
        change_airfoils_discretezation

        Changes the discretization of the matrix of airfoil coordinates

        Args:
            airfoils (np.array): Matrix with the x-y coordinates of all the airfoils to be modified
            new_num_nodes (int): Number of points that the output coordinates will have

        Return:
            new_airfoils (np.array): Matrix with the x-y coordinates of all the airfoils with the new discretization

        """
        nairfoils = airfoils.shape[0]
        new_airfoils = np.zeros((nairfoils, new_num_nodes, 2), dtype=float)

        for iairfoil in range(nairfoils):
            new_airfoils[iairfoil, :, 0] = np.linspace(airfoils[iairfoil, 0, 0], airfoils[iairfoil, -1, 0], new_num_nodes)
            new_airfoils[iairfoil, :, 1] = np.interp(new_airfoils[iairfoil, :, 0], airfoils[iairfoil, :, 0], airfoils[iairfoil, :, 1])

        return new_airfoils

    def assembly_aerodynamics(self, *args):
        """
        assembly_aerodynamics

        This function concatenates aerodynamic properties to be writen in the same h5 File

        Args:
            *args: list of AerodynamicInformation() to be meged into 'self'
        """

        total_num_airfoils = len(self.airfoils[:, 0, 0])
        # total_num_surfaces = len(self.surface_m)
        total_num_surfaces = np.sum(self.surface_m != -1)
        # TODO: check why I only need one definition of m and not one per surface

        for aerodynamics_to_add in args:
            self.chord = np.concatenate((self.chord, aerodynamics_to_add.chord), axis=0)
            self.twist = np.concatenate((self.twist, aerodynamics_to_add.twist), axis=0)
            self.sweep = np.concatenate((self.sweep, aerodynamics_to_add.sweep), axis=0)
            # self.m_distribution = np.concatenate((self.m_distribution, aerodynamics_to_add.m_distribution), axis=0)
            assert self.m_distribution == aerodynamics_to_add.m_distribution, "m_distribution does not match"
            for isurf in range(len(aerodynamics_to_add.surface_distribution)):
                if aerodynamics_to_add.surface_distribution[isurf] != -1:
                    # print(self.surface_distribution)
                    # print(aerodynamics_to_add.surface_distribution[isurf])
                    self.surface_distribution = np.concatenate((self.surface_distribution, np.array([aerodynamics_to_add.surface_distribution[isurf]], dtype=int) + total_num_surfaces), axis=0)
                else:
                    self.surface_distribution = np.concatenate((self.surface_distribution, np.array([aerodynamics_to_add.surface_distribution[isurf]], dtype=int)), axis=0)
            self.surface_m = np.concatenate((self.surface_m, aerodynamics_to_add.surface_m), axis=0)
            self.aero_node = np.concatenate((self.aero_node, aerodynamics_to_add.aero_node), axis=0)
            self.elastic_axis = np.concatenate((self.elastic_axis, aerodynamics_to_add.elastic_axis), axis=0)
            # np.concatenate((self.airfoil_distribution, aerodynamics_to_add.airfoil_distribution), axis=0)
            self.airfoil_distribution = np.concatenate((self.airfoil_distribution, aerodynamics_to_add.airfoil_distribution + total_num_airfoils), axis=0)
            # TODO: this should NOT be needed according to SHARPy input files. Modify at some point
            if (self.airfoils.shape[1] == aerodynamics_to_add.airfoils.shape[1]):
                self.airfoils = np.concatenate((self.airfoils, aerodynamics_to_add.airfoils), axis=0)
            elif (self.airfoils.shape[1] > aerodynamics_to_add.airfoils.shape[1]):
                cout.cout_wrap("WARNING: redefining the discretization of airfoil camber line", 3)
                new_airfoils = self.change_airfoils_discretezation(aerodynamics_to_add.airfoils, self.airfoils.shape[1])
                self.airfoils = np.concatenate((self.airfoils, new_airfoils), axis=0)
            elif (self.airfoils.shape[1] < aerodynamics_to_add.airfoils.shape[1]):
                cout.cout_wrap("WARNING: redefining the discretization of airfoil camber line", 3)
                new_airfoils = self.change_airfoils_discretezation(self.airfoils, aerodynamics_to_add.airfoils.shape[1])
                self.airfoils = np.concatenate((new_airfoils, aerodynamics_to_add.airfoils), axis=0)
            if self.m_distribution.lower() == 'user_defined':
                self.user_defined_m_distribution = self.user_defined_m_distribution + aerodynamics_to_add.user_defined_m_distribution
            if self.polars is not None:
                self.polars = np.array([self.polars, aerodynamics_to_add.polars])
            total_num_airfoils += len(aerodynamics_to_add.airfoils[:, 0, 0])
            # total_num_surfaces += len(aerodynamics_to_add.surface_m)
            total_num_surfaces += np.sum(aerodynamics_to_add.surface_m != -1)

        # self.num_airfoils = total_num_airfoils
        # self.num_surfaces = total_num_surfaces

    def interpolate_airfoils_camber(self, pure_airfoils_camber, r_pure_airfoils, r, n_points_camber):
        """
        interpolate_airfoils_camber

        Create the camber of the airfoil at each node position from the camber of the
        pure airfoils present in the blade

        Args:
            pure_airfoils_camber (np.array): xy coordinates of the camber lines of the pure airfoils
            r_pure_airfoils (np.array): radial position of the pure airfoils
            r (np.array): radial positions to compute the camber lines through linear interpolation

        Returns:
            airfoils_camber (np.array): camber lines at the new radial positions

        """
        num_node = len(r)
        airfoils_camber = np.zeros((num_node, n_points_camber, 2),)

        for inode in range(num_node):
            # camber_x, camber_y = get_airfoil_camber(x,y)

            iairfoil = 0
            while(r[inode] > r_pure_airfoils[iairfoil]):
                iairfoil += 1
                if(iairfoil == len(r_pure_airfoils)):
                    iairfoil -= 1
                    break

            # print("interpolating between: ", iairfoil-1, "and", iairfoil)
            beta = min((r[inode]-r_pure_airfoils[iairfoil-1])/(r_pure_airfoils[iairfoil]-r_pure_airfoils[iairfoil-1]), 1.0)
            beta = max(0.0, beta)

            airfoils_camber[inode, :, 0] = (1 - beta)*pure_airfoils_camber[iairfoil-1, :, 0] + beta*pure_airfoils_camber[iairfoil, :, 0]
            airfoils_camber[inode, :, 1] = (1 - beta)*pure_airfoils_camber[iairfoil-1, :, 1] + beta*pure_airfoils_camber[iairfoil, :, 1]

        return airfoils_camber

    def interpolate_airfoils_camber_thickness(self, pure_airfoils_camber, thickness_pure_airfoils, blade_thickness, n_points_camber):
        """
        interpolate_airfoils_camber_thickness

        Create the camber of the airfoil at each node position from the camber of the
        pure airfoils present in the blade based on the thickness

        Args:
            pure_airfoils_camber (np.array): xy coordinates of the camber lines of the pure airfoils
            thicknesss_pure_airfoils (np.array): thickness of the pure airfoils
            blade_thickness (np.array): thickness of the blade positions

        Returns:
            airfoils_camber (np.array): camber lines at the new radial positions

        """
        num_node = len(blade_thickness)
        airfoils_camber = np.zeros((num_node, n_points_camber, 2),)

        for inode in range(num_node):
            # camber_x, camber_y = get_airfoil_camber(x,y)

            iairfoil = 0
            while(blade_thickness[inode] < thickness_pure_airfoils[iairfoil]):
                iairfoil += 1
                if(iairfoil == len(thickness_pure_airfoils)):
                    iairfoil -= 1
                    break

            beta = min((blade_thickness[inode] - thickness_pure_airfoils[iairfoil - 1])/(thickness_pure_airfoils[iairfoil] - thickness_pure_airfoils[iairfoil - 1]), 1.0)
            beta = max(0.0, beta)

            airfoils_camber[inode, :, 0] = (1 - beta)*pure_airfoils_camber[iairfoil-1, :, 0] + beta*pure_airfoils_camber[iairfoil, :, 0]
            airfoils_camber[inode, :, 1] = (1 - beta)*pure_airfoils_camber[iairfoil-1, :, 1] + beta*pure_airfoils_camber[iairfoil, :, 1]

        return airfoils_camber

    def check_AerodynamicInformation(self, StructuralInformation):
        """
        check_AerodynamicInformation

        Check some properties of the AerodynamicInformation()

        Notes:
            These conditions have to be to correctly define a case but they are not the only ones
        """
        # CHECKING
        if(self.aero_node.shape[0] != StructuralInformation.num_node):
            raise RuntimeError("ERROR: Aero node must be defined for each node")
        if(self.airfoil_distribution.shape[0] != StructuralInformation.num_elem or self.airfoil_distribution.shape[1] != StructuralInformation.num_node_elem):
            raise RuntimeError("ERROR: Airfoil distribution must be defined for each element/local node")
        if(self.chord.shape[0] != StructuralInformation.num_elem):
            raise RuntimeError("ERROR: The first dimension of the chord matrix does not match the number of elements")
        if(self.chord.shape[1] != StructuralInformation.num_node_elem):
            raise RuntimeError("ERROR: The second dimension of the chord matrix does not match the number of nodes per element")
        if(self.elastic_axis.shape[0] != StructuralInformation.num_elem):
            raise RuntimeError("ERROR: The first dimension of the elastic axis matrix does not match the number of elements")
        if(self.elastic_axis.shape[1] != StructuralInformation.num_node_elem):
            raise RuntimeError("ERROR: The second dimension of the elastic axis matrix does not match the number of nodes per element")
        if(self.surface_distribution.shape[0] != StructuralInformation.num_elem):
            raise RuntimeError("ERROR: The surface distribution must be defined for each element")
        if(self.twist.shape[0] != StructuralInformation.num_elem):
            raise RuntimeError("ERROR: The first dimension of the aerodynamic twist does not match the number of elements")
        if(self.twist.shape[1] != StructuralInformation.num_node_elem):
            raise RuntimeError("ERROR: The second dimension of the aerodynamic twist does not match the number nodes per element")

        default = AerodynamicInformation()

        for attr, value in self.__dict__.items():
            if not hasattr(default, attr):
                raise RuntimeError(("AerodynamicInformation has no attribute named '%s'" % attr))

    def generate_aero_file(self, route, case_name, StructuralInformation):
        """
        generate_aero_file

        Writes the h5 file with the aerodynamic information

        Args:
            route (string): path of the case
            case_name (string): name of the case
        """
        self.check_AerodynamicInformation(StructuralInformation)

        with h5.File(route + '/' + case_name + '.aero.h5', 'a') as h5file:

            h5file.create_dataset('aero_node', data=self.aero_node)
            chord_input = h5file.create_dataset('chord', data=self.chord)
            chord_input .attrs['units'] = 'm'
            twist_input = h5file.create_dataset('twist', data=self.twist)
            twist_input.attrs['units'] = 'rad'
            h5file.create_dataset('surface_m', data=self.surface_m)
            h5file.create_dataset('surface_distribution', data=self.surface_distribution)
            h5file.create_dataset('m_distribution', data=self.m_distribution.encode('ascii', 'ignore'))
            h5file.create_dataset('elastic_axis', data=self.elastic_axis)
            h5file.create_dataset('airfoil_distribution', data=self.airfoil_distribution)
            h5file.create_dataset('sweep', data=self.sweep)

            airfoils_group = h5file.create_group('airfoils')
            for iairfoil in range(len(self.airfoils)):
                airfoils_group.create_dataset("%d" % iairfoil, data=self.airfoils[iairfoil, :, :])

            if self.polars is not None:
                polars_group = h5file.create_group('polars')
                for iairfoil in range(len(self.airfoils)):
                    polars_group.create_dataset("%d" % iairfoil, data=self.polars[iairfoil])

            if self.m_distribution.lower() == 'user_defined':
                udmd_group = h5file.create_group('user_defined_m_distribution')
                for isurf in range(len(self.user_defined_m_distribution)):
                    udmd_group.create_dataset("%d" % isurf, data=self.user_defined_m_distribution[isurf])

            # control_surface_input = h5file.create_dataset('control_surface', data=control_surface)
            # control_surface_deflection_input = h5file.create_dataset('control_surface_deflection', data=control_surface_deflection)
            # control_surface_chord_input = h5file.create_dataset('control_surface_chord', data=control_surface_chord)
            # control_surface_types_input = h5file.create_dataset('control_surface_type', data=control_surface_type)


######################################################################
###############  BLADE AEROELASTIC INFORMATION  ######################
######################################################################
class AeroelasticInformation():
    """
    AeroelasticInformation

    Structural and aerodynamic information needed to build a case
    """

    def __init__(self):
        """
        __init__

        Initialization
        """
        self.StructuralInformation = StructuralInformation()
        self.AerodynamicInformation = AerodynamicInformation()

    def generate(self, StructuralInformation, AerodynamicInformation):
        """
        generate

        Generates an object from the structural and the aerodynamic information

        Args:
            StructuralInformation (StructuralInformation): structural information
            AerodynamicInformation (AerodynamicInformation): aerodynamic information
        """
        self.StructuralInformation = StructuralInformation.copy()
        self.AerodynamicInformation = AerodynamicInformation.copy()

    def assembly(self, *args):
        """
        assembly

        This function concatenates structures and aerodynamic properties to be writen in the same h5 File

        Args:
            *args: list of AeroelasticInformation() to be meged into 'self'

        Notes:
        """
        list_of_SI = []
        list_of_AI = []

        for AEI in args:
            list_of_SI.append(AEI.StructuralInformation)
            list_of_AI.append(AEI.AerodynamicInformation)

        self.StructuralInformation.assembly_structures(*list_of_SI)
        self.AerodynamicInformation.assembly_aerodynamics(*list_of_AI)

    def remove_duplicated_points(self, tol, skip=[]):
        """
        remove_duplicated_points

        Removes the points that are closer than 'tol' and modifies the aeroelastic information accordingly

        Args:
            tol (float): tolerance. Maximum distance between nodes to be merged
            skip (list): nodes to keep (do not remove)

        Notes:
            This function will not work if an element or an aerdoynamic surface is completely eliminated
            This function only checks geometrical proximity, not aeroelastic properties as a merging criteria
        """

        def find_connectivities_index(connectivities, iprev_node):
            icon = 0
            jcon = 0
            found = False
            while ((icon < connectivities.shape[0]) and (not found)):
                jcon = 0
                while ((jcon < connectivities.shape[1]) and (not found)):
                    if connectivities[icon, jcon] == iprev_node:
                        found = True
                    jcon += 1
                icon += 1
            return icon-1, jcon-1

        replace_matrix = (
                np.zeros((self.StructuralInformation.num_node, 4), dtype=int) -
                 np.array([1, 1, 1, 0]))
        # Fill the first three columns
        for inode in range(self.StructuralInformation.num_node):
            for iprev_node in range(inode):
                if ((np.linalg.norm(
                    self.StructuralInformation.coordinates[inode, :] -
                    self.StructuralInformation.coordinates[iprev_node, :]) < tol) and (
                       inode not in skip)):
                    cout.cout_wrap(("WARNING: Replacing node %d by node %d" % (inode, iprev_node)), 3)
                    replace_matrix[inode, 0] = iprev_node
                    replace_matrix[inode, 1], replace_matrix[inode, 2] = (
                        find_connectivities_index(
                                self.StructuralInformation.connectivities,
                                                                    iprev_node))
                    break

        # Fill the last column
        for inode in range(self.StructuralInformation.num_node):
            if not (replace_matrix[inode, 0] == -1):
                # 'inode' is a node to be replaced
                replace_matrix[inode, 3] = -1
                for inode2 in range(inode + 1, self.StructuralInformation.num_node):
                    if not (replace_matrix[inode2, 0] == -1):
                        # 'inode2' is also a node to be replaced
                        replace_matrix[inode2, 3] = -1
                    else:
                        replace_matrix[inode2, 3] += 1

        nodes_to_keep = replace_matrix[:, 0] == -1

        # Delete the structural variables associated to the node
        self.StructuralInformation.coordinates = (
                self.StructuralInformation.coordinates[nodes_to_keep, :])
        # self.StructuralInformation.elem_stiffness = (
        #         self.StructuralInformation.elem_stiffness[nodes_to_keep])
        # self.StructuralInformation.elem_mass = (
        #         self.StructuralInformation.elem_mass[nodes_to_keep])
        # self.StructuralInformation.structural_twist = (
        #         self.StructuralInformation.structural_twist[nodes_to_keep])
        self.StructuralInformation.boundary_conditions = (
                self.StructuralInformation.boundary_conditions[nodes_to_keep])
        # self.StructuralInformation.beam_number = (
        #         self.StructuralInformation.beam_number[nodes_to_keep])
        self.StructuralInformation.app_forces = (
                self.StructuralInformation.app_forces[nodes_to_keep, :])
        # self.StructuralInformation.frame_of_reference_delta = (
        # self.StructuralInformation.frame_of_reference_delta[nodes_to_keep,:,:])
        self.AerodynamicInformation.aero_node = (
                self.AerodynamicInformation.aero_node[nodes_to_keep])

        # Delete lumped masses
        if isinstance(self.StructuralInformation.lumped_mass_nodes, np.ndarray):
            lumped_to_keep = nodes_to_keep[self.StructuralInformation.lumped_mass_nodes]
            self.StructuralInformation.lumped_mass_nodes = (
                self.StructuralInformation.lumped_mass_nodes[lumped_to_keep])
            self.StructuralInformation.lumped_mass = (
                self.StructuralInformation.lumped_mass[lumped_to_keep])
            self.StructuralInformation.lumped_mass_inertia = (
                self.StructuralInformation.lumped_mass_inertia[lumped_to_keep])
            self.StructuralInformation.lumped_mass_position = (
                self.StructuralInformation.lumped_mass_position[lumped_to_keep, :])

        # Modify connectivities and matrices in ielem,inode_in_elem shape
        for icon in range(self.StructuralInformation.num_elem):
            for jcon in range(self.StructuralInformation.num_node_elem):
                inode = self.StructuralInformation.connectivities[icon, jcon]
                if not replace_matrix[inode, 0] == -1:
                    # inode to be replaced
                    self.StructuralInformation.connectivities[icon, jcon] = self.StructuralInformation.connectivities[replace_matrix[inode, 1], replace_matrix[inode, 2]]
                    self.StructuralInformation.structural_twist[icon, jcon] = (
                        self.StructuralInformation.structural_twist[replace_matrix[inode, 1], replace_matrix[inode, 2]])
                    self.AerodynamicInformation.chord[icon, jcon] = (
                        self.AerodynamicInformation.chord[replace_matrix[inode, 1], replace_matrix[inode, 2]])
                    self.AerodynamicInformation.twist[icon, jcon] = (
                        self.AerodynamicInformation.twist[replace_matrix[inode, 1], replace_matrix[inode, 2]])
                    self.AerodynamicInformation.sweep[icon, jcon] = (
                        self.AerodynamicInformation.sweep[replace_matrix[inode, 1], replace_matrix[inode, 2]])
                    self.AerodynamicInformation.elastic_axis[icon, jcon] = (
                        self.AerodynamicInformation.elastic_axis[replace_matrix[inode, 1], replace_matrix[inode, 2]])
                    self.AerodynamicInformation.airfoil_distribution[icon, jcon] = (
                        self.AerodynamicInformation.airfoil_distribution[replace_matrix[inode, 1], replace_matrix[inode, 2]])
                else:
                    # inode NOT to be replace
                    self.StructuralInformation.connectivities[icon, jcon] -= replace_matrix[inode, 3]

        if isinstance(self.StructuralInformation.lumped_mass_nodes, np.ndarray):
            for ilumped in range(len(self.StructuralInformation.lumped_mass_nodes)):
                inode = self.StructuralInformation.lumped_mass_nodes[ilumped]
                if not replace_matrix[inode, 0] == -1:
                    self.StructuralInformation.lumped_mass_nodes[ilumped] = self.StructuralInformation.connectivities[replace_matrix[inode, 1], replace_matrix[inode, 2]]
                else:
                    self.StructuralInformation.lumped_mass_nodes[ilumped] -= replace_matrix[inode, 3]

        self.StructuralInformation.num_node = nodes_to_keep.sum()

        # TODO: this function will not work if elements or aerodynamic surfaces are completely eliminated

    def copy(self):
        """
        copy

        Returns a copy of the object

        Returns:
            copied(AeroelasticInformation): new object with the same properties
        """
        copied = AeroelasticInformation()

        copied.StructuralInformation = self.StructuralInformation.copy()
        copied.AerodynamicInformation = self.AerodynamicInformation.copy()

        return copied

    def check(self):

        default = AeroelasticInformation()

        for attr, value in self.__dict__.items():
            if not hasattr(default, attr):
                raise RuntimeError(("AeroelasticInformation has no attribute named '%s'" % attr))

    def generate_h5_files(self, route, case_name):
        """
        write_h5_files

        Writes the structural and aerodynamic h5 files
        """
        self.check()
        self.StructuralInformation.generate_fem_file(route, case_name)
        self.AerodynamicInformation.generate_aero_file(route, case_name, self.StructuralInformation)


######################################################################
######################  SOLVERS INFORMATION  #########################
######################################################################
class SimulationInformation():
    """
    SimulationInformation

    Simulation information needed to build a case
    """

    def __init__(self):
        """
        __init__

        Initialization
        """
        self.solvers = dict()
        # self.preprocessors = dict()
        self.postprocessors = dict()

        self.with_dynamic_forces = False
        self.dynamic_forces = None
        self.with_forced_vel = False
        self.for_vel = None
        self.for_acc = None

    def set_default_values(self):
        """
        set_default_values

        Set the default values for all the solvers
        """

        self.solvers = dict()
        # cout.start_writer()
        aux_names = solver_interface.dictionary_of_solvers(print_info=False)
        # cout.finish_writer()
        aux_names.update(generator_interface.dictionary_of_generators(print_info=False))

        # TODO: I am sure this can be done in a better way
        for solver in aux_names:
            if solver == 'PreSharpy':
                solver_name = 'SHARPy'
            else:
                solver_name = solver
<<<<<<< HEAD
            self.solvers[solver_name] = {}
            try:
                aux_solver = solver_interface.solver_from_string(solver)
            except:
                aux_solver = generator_interface.generator_from_string(solver)
                # TODO: remove this try/except when generators are rewriten as solvers with class attributes instead of instance attributes
                aux_solver.__init__(aux_solver)

            if aux_solver.settings_default == {}:
                aux_solver.__init__(aux_solver)

            for key, value in aux_solver.settings_default.items():
                self.solvers[solver_name][key] = deepcopy(value)

        # # MAIN
        # self.solvers['SHARPy'] = {'flow': '',
        #                           'case': 'default_case_name',
        #                           'route': '',
        #                           'write_screen': 'on',
        #                           'write_log': 'off',
        #                           'log_folder': './output',
        #                           'log_file': 'log'}
=======
            self.solvers[solver_name] = deepcopy(aux_solvers[solver])
            if solver in ['GridLoader', 'NonliftingbodygridLoader']:
                # Skip this solver as no default values for GridLoader exist. 
                continue
>>>>>>> ffe3de54

    def check(self):

        default = SimulationInformation()
        default.set_default_values()

        for solver in self.solvers['SHARPy']['flow']:
            for key in self.solvers[solver]:
                if key not in default.solvers[solver]:
                    raise RuntimeError(("solver '%s' has no key named '%s'" % (solver, key)))

    def define_num_steps(self, num_steps):
        """
        define_num_steps

        Set the number of steps in the simulation for all the solvers

        Args:
            num_steps (int): number of steps
        """

        solver_names = solver_interface.dictionary_of_solvers(print_info=False)
        for solver in solver_names:
            if not solver == 'PreSharpy':
                if 'n_time_steps' in self.solvers[solver]:
                    self.solvers[solver]['n_time_steps'] = num_steps
                if 'num_steps' in self.solvers[solver]:
                    self.solvers[solver]['num_steps'] = num_steps

        # TODO:Maybe it would be convenient to use the same name for all the solvers
        # try:
        #     self.solvers["DynamicCoupled"]['n_time_steps'] = num_steps
        # except KeyError:
        #     pass
        # # self.solvers["DynamicPrescribedCoupled"]['n_time_steps'] = num_steps
        # try:
        #     self.solvers["StepUvlm"]['n_time_steps'] = num_steps
        # except KeyError:
        #     pass
        # try:
        #     self.solvers['NonLinearDynamicMultibody']['num_steps'] = num_steps
        # except KeyError:
        #     pass
        # try:
        #     self.solvers['NonLinearDynamicCoupledStep']['num_steps'] = num_steps
        # except KeyError:
        #     pass
        # try:
        #     self.solvers['NonLinearDynamicPrescribedStep']['num_steps'] = num_steps
        # except KeyError:
        #     pass
        # try:
        #     self.solvers['RigidDynamicPrescribedStep']['num_steps'] = num_steps
        # except KeyError:
        #     pass
        # try:
        #     self.solvers['SteadyHelicoidalWake']['n_time_steps'] = num_steps
        # except KeyError:
        #     pass

    def define_uinf(self, unit_vector, norm):
        """
        define_uinf

        Set the inflow velocity in the simulation for all the solvers

        Args:
            unit_vector (np.array): direction of the inflow velocity
            norm (float): Norm of the inflow velocity
        """
        # Make sure
        uinf = unit_vector*norm
        norm = np.linalg.norm(uinf)
        unit_vector = uinf / norm

        self.solvers['AerogridLoader']['freestream_dir'] = unit_vector
        self.solvers['AerogridPlot']['u_inf'] = norm
        self.solvers['SteadyVelocityField']['u_inf'] = norm
        self.solvers['SteadyVelocityField']['u_inf_direction'] = unit_vector
        # self.solvers['StaticUvlm']['velocity_field_input'] = {'u_inf': norm,
        #                                                     'u_inf_direction': unit_vector}
        # self.solvers['StepUvlm']['velocity_field_input'] = {'u_inf': norm,
        #                                                     'u_inf_direction': unit_vector}

    def set_variable_all_dicts(self, variable, value):
        """
        set_variable_all_dicts

        Defines the value of a variable in all the available solvers

        Args:
            variable (str): variable name
            value ( ): value
        """
        for solver in self.solvers:
            if variable in self.solvers[solver]:
                self.solvers[solver][variable] = value

    def generate_solver_file(self):
        """
        generate_solver_file

        Generates the solver file

        Args:
            route (string): path of the case
            case_name (string): name of the case
        """
        import configobj

        self.check()

        config = configobj.ConfigObj()
        config.filename = self.solvers['SHARPy']['route'] + '/' + self.solvers['SHARPy']['case'] + '.sharpy'
        config['SHARPy'] = self.solvers['SHARPy']
        # for k, v in self.solvers['SHARPy'].items():
        #     config[k] = v
        # Loop through the solvers defined in "flow" and write them
        for solver in self.solvers['SHARPy']['flow']:
            config[solver] = self.solvers[solver]
        config.write()

    def generate_dyn_file(self, num_steps):
        """
        generate_dyn_file

        Generates the dynamic file

        Args:
            route (string): path of the case
            case_name (string): name of the case
            num_steps (int): number of steps
        """

        with h5.File(self.solvers['SHARPy']['route'] + '/' + self.solvers['SHARPy']['case'] + '.dyn.h5', 'a') as h5file:
            if self.with_dynamic_forces:
                h5file.create_dataset(
                    'dynamic_forces', data=self.dynamic_forces)
            if self.with_forced_vel:
                # TODO: check coherence velocity-acceleration
                h5file.create_dataset(
                    'for_vel', data=self.for_vel)
                h5file.create_dataset(
                    'for_acc', data=self.for_acc)
            h5file.create_dataset(
                'num_steps', data=num_steps)


######################################################################
#########################  CLEAN FILES  ##############################
######################################################################

def clean_test_files(route, case_name):
    """
    clean_test_files

    Removes the previous h5 files

    Args:
        route (string): path of the case
        case_name (string): name of the case

    """
    fem_file_name = route + '/' + case_name + '.fem.h5'
    if os.path.isfile(fem_file_name):
        os.remove(fem_file_name)

    dyn_file_name = route + '/' + case_name + '.dyn.h5'
    if os.path.isfile(dyn_file_name):
        os.remove(dyn_file_name)

    aero_file_name = route + '/' + case_name + '.aero.h5'
    if os.path.isfile(aero_file_name):
        os.remove(aero_file_name)

    lagrange_file_name = route + '/' + case_name + '.mb.h5'
    if os.path.isfile(lagrange_file_name):
        os.remove(lagrange_file_name)

    solver_file_name = route + '/' + case_name + '.sharpy'
    if os.path.isfile(solver_file_name):
        os.remove(solver_file_name)

    flightcon_file_name = route + '/' + case_name + '.flightcon.txt'
    if os.path.isfile(flightcon_file_name):
        os.remove(flightcon_file_name)


######################################################################
#####################  MULTIBODY INFORMATION  ########################
######################################################################
class BodyInformation():

    def __init__(self):

        self.body_number = None
        self.FoR_position = None
        self.FoR_velocity = None
        self.FoR_acceleration = None
        self.FoR_movement = None
        self.quat = None

    def copy(self):

        copied = BodyInformation()
        copied.body_number = self.body_number
        copied.FoR_position = self.FoR_position.astype(dtype=float, copy=True)
        copied.FoR_velocity = self.FoR_velocity.astype(dtype=float, copy=True)
        copied.FoR_acceleration = self.FoR_acceleration.astype(dtype=float, copy=True)
        copied.FoR_movement = self.FoR_movement
        copied.quat = self.quat.astype(dtype=float, copy=True)

    def check(self):

        default = BodyInformation()

        for attr, value in self.__dict__.items():
            if not hasattr(default, attr):
                raise RuntimeError(("BodyInformation has no attribute named '%s'" % attr))


class LagrangeConstraint():

    def __init__(self):

        # Shared by all boundary conditions
        self.behaviour = None
        # Each BC will have its own variables

    def check(self):
        default = lagrangeconstraints.lc_from_string(self.behaviour)
        default.__init__(default)
        required_parameters = default.required_parameters
        for param in required_parameters:
            try:
                getattr(self, param)
            except:
                raise RuntimeError(("'%s' parameter required in '%s' lagrange constraint" % (param, self.behaviour)))
        has_behaviour = False
        for param, value in self.__dict__.items():
            if not param in ['behaviour', 'scalingFactor', 'penaltyFactor', 'rot_axisA2']:
                if param not in required_parameters:
                    raise RuntimeError(("'%s' parameter is not required in '%s' lagrange constraint" % (param, self.behaviour)))
            if param == 'behaviour':
                has_behaviour = True

        if not has_behaviour:
            raise RuntimeError(("'behaviour' parameter is required in '%s' lagrange constraint" % self.behaviour))


def generate_multibody_file(list_LagrangeConstraints, list_Bodies, route, case_name, use_jax=False):

    # Check
    for body in list_Bodies:
        body.check()

    if not use_jax:
        for lc in list_LagrangeConstraints:
            lc.check()

    with h5.File(route + '/' + case_name + '.mb.h5', 'a') as h5file:

        # Write the constraints
        h5file.create_dataset('num_constraints', data=len(list_LagrangeConstraints))

        iconstraint = 0
        for constraint in list_LagrangeConstraints:
            # Create the group associated to the constraint
            constraint_id = h5file.create_group('constraint_%02d' % iconstraint)

            # Write general parameters
            constraint_id.create_dataset("behaviour", data=constraint.behaviour.encode('ascii', 'ignore'))

            # I branch depending on if you use the JAX solver or not
            # this is beneficial where a constraint is implemented in one solver but not the other
            if use_jax:
                required_parameters = DICT_OF_LC[constraint.behaviour].required_params
            else:
                # Write parameters associated to the specific type of boundary condition
                default = lagrangeconstraints.lc_from_string(constraint.behaviour)
                default.__init__(default)
                required_parameters = default.required_parameters
            for param in required_parameters:
                constraint_id.create_dataset(param, data=getattr(constraint, param))
            try:
                constraint_id.create_dataset("scalingFactor", data=constraint.scalingFactor)
            except AttributeError:
                pass
            try:
                constraint_id.create_dataset("penaltyFactor", data=constraint.penaltyFactor)
            except AttributeError:
                pass
            try:
                constraint_id.create_dataset("aerogrid_warp_factor", data=constraint.aerogrid_warp_factor)
            except AttributeError:
                pass
            try:
                constraint_id.create_dataset("rot_axisA2", data=constraint.rot_axisA2)
            except AttributeError:
                pass

            iconstraint += 1

        # Write the body information
        h5file.create_dataset('num_bodies', data=len(list_Bodies))

        ibody = 0
        for body in list_Bodies:
            # Create the group associated to the body
            body_id = h5file.create_group('body_%02d' % ibody)

            # Write general parameters
            body_id.create_dataset("body_number", data=body.body_number)
            body_id.create_dataset("FoR_position", data=body.FoR_position)
            body_id.create_dataset("FoR_velocity", data=body.FoR_velocity)
            body_id.create_dataset("FoR_acceleration", data=body.FoR_acceleration)
            body_id.create_dataset("FoR_movement", data=body.FoR_movement)
            body_id.create_dataset("quat", data=body.quat)
            ibody += 1<|MERGE_RESOLUTION|>--- conflicted
+++ resolved
@@ -28,6 +28,7 @@
 import sharpy.utils.algebra as algebra
 import sharpy.utils.solver_interface as solver_interface
 import sharpy.utils.generator_interface as generator_interface
+import sharpy.utils.controller_interface as controller_interface
 import sharpy.structure.utils.lagrangeconstraints as lagrangeconstraints
 import sharpy.utils.cout_utils as cout
 
@@ -314,6 +315,29 @@
             print(str)
 
     return list
+
+
+def set_variable_dict(dictionary, variable, set_value):
+
+    if variable in dictionary:
+        dictionary[variable] = set_value
+
+    for key, value in dictionary.items():
+        if isinstance(value, dict):
+            set_variable_dict(value, variable, set_value)
+
+
+def define_or_concatenate(variable, value, axis=0):
+    """
+    if variable is None, value is assigned
+    If variable is an array, value is concatenated along axis
+    """
+    if variable is None:
+        variable = value
+    else:
+        variable = np.concatenate((variable, value), axis=axis)
+    
+    return variable
 
 
 ######################################################################
@@ -830,6 +854,38 @@
                                         np.array([EIz]))
         self.create_frame_of_reference_delta(y_BFoR)
         self.boundary_conditions = np.zeros((self.num_node), dtype=int)
+
+
+    def add_lumped_mass(self, node, mass=None, inertia=None, pos=None, mat=None):
+        """
+        Add lumped mass to structure
+        
+        node(int): Node where the lumped mass is to be placed
+
+        For lumped masses:
+        mass(float): Mass
+        inertia(np.array): 3x3 inertia matrix
+        pos(np.array): 3 coordinates of the mass position
+        
+        For lumped masses described as a 6x6 matrix:
+        mat(np.array): 6x6 mass and inertia matrix
+        """
+
+        if (mass is not None) and (inertia is not None):
+            if pos is None:
+                pos = np.zeros((3))
+            if mat is not None:
+                raise ValueError("mass, inertia and mat cannot be defined at the same time")
+
+            self.lumped_mass_nodes = define_or_concatenate(self.lumped_mass_nodes, np.array([node]), axis=0)
+            self.lumped_mass = define_or_concatenate(self.lumped_mass, np.array([mass]), axis=0)
+            self.lumped_mass_inertia = define_or_concatenate(self.lumped_mass_inertia, np.array([inertia]), axis=0)
+            self.lumped_mass_position = define_or_concatenate(self.lumped_mass_position, np.array([pos]), axis=0)
+
+        elif (mat is not None):
+            
+            self.lumped_mass_mat_nodes = define_or_concatenate(self.lumped_mass_mat_nodes, np.array([node]), axis=0)
+            self.lumped_mass_mat = define_or_concatenate(self.lumped_mass_mat, np.array([mat]), axis=0)
 
 
     def assembly_structures(self, *args):
@@ -1011,6 +1067,7 @@
         # self.control_surface_chord = None
         # self.control_surface_hinge_coords = None
         self.polars = None
+        self.first_twist = [None]
 
     def copy(self):
         """
@@ -1036,6 +1093,7 @@
         copied.user_defined_m_distribution = self.user_defined_m_distribution.copy()
         if self.polars is not None:
             copied.polars = self.polars.copy()
+        copied.first_twist = self.first_twist.copy()
 
         return copied
 
@@ -1068,6 +1126,7 @@
         self.airfoils = np.zeros((num_airfoils, num_points_camber, 2), dtype=float)
         for iairfoil in range(num_airfoils):
             self.airfoils[iairfoil, :, 0] = np.linspace(0.0, 1.0, num_points_camber)
+        self.first_twist = [True]
 
     def generate_full_aerodynamics(self,
                                    aero_node,
@@ -1079,7 +1138,8 @@
                                    m_distribution,
                                    elastic_axis,
                                    airfoil_distribution,
-                                   airfoils):
+                                   airfoils,
+                                   first_twist):
         """
         generate_full_aerodynamics
 
@@ -1096,6 +1156,7 @@
             elastic_axis (np.array): position of the elastic axis in the chord
             airfoil_distribution (np.array): airfoil at each element node
             airfoils (np.array): coordinates of the camber lines of the airfoils
+            first_twist (list(bool)): Apply the twist rotation before the sweep
         """
 
         self.aero_node = aero_node
@@ -1108,6 +1169,7 @@
         self.elastic_axis = elastic_axis
         self.airfoil_distribution = airfoil_distribution
         self.airfoils = airfoils
+        self.first_twist = first_twist
 
     def create_aerodynamics_from_vec(self,
                                      StructuralInformation,
@@ -1121,7 +1183,8 @@
                                      vec_elastic_axis,
                                      vec_airfoil_distribution,
                                      airfoils,
-                                     user_defined_m_distribution=None):
+                                     user_defined_m_distribution=None,
+                                     first_twist=True):
         """
         create_aerodynamics_from_vec
 
@@ -1139,6 +1202,7 @@
             vec_elastic_axis (np.array): position of the elastic axis in the chord
             vec_airfoil_distribution (np.array): airfoil at each element node
             airfoils (np.array): coordinates of the camber lines of the airfoils
+            first_twist (bool): Apply the twist rotation before the sweep
         """
         self.aero_node = vec_aero_node
 
@@ -1158,6 +1222,8 @@
         if vec_m_distribution == 'user_defined':
             udmd_by_elements = from_node_array_to_elem_matrix(user_defined_m_distribution, StructuralInformation.connectivities)
             self.user_defined_m_distribution = [udmd_by_elements]
+
+        self.first_twist = [first_twist]
 
     def create_one_uniform_aerodynamics(self,
                                      StructuralInformation,
@@ -1168,7 +1234,8 @@
                                      m_distribution,
                                      elastic_axis,
                                      num_points_camber,
-                                     airfoil):
+                                     airfoil,
+                                     first_twist=True):
         """
         create_one_uniform_aerodynamics
 
@@ -1184,6 +1251,7 @@
             elastic_axis (float): position of the elastic axis in the chord
             num_points_camber (int): Number of points to define the camber line
             airfoils (np.array): coordinates of the camber lines of the airfoils
+            first_twist (bool): Apply the twist rotation before the sweep
         """
         num_node = StructuralInformation.num_node
         num_node_elem = StructuralInformation.num_node_elem
@@ -1206,6 +1274,8 @@
         if m_distribution == 'user_defined':
             self.user_defined_m_distribution = []
             self.user_defined_m_distribution.append(np.zeros((num_chord_panels + 1, num_elem, num_node_elem)))
+
+        self.first_twist = [first_twist]
 
     def change_airfoils_discretezation(self, airfoils, new_num_nodes):
         """
@@ -1282,6 +1352,7 @@
             # total_num_surfaces += len(aerodynamics_to_add.surface_m)
             total_num_surfaces += np.sum(aerodynamics_to_add.surface_m != -1)
 
+            self.first_twist.extend(aerodynamics_to_add.first_twist)
         # self.num_airfoils = total_num_airfoils
         # self.num_surfaces = total_num_surfaces
 
@@ -1420,6 +1491,8 @@
             h5file.create_dataset('elastic_axis', data=self.elastic_axis)
             h5file.create_dataset('airfoil_distribution', data=self.airfoil_distribution)
             h5file.create_dataset('sweep', data=self.sweep)
+           
+            h5file.create_dataset('first_twist', data=np.array(self.first_twist))
 
             airfoils_group = h5file.create_group('airfoils')
             for iairfoil in range(len(self.airfoils)):
@@ -1690,46 +1763,19 @@
         """
 
         self.solvers = dict()
-        # cout.start_writer()
-        aux_names = solver_interface.dictionary_of_solvers(print_info=False)
-        # cout.finish_writer()
-        aux_names.update(generator_interface.dictionary_of_generators(print_info=False))
-
-        # TODO: I am sure this can be done in a better way
-        for solver in aux_names:
+        aux_solvers = solver_interface.dictionary_of_solvers(print_info=False)
+        aux_solvers.update(generator_interface.dictionary_of_generators(print_info=False))
+        aux_solvers.update(controller_interface.dictionary_of_controllers(print_info=False))
+
+        for solver in aux_solvers:
             if solver == 'PreSharpy':
                 solver_name = 'SHARPy'
             else:
                 solver_name = solver
-<<<<<<< HEAD
-            self.solvers[solver_name] = {}
-            try:
-                aux_solver = solver_interface.solver_from_string(solver)
-            except:
-                aux_solver = generator_interface.generator_from_string(solver)
-                # TODO: remove this try/except when generators are rewriten as solvers with class attributes instead of instance attributes
-                aux_solver.__init__(aux_solver)
-
-            if aux_solver.settings_default == {}:
-                aux_solver.__init__(aux_solver)
-
-            for key, value in aux_solver.settings_default.items():
-                self.solvers[solver_name][key] = deepcopy(value)
-
-        # # MAIN
-        # self.solvers['SHARPy'] = {'flow': '',
-        #                           'case': 'default_case_name',
-        #                           'route': '',
-        #                           'write_screen': 'on',
-        #                           'write_log': 'off',
-        #                           'log_folder': './output',
-        #                           'log_file': 'log'}
-=======
             self.solvers[solver_name] = deepcopy(aux_solvers[solver])
             if solver in ['GridLoader', 'NonliftingbodygridLoader']:
                 # Skip this solver as no default values for GridLoader exist. 
                 continue
->>>>>>> ffe3de54
 
     def check(self):
 
@@ -1741,6 +1787,7 @@
                 if key not in default.solvers[solver]:
                     raise RuntimeError(("solver '%s' has no key named '%s'" % (solver, key)))
 
+
     def define_num_steps(self, num_steps):
         """
         define_num_steps
@@ -1751,44 +1798,12 @@
             num_steps (int): number of steps
         """
 
-        solver_names = solver_interface.dictionary_of_solvers(print_info=False)
-        for solver in solver_names:
-            if not solver == 'PreSharpy':
-                if 'n_time_steps' in self.solvers[solver]:
-                    self.solvers[solver]['n_time_steps'] = num_steps
-                if 'num_steps' in self.solvers[solver]:
-                    self.solvers[solver]['num_steps'] = num_steps
-
-        # TODO:Maybe it would be convenient to use the same name for all the solvers
-        # try:
-        #     self.solvers["DynamicCoupled"]['n_time_steps'] = num_steps
-        # except KeyError:
-        #     pass
-        # # self.solvers["DynamicPrescribedCoupled"]['n_time_steps'] = num_steps
-        # try:
-        #     self.solvers["StepUvlm"]['n_time_steps'] = num_steps
-        # except KeyError:
-        #     pass
-        # try:
-        #     self.solvers['NonLinearDynamicMultibody']['num_steps'] = num_steps
-        # except KeyError:
-        #     pass
-        # try:
-        #     self.solvers['NonLinearDynamicCoupledStep']['num_steps'] = num_steps
-        # except KeyError:
-        #     pass
-        # try:
-        #     self.solvers['NonLinearDynamicPrescribedStep']['num_steps'] = num_steps
-        # except KeyError:
-        #     pass
-        # try:
-        #     self.solvers['RigidDynamicPrescribedStep']['num_steps'] = num_steps
-        # except KeyError:
-        #     pass
-        # try:
-        #     self.solvers['SteadyHelicoidalWake']['n_time_steps'] = num_steps
-        # except KeyError:
-        #     pass
+        for solver in self.solvers:
+            if 'n_time_steps' in self.solvers[solver]:
+                self.solvers[solver]['n_time_steps'] = num_steps
+            if 'num_steps' in self.solvers[solver]:
+                self.solvers[solver]['num_steps'] = num_steps
+
 
     def define_uinf(self, unit_vector, norm):
         """
@@ -1814,7 +1829,8 @@
         # self.solvers['StepUvlm']['velocity_field_input'] = {'u_inf': norm,
         #                                                     'u_inf_direction': unit_vector}
 
-    def set_variable_all_dicts(self, variable, value):
+
+    def set_variable_all_dicts(self, variable, set_value):
         """
         set_variable_all_dicts
 
@@ -1822,11 +1838,9 @@
 
         Args:
             variable (str): variable name
-            value ( ): value
-        """
-        for solver in self.solvers:
-            if variable in self.solvers[solver]:
-                self.solvers[solver][variable] = value
+            set_value ( ): value
+        """
+        set_variable_dict(self.solvers, variable, set_value)
 
     def generate_solver_file(self):
         """
