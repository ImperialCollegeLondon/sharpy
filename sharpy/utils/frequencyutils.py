"""Frequency Space Tools

"""
import warnings

import numpy as np
import scipy.linalg as sclalg

from sharpy.utils import cout_utils as cout
import sharpy.linear.src.libss as libss


def frequency_error(Y_fom, Y_rom, wv):
    n_in = Y_fom.shape[1]
    n_out = Y_fom.shape[0]
    cout.cout_wrap('Computing error in frequency response')
    max_error = np.zeros((n_out, n_in, 2))
    for m in range(n_in):
        for p in range(n_out):
            cout.cout_wrap('m = %g, p = %g' % (m, p))
            max_error[p, m, 0] = error_between_signals(Y_fom[p, m, :].real,
                                                            Y_rom[p, m, :].real,
                                                            wv, 'real')
            max_error[p, m, 1] = error_between_signals(Y_fom[p, m, :].imag,
                                                            Y_rom[p, m, :].imag,
                                                            wv, 'imag')

    if np.max(np.log10(max_error)) >= 0:
        warnings.warn('Significant mismatch in the frequency response of the ROM and FOM')

    return np.max(max_error)


def error_between_signals(sig1, sig2, wv, sig_title=''):
    abs_error = np.abs(sig1 - sig2)
    max_error = np.max(abs_error)
    max_error_index = np.argmax(abs_error)
    pct_error = max_error/sig1[max_error_index]

    max_err_freq = wv[max_error_index]
    if 1e-1 > max_error > 1e-3:
        c = 3
    elif max_error >= 1e-1:
        c = 4
    else:
        c = 1
    cout.cout_wrap('\tError Magnitude -%s-: log10(error) = %.2f (%.2f pct) at %.2f rad/s'
                   % (sig_title, np.log10(max_error), pct_error, max_err_freq), c)

    return max_error


def freqresp_relative_error(y1, y2, wv=None, **kwargs):
    r"""
    Relative error between a reference signal and a second signal.

    The error metric is defined as in [1] to be:

    .. math:: \varepsilon_{rel}[\mathbf{Y}_1, \mathbf{Y}_2] = \frac{\max_{i,j} (\sup_{w\in[0, \bar{w}]}[\mathbf{Y}_2 -
        \mathbf{Y}_1]_{i, j})}{\max_{i,j}(\sup_{w\in[0, \bar{w}]}[\mathbf{Y}_1]_{i,j})}.


    Args:
        y1 (np.ndarray): Reference signal frequency response.
        y2 (np.ndarray): Frequency response matrix.
        wv (Optional [np.ndarray]): Array of frequencies. Required when specifying a max and min value
        **kwargs: Key word arguments for max and min frequencies. See below.

    Keyword Args
        vmin (float): Lower bound value to find index in ``wv``.
        vmax (float): Upper bound value to find index in ``wv``.

    Returns:
        float: Maximum relative error between frequency responses.

    References:
        Maraniello, S. and Palacios, R. Parametric Reduced Order Modelling of the Unsteady Vortex Lattice Method.
        AIAA Journal. 2020
    """
    p, m, nwv = y1.shape

    assert (p, m, nwv) == y2.shape, "Frequency responses do not have the same number of inputs, " \
                                    "outputs or evaluation points."

    # freq_upper_limit = kwargs.get('vmax', None)
    # freq_lower_limit = kwargs.get('vmin', 0)
    #
    # if wv is not None and freq_upper_limit is not None:
    #     i_min, i_max = find_limits(wv, vmin=freq_lower_limit, vmax=freq_upper_limit)
    # else:
    #     i_min = 0
    #     i_max = None

    i_min, i_max = find_limits(wv, **kwargs)

    err = np.zeros((p, m))
    for pi in range(p):
        for mi in range(m):
            err[pi, mi] = np.max(y1[pi, mi, i_min:i_max] - y2[pi, mi, i_min:i_max]) / np.max(y1[pi, mi, i_min:i_max])

    return np.max(err)


def find_limits(wv, **kwargs):
    """
    Returns the indices corresponding to the ``vmax`` and ``vmin`` key-word arguments parsed found in the ordered
    array ``wv``.

    Args:
        wv (np.ndarray): Ordered range.

    Keyword Args:
        vmin (float): Lower bound value to find index in ``wv``.
        vmax (float): Upper bound value to find index in ``wv``.

    Returns:
        tuple: Index of ``vmin`` and index of ``vmax``.

    """
    freq_upper_limit = kwargs.get('vmax', None)
    freq_lower_limit = kwargs.get('vmin', 0)

    if wv is not None and freq_upper_limit is not None:
        # find indices in frequencies
        i_max = np.where(freq_upper_limit - wv >= 0)[-1][-1]
        try:
            i_min = np.where(freq_lower_limit - wv >= 0)[-1][-1]
        except IndexError:
            i_min = 0

    else:
        i_min = 0
        i_max = None

    return i_min, i_max


def frobenius_norm(a):
    r"""
    Frobenius norm. Also known as Schatten 2-norm or Hilbert-Schmidt norm.

    .. math:: ||\mathbf{A}||_F = \sqrt{\mathrm{trace}(\mathbf{A^*A})}

    Args:
        a (np.ndarray): Complex matrix.

    Returns:
        float: Frobenius norm of the matrix ``a``.

    References:
        Antoulas, A. Approximation to Large Scale Dynamical Systems. SIAM 2005. Ch 3, Eq 3.5

    """

    dims = len(a.shape)

    if dims == 1:
        a.shape = (a.shape[0], 1)

    a_star = np.conj(a).T

    return np.sqrt(np.trace(a_star.dot(a))).real


def l2norm(y_freq, wv, **kwargs):
    r"""
    Computes the L-2 norm of a complex valued function.

    .. math:: \mathcal{L}_2 = \left(\int_{-\infty}^\infty ||\mathbf{F}(i\omega)||^2_{F2}\,d\omega\right)^{0.5}

    where :math:`||\mathbf{F}(i\omega)||_{F2}` refers to teh Frobenius norm calculated by
    :func:`sharpy.utils.frequencyutils.frobenius_norm`.

    Args:
        y_freq (np.ndarray): Complex valued function of dimensions ``[outputs, inputs, num_freqs]`` or for a SISO
          system or individual transfer function ``[num_freqs]``.
        wv (np.ndarray): Frequency array of dimensions ``[num_freqs]``.
        **kwargs: Key word arguments for max and min frequencies. See below.

    Keyword Args:
        vmin (float): Lower bound value to find index in ``wv``.
        vmax (float): Upper bound value to find index in ``wv``.

    Returns:
        float: L-2 norm of ``y_freq``.

    References:
        Antoulas, A. Approximation to Large Scale Dynamical Systems. SIAM 2005. Ch 5, Eq 5.10, pg 126
    """

    nwv = y_freq.shape[-1]

    if len(y_freq.shape) == 1:  # case for a SISO system or an individual transfer function already chosen by the user.
        y_freq.shape = (1, 1, nwv)

    assert nwv == len(wv), "Number of frequency evaluations different %g vs %g" % (nwv, len(wv))

    i_min, i_max = find_limits(wv, **kwargs)
    freq_range = wv[i_min:i_max].copy()
    h2 = np.zeros(len(freq_range))  # frobenius norm at each frequency

    for i in range(len(freq_range)):
        h2[i] = frobenius_norm(y_freq[:, :, i]) ** 2
    integral_h2 = np.sqrt(np.max(np.trapz(h2, freq_range)))

    return integral_h2


def hamiltonian(gamma, ss):
    """
    Returns the Hamiltonian of a linear system as defined in [1].


    References:

        [1] Bruinsma, N. A., & Steinbuch, M. (1990). A fast algorithm to compute the H∞-norm of a transfer function
        matrix. Systems and Control Letters, 14(4), 287–293. https://doi.org/10.1016/0167-6911(90)90049-Z

    Args:
        gamma (float): Evaluation point.
        ss (sharpy.linear.src.libss.ss): Linear system.

    Returns:
        np.ndarray: Hamiltonian evaluated at ``gamma``.
    """

    a, b, c, d = ss.get_mats()

    p, m = d.shape

    r = d.T.dot(d) - gamma ** 2 * np.eye(m)
    s = d.dot(d.T) - gamma ** 2 * np.eye(p)

    rinv = sclalg.inv(r)
    sinv = sclalg.inv(s)

    ham = np.block([[a - b.dot(rinv.dot(d.T.dot(c))),  - gamma * b.dot(rinv.dot(b.T))],
                    [gamma * c.T.dot(sinv.dot(c)), - a.T + c.T.dot(d.dot(rinv.dot(b.T)))]])
    return ham


def h_infinity_norm(ss, **kwargs):
    r"""
    Returns H-infinity norm of a linear system using iterative methods.

    The H-infinity norm of a MIMO system is traditionally calculated finding the largest SVD of the
    transfer function evaluated across the entire frequency spectrum. That can prove costly for a
    large number of evaluations, hence the iterative methods of [1] are employed.

    In the case of a SISO system the H-infinity norm corresponds to the maximum frequency gain.

    A scalar value is returned if the system is stable. If the system is unstable it returns ``np.Inf``.

    References:

        [1] Bruinsma, N. A., & Steinbuch, M. (1990). A fast algorithm to compute the H∞-norm of a transfer function
        matrix. Systems and Control Letters, 14(4), 287–293. https://doi.org/10.1016/0167-6911(90)90049-Z

    Args:
        ss (sharpy.linear.src.libss.ss): Multi input multi output system.
        **kwargs: Key-word arguments.

    Keyword Args:
        tol (float (optional)): Tolerance. Defaults to ``1e-7``.
        tol_imag_eigs (float (optional)): Tolerance to find purely imaginary eigenvalues. Defaults to ``1e-7``.
        iter_max (int (optional)): Maximum number of iterations.
        print_info (bool (optional)): Print status and information. Defaults to ``False``.

    Returns:
        float: H-infinity norm of the system.
    """
    tol = kwargs.get('tol', 1e-7)
    iter_max = kwargs.get('iter_max', 10)
    print_info = kwargs.get('print_info', False)

    # tolerance to find purely imaginary eigenvalues i.e those with Re(eig) < tol_imag_eigs
    tol_imag_eigs = kwargs.get('tol_imag_eigs', 1e-7)

    if ss.dt is not None:
        ss = libss.disc2cont(ss)

    # 1) Compute eigenvalues of original system
    eigs = sclalg.eigvals(ss.A)

    if any(eigs.real > tol_imag_eigs):
        if print_info:
            print('System is unstable')
        return np.inf

    # 2) Find eigenvalue that maximises equation. If all real pick largest eig
    if np.max(np.abs(eigs.imag) < tol_imag_eigs):
        eig_m = np.max(eigs.real)
    else:
        eig_m, _ = max_eigs(eigs)

    # 3) Choose best option for gamma_lb
    max_steady_state = np.max(sclalg.svd(ss.transfer_function_evaluation(0), compute_uv=False))
    max_eig_m = np.max(sclalg.svd(ss.transfer_function_evaluation(1j*np.abs(eig_m)), compute_uv=False))
    max_d = np.max(sclalg.svd(ss.D, compute_uv=False))

    gamma_lb = max(max_steady_state, max_eig_m, max_d)

    iter_num = 0

    while iter_num < iter_max:
        if print_info:
            print('Iteration %g ::::: %f' % (iter_num, gamma_lb))
        gamma = (1 + 2 * tol) * gamma_lb

        # 4) compute hamiltonian and eigenvalues
        ham = hamiltonian(gamma, ss)
        eigs = sclalg.eigvals(ham)

        # If eigenvalues all eigenvalues are purely imaginary
        if any(np.abs(eigs.real) < tol_imag_eigs):
            # Select imaginary eigenvalues and those with positive values
            condition_imag = (np.abs(eigs.real) < tol_imag_eigs) * eigs.imag > 0
            imag_eigs = eigs[condition_imag].imag

            # Sort them in decreasing order
            order = np.argsort(imag_eigs)[::-1]
            imag_eigs = imag_eigs[order]

            if len(imag_eigs) == 1:
                m = imag_eigs[0]
                svdmax = np.max(sclalg.svd(ss.transfer_function_evaluation(1j*m), compute_uv=False))

                gamma_lb = svdmax
            else:
                m_list = [0.5 * (imag_eigs[i] + imag_eigs[i+1]) for i in range(len(imag_eigs) - 1)]

                svdmax = [np.max(sclalg.svd(ss.transfer_function_evaluation(1j*m), compute_uv=False)) for m in m_list]

                gamma_lb = max(svdmax)

        else:
            gamma_ub = gamma
            if print_info:
                print('Finishing loop at iteration %g' % iter_num)
            break

        iter_num += 1

        if iter_num == iter_max:
            raise np.linalg.LinAlgError('Unconverged H-inf solution after %g iterations' % iter_num)

    hinf = 0.5 * (gamma_lb + gamma_ub)

    return hinf


def max_eigs(eigs):
    r"""
    Returns the maximum of

    .. math:: \left|\frac{Im(\lambda_i)}{Re(\lambda_i)}\frac{1}{\lambda_i}\right|

    for a given array of eigenvalues ``eigs``.

    Used as part of the computation of the H infinity norm


    References:

        [1] Bruinsma, N. A., & Steinbuch, M. (1990). A fast algorithm to compute the H∞-norm of a transfer function
        matrix. Systems and Control Letters, 14(4), 287–293. https://doi.org/10.1016/0167-6911(90)90049-Z

    Args:
        eigs (np.ndarray): Array of eigenvalues.

    Returns:
        complex: Maximum value of function.
    """
    func = np.abs(eigs.imag / eigs.real / eigs)

    i_max = np.argmax(func)

<<<<<<< HEAD
    return func[i_max], i_max
=======
    return func[i_max], i_max


def find_target_system(data, target_system):
    """
    Finds target system ``aeroelastic``, ``aerodynamic`` or ``structural``.

    Args:
        data (sharpy.PreSharpy): Object containing problem data
        target_system (str): Desired target system.

    Returns:
        sharpy.linear.src.libss.ss: State-space object of target system
    """

    if target_system == 'aeroelastic':
        ss = data.linear.ss

    elif target_system == 'structural':
        ss = data.linear.linear_system.beam.ss

    elif target_system == 'aerodynamic':
        ss = data.linear.linear_system.uvlm.ss  # this could be a ROM

    else:
        raise NameError('Unrecognised system')

    return ss
>>>>>>> 38077c95
<|MERGE_RESOLUTION|>--- conflicted
+++ resolved
@@ -375,9 +375,6 @@
 
     i_max = np.argmax(func)
 
-<<<<<<< HEAD
-    return func[i_max], i_max
-=======
     return func[i_max], i_max
 
 
@@ -405,5 +402,4 @@
     else:
         raise NameError('Unrecognised system')
 
-    return ss
->>>>>>> 38077c95
+    return ss