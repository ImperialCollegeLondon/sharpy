import ctypes as ct
import numpy as np
import os

from sharpy.utils.solver_interface import solver, BaseSolver, solver_from_string
import sharpy.utils.settings as su
import sharpy.utils.solver_interface as solver_interface

import sharpy.utils.cout_utils as cout
import sharpy.structure.utils.xbeamlib as xbeamlib
import sharpy.utils.multibody as mb
import sharpy.utils.algebra as algebra
import sharpy.structure.utils.lagrangeconstraints as lagrangeconstraints
import sharpy.utils.exceptions as exc


_BaseStructural = solver_from_string('_BaseStructural')


@solver
class NonLinearDynamicMultibody(_BaseStructural):
    """
    Nonlinear dynamic multibody

    Nonlinear dynamic step solver for multibody structures.

    """
    solver_id = 'NonLinearDynamicMultibody'
    solver_classification = 'structural'

    settings_types = _BaseStructural.settings_types.copy()
    settings_default = _BaseStructural.settings_default.copy()
    settings_description = _BaseStructural.settings_description.copy()
    settings_options = dict()

    settings_types['time_integrator'] = 'str'
    settings_default['time_integrator'] = 'NewmarkBeta'
    settings_description['time_integrator'] = 'Method to perform time integration'
    settings_options['time_integrator'] = ['NewmarkBeta', 'GeneralisedAlpha']

    settings_types['time_integrator_settings'] = 'dict'
    settings_default['time_integrator_settings'] = dict()
    settings_description['time_integrator_settings'] = 'Settings for the time integrator'

    settings_types['write_lm'] = 'bool'
    settings_default['write_lm'] = False
    settings_description['write_lm'] = 'Write lagrange multipliers to file'

    settings_types['relax_factor_lm'] = 'float'
    settings_default['relax_factor_lm'] = 0.
    settings_description['relax_factor_lm'] = 'Relaxation factor for Lagrange Multipliers. 0 no relaxation. 1 full relaxation'

    settings_types['allow_skip_step'] = 'bool'
    settings_default['allow_skip_step'] = False
    settings_description['allow_skip_step'] = 'Allow skip step when NaN is found while solving the system'

    settings_types['rigid_bodies'] = 'bool'
    settings_default['rigid_bodies'] = False
    settings_description['rigid_bodies'] = 'Set to zero the changes in flexible degrees of freedom (not very efficient)'

    settings_types['zero_ini_dot_ddot'] = 'bool'
    settings_default['zero_ini_dot_ddot'] = False
    settings_description['zero_ini_dot_ddot'] = 'Set to zero the position and crv derivatives at the first time step'

    settings_table = su.SettingsTable()
    __doc__ += settings_table.generate(settings_types, settings_default, settings_description)

    def __init__(self):
        self.data = None
        self.settings = None

        # Total number of unknowns in the Multybody sistem
        self.sys_size = None

        # Total number of equations associated to the Lagrange multipliers
        self.lc_list = None
        self.num_LM_eq = None
        self.Lambda = None
        self.Lambda_dot = None
        self.Lambda_ddot = None

        self.gamma = None
        self.beta = None

        self.prev_Dq = None

<<<<<<< HEAD
    def initialise(self, data, custom_settings=None, restart=False):
=======
        self.out_files = None  # dict: containing output_variable:file_path if desired to write output

    def initialise(self, data, custom_settings=None):
>>>>>>> 190d53fa

        self.data = data
        if custom_settings is None:
            self.settings = data.settings[self.solver_id]
        else:
            self.settings = custom_settings
        su.to_custom_types(self.settings,
                           self.settings_types,
                           self.settings_default,
                           self.settings_options,
                           no_ctype=True)

        # load info from dyn dictionary
        self.data.structure.add_unsteady_information(
            self.data.structure.dyn_dict, self.settings['num_steps'])

        # Define the number of equations
        self.lc_list = lagrangeconstraints.initialize_constraints(self.data.structure.ini_mb_dict)
        self.num_LM_eq = lagrangeconstraints.define_num_LM_eq(self.lc_list)

        self.Lambda = np.zeros((self.num_LM_eq,), dtype=ct.c_double, order='F')
        self.Lambda_dot = np.zeros((self.num_LM_eq,), dtype=ct.c_double, order='F')
        self.Lambda_ddot = np.zeros((self.num_LM_eq,), dtype=ct.c_double, order='F')

        if self.settings['write_lm']:
            dire = self.data.output_folder + '/NonLinearDynamicMultibody/'
            if not os.path.isdir(dire):
                os.makedirs(dire)
<<<<<<< HEAD
            self.fname_lambda = dire + 'lambda.dat'
            self.fname_lambda_dot = dire + 'lambda_dot.dat'
            self.fname_lambda_ddot = dire + 'lambda_ddot.dat'
            self.fname_cond_num = dire + 'cond_num.dat'
=======

            self.out_files = {'lambda': dire + 'lambda.dat',
                              'lambda_dot': dire + 'lambda_dot.dat',
                              'lambda_ddot': dire + 'lambda_ddot.dat',
                              'cond_number': dire + 'cond_num.dat'}
            # clean up files
            for file in self.out_files.values():
                if os.path.isfile(file):
                    os.remove(file)
>>>>>>> 190d53fa

        # Define the number of dofs
        self.define_sys_size()

        self.prev_Dq = np.zeros((self.sys_size + self.num_LM_eq))

        self.settings['time_integrator_settings']['sys_size'] = self.sys_size
        self.settings['time_integrator_settings']['num_LM_eq'] = self.num_LM_eq

        # Initialise time integrator
        if not restart:
            self.time_integrator = solver_interface.initialise_solver(
                self.settings['time_integrator'])
        self.time_integrator.initialise(
            self.data, self.settings['time_integrator_settings'], restart=restart)

    def add_step(self):
        self.data.structure.next_step()

    def next_step(self):
        pass

    def define_sys_size(self):
        """
        This function defines the number of degrees of freedom in a multibody systems

        Each body contributes with ``num_dof`` degrees of freedom and 10 more if the
        associated local FoR can move or has Lagrange Constraints associated
        """
        MBdict = self.data.structure.ini_mb_dict
        self.sys_size = self.data.structure.num_dof.value

        for ibody in range(self.data.structure.num_bodies):
            if (MBdict['body_%02d' % ibody]['FoR_movement'] == 'free'):
                self.sys_size += 10

    def define_rigid_dofs(self, MB_beam):

        self.n_rigid_dofs = 0
        self.rigid_dofs = []

        first_dof = 0
        for ibody in range(len(MB_beam)):
            last_dof = first_dof + MB_beam[ibody].num_dof.value
            if MB_beam[ibody].FoR_movement == 'free':
                self.n_rigid_dofs += 10
                self.rigid_dofs += (np.arange(10, dtype=int) + last_dof).tolist()
                last_dof += 10
            first_dof = last_dof + 0

    def assembly_MB_eq_system(self, MB_beam, MB_tstep, ts, dt, Lambda, Lambda_dot, MBdict):
        """
        This function generates the matrix and vector associated to the linear system to solve a structural iteration
        It usses a Newmark-beta scheme for time integration. Being M, C and K the mass, damping
        and stiffness matrices of the system:

        .. math::
            MB_Asys = MB_K + MB_C \frac{\gamma}{\beta dt} + \frac{1}{\beta dt^2} MB_M

        Args:
            MB_beam (list(:class:`~sharpy.structure.models.beam.Beam`)): each entry represents a body
            MB_tstep (list(:class:`~sharpy.utils.datastructures.StructTimeStepInfo`)): each entry represents a body
            ts (int): Time step number
            dt(int): time step
            Lambda (np.ndarray): Lagrange Multipliers array
            Lambda_dot (np.ndarray): Time derivarive of ``Lambda``
            MBdict (dict): Dictionary including the multibody information

        Returns:
            MB_Asys (np.ndarray): Matrix of the systems of equations
            MB_Q (np.ndarray): Vector of the systems of equations
        """

        MB_M = np.zeros((self.sys_size, self.sys_size), dtype=ct.c_double, order='F')
        MB_C = np.zeros((self.sys_size, self.sys_size), dtype=ct.c_double, order='F')
        MB_K = np.zeros((self.sys_size, self.sys_size), dtype=ct.c_double, order='F')
        MB_Q = np.zeros((self.sys_size,), dtype=ct.c_double, order='F')
        first_dof = 0
        last_dof = 0

        # Loop through the different bodies
        for ibody in range(len(MB_beam)):

            # Initialize matrices
            M = None
            C = None
            K = None
            Q = None

            # Generate the matrices for each body
            if MB_beam[ibody].FoR_movement == 'prescribed':
                last_dof = first_dof + MB_beam[ibody].num_dof.value
                M, C, K, Q = xbeamlib.cbeam3_asbly_dynamic(MB_beam[ibody], MB_tstep[ibody], self.settings)

            elif MB_beam[ibody].FoR_movement == 'free':
                last_dof = first_dof + MB_beam[ibody].num_dof.value + 10
                M, C, K, Q = xbeamlib.xbeam3_asbly_dynamic(MB_beam[ibody], MB_tstep[ibody], self.settings)


            ############### Assembly into the global matrices
            # Flexible and RBM contribution to Asys
            MB_M[first_dof:last_dof, first_dof:last_dof] = M.astype(dtype=ct.c_double, copy=True, order='F')
            MB_C[first_dof:last_dof, first_dof:last_dof] = C.astype(dtype=ct.c_double, copy=True, order='F')
            MB_K[first_dof:last_dof, first_dof:last_dof] = K.astype(dtype=ct.c_double, copy=True, order='F')

            #Q
            MB_Q[first_dof:last_dof] = Q

            first_dof = last_dof

        # Define the number of equations
        # Generate matrices associated to Lagrange multipliers
        LM_C, LM_K, LM_Q = lagrangeconstraints.generate_lagrange_matrix(
            self.lc_list,
            MB_beam,
            MB_tstep,
            ts,
            self.num_LM_eq,
            self.sys_size,
            dt,
            Lambda,
            Lambda_dot,
            "dynamic")

        # Include the matrices associated to Lagrange Multipliers
        MB_C += LM_C[:self.sys_size, :self.sys_size]
        MB_K += LM_K[:self.sys_size, :self.sys_size]
        MB_Q += LM_Q[:self.sys_size]

        # Only working for non-holonomic constratints
        kBnh = LM_C[self.sys_size:, :self.sys_size]
        strict_LM_Q = LM_Q[self.sys_size:]

        return MB_M, MB_C, MB_K, MB_Q, kBnh, strict_LM_Q

    def integrate_position(self, MB_beam, MB_tstep, dt):
        """
        This function integrates the position of each local A FoR after the
        structural iteration has been solved.

        It uses a Newmark-beta approximation.

        Args:
            MB_beam (list(:class:`~sharpy.structure.models.beam.Beam`)): each entry represents a body
            MB_tstep (list(:class:`~sharpy.utils.datastructures.StructTimeStepInfo`)): each entry represents a body
            dt(int): time step
        """
        vel = np.zeros((6,),)
        acc = np.zeros((6,),)
        for ibody in range(0, len(MB_tstep)):
            # I think this is the right way to do it, but to make it match the rest I change it temporally
            if True:
                acc[0:3] = (0.5-self.beta)*np.dot(MB_beam[ibody].timestep_info.cga(),MB_beam[ibody].timestep_info.for_acc[0:3])+self.beta*np.dot(MB_tstep[ibody].cga(),MB_tstep[ibody].for_acc[0:3])
                vel[0:3] = np.dot(MB_beam[ibody].timestep_info.cga(),MB_beam[ibody].timestep_info.for_vel[0:3])
                MB_tstep[ibody].for_pos[0:3] += dt*(vel[0:3] + dt*acc[0:3])
            else:
                MB_tstep[ibody].for_pos[0:3] += dt*np.dot(MB_tstep[ibody].cga(),MB_tstep[ibody].for_vel[0:3])

    def extract_resultants(self, tstep):
        # TODO: code
        return np.zeros((3)), np.zeros((3))

    def compute_forces_constraints(self, MB_beam, MB_tstep, ts, dt, Lambda, Lambda_dot):
        """
        This function computes the forces generated at Lagrange Constraints

        Args:
            MB_beam (list(:class:`~sharpy.structure.models.beam.Beam`)): each entry represents a body
            MB_tstep (list(:class:`~sharpy.utils.datastructures.StructTimeStepInfo`)): each entry represents a body
            ts (int): Time step number
            dt(float): Time step increment
            Lambda (np.ndarray): Lagrange Multipliers array
            Lambda_dot (np.ndarray): Time derivarive of ``Lambda``

        Warning:
            This function is underdevelopment and not fully functional
        """
        try:
            self.lc_list[0]
        except IndexError:
            return

        # TODO the output of this routine is wrong. check at some point.
        LM_C, LM_K, LM_Q = lagrangeconstraints.generate_lagrange_matrix(self.lc_list, MB_beam, MB_tstep, ts, self.num_LM_eq, self.sys_size, dt, Lambda, Lambda_dot, "dynamic")
        F = -np.dot(LM_C[:, -self.num_LM_eq:], Lambda_dot) - np.dot(LM_K[:, -self.num_LM_eq:], Lambda)

        first_dof = 0
        for ibody in range(len(MB_beam)):
            # Forces associated to nodes
            body_numdof = MB_beam[ibody].num_dof.value
            body_freenodes = np.sum(MB_beam[ibody].vdof > -1)
            last_dof = first_dof + body_numdof
            MB_tstep[ibody].forces_constraints_nodes[(MB_beam[ibody].vdof > -1), :] = F[first_dof:last_dof].reshape(body_freenodes, 6, order='C')

            # Forces associated to the frame of reference
            if MB_beam[ibody].FoR_movement == 'free':
                # TODO: How are the forces in the quaternion equation interpreted?
                MB_tstep[ibody].forces_constraints_FoR[ibody, :] = F[last_dof:last_dof+10]
                last_dof += 10

            first_dof = last_dof
        # TODO: right now, these forces are only used as an output, they are not read when the multibody is splitted

    def write_lm_cond_num(self, iteration, Lambda, Lambda_dot, Lambda_ddot, cond_num, cond_num_lm):
<<<<<<< HEAD

        fid_lambda = open(self.fname_lambda, "a")
        fid_lambda_dot = open(self.fname_lambda_dot, "a")
        fid_lambda_ddot = open(self.fname_lambda_ddot, "a")
        fid_cond_num = open(self.fname_cond_num, "a")

        fid_lambda.write("%d %d " % (self.data.ts, iteration))
        fid_lambda_dot.write("%d %d " % (self.data.ts, iteration))
        fid_lambda_ddot.write("%d %d " % (self.data.ts, iteration))
        fid_cond_num.write("%d %d " % (self.data.ts, iteration))
        for ilm in range(self.num_LM_eq):
            fid_lambda.write("%f " % Lambda[ilm])
            fid_lambda_dot.write("%f " % Lambda_dot[ilm])
            fid_lambda_ddot.write("%f " % Lambda_ddot[ilm])
        fid_lambda.write("\n")
        fid_lambda_dot.write("\n")
        fid_lambda_ddot.write("\n")
        fid_cond_num.write("%e %e\n" % (cond_num, cond_num_lm))

        fid_lambda.close()
        fid_lambda_dot.close()
        fid_lambda_ddot.close()
        fid_cond_num.close()

=======
        # Maybe not the most efficient way to output this, as files are opened and closed every time data is written
        # However, containing the writing in the with statement prevents from files remaining open in the previous
        # implementation
        out_data = {'lambda': Lambda,
                    'lambda_dot': Lambda_dot,
                    'lambda_ddot': Lambda_ddot}

        for out_var, data in out_data.items():
            file_name = self.out_files[out_var]
            with open(file_name, 'a') as fid:
                fid.write(f'{self.data.ts:g} {iteration:g} ')
                for ilm in range(self.num_LM_eq):
                    fid.write(f'{data[ilm]} ')
                fid.write(f'\n')    

        with open(self.out_files['cond_number'], 'a') as fid:
            fid.write(f'{self.data.ts:g} {iteration:g} ')
            fid.write(f'{cond_num:e} {cond_num_lm:e} \n')
>>>>>>> 190d53fa


    def run(self, **kwargs):
        structural_step = su.set_value_or_default(kwargs, 'structural_step', self.data.structure.timestep_info[-1])
        dt= su.set_value_or_default(kwargs, 'dt', self.settings['dt'])

        if structural_step.mb_dict is not None:
            MBdict = structural_step.mb_dict
        else:
            MBdict = self.data.structure.ini_mb_dict

        MB_beam, MB_tstep = mb.split_multibody(
            self.data.structure,
            structural_step,
            MBdict,
            self.data.ts)

        self.define_rigid_dofs(MB_beam)
        num_LM_eq = self.num_LM_eq

        if self.data.ts == 1 and self.settings['zero_ini_dot_ddot']:
            for ibody in range(len(MB_tstep)):
                MB_beam[ibody].ini_info.pos_dot *= 0.
                MB_beam[ibody].ini_info.pos_ddot *= 0.
                MB_beam[ibody].ini_info.psi_dot *= 0.
                MB_beam[ibody].ini_info.psi_dot_local *= 0.
                MB_beam[ibody].ini_info.psi_ddot *= 0.
                MB_tstep[ibody].pos_dot *= 0.
                MB_tstep[ibody].pos_ddot *= 0.
                MB_tstep[ibody].psi_dot *= 0.
                MB_tstep[ibody].psi_dot_local *= 0.
                MB_tstep[ibody].psi_ddot *= 0.

        # Initialize
        # TODO: i belive this can move into disp_and_accel2 state as self.Lambda, self.Lambda_dot
        if not num_LM_eq == 0:
            Lambda = self.Lambda.astype(dtype=ct.c_double, copy=True, order='F')
            Lambda_dot = self.Lambda_dot.astype(dtype=ct.c_double, copy=True, order='F')
            Lambda_ddot = self.Lambda_ddot.astype(dtype=ct.c_double, copy=True, order='F')
        else:
            Lambda = np.zeros((1,))
            Lambda_dot = np.zeros((1,))
            Lambda_ddot = np.zeros((1,))

        # Predictor step
        q, dqdt, dqddt = mb.disp_and_accel2state(MB_beam, MB_tstep, Lambda, Lambda_dot, self.sys_size, num_LM_eq)
        self.time_integrator.predictor(q, dqdt, dqddt)

        # Reference residuals
        old_Dq = 1.0
        LM_old_Dq = 1.0

        converged = False
<<<<<<< HEAD
        skip_step = False
=======

>>>>>>> 190d53fa
        for iteration in range(self.settings['max_iterations']):
            # Check if the maximum of iterations has been reached
            if iteration == self.settings['max_iterations'] - 1:
                error = ('Solver did not converge in %d iterations.\n res = %e \n LM_res = %e' %
                        (iteration, res, LM_res))
                raise exc.NotConvergedSolver(error)

            # Update positions and velocities
            Lambda, Lambda_dot = mb.state2disp_and_accel(q, dqdt, dqddt, MB_beam, MB_tstep, num_LM_eq)

            if self.settings['write_lm'] and iteration:
                self.write_lm_cond_num(iteration, Lambda, Lambda_dot, Lambda_ddot, cond_num, cond_num_lm)

            MB_M, MB_C, MB_K, MB_Q, kBnh, LM_Q = self.assembly_MB_eq_system(MB_beam,
                                                                MB_tstep,
                                                                self.data.ts,
                                                                dt,
                                                                Lambda,
                                                                Lambda_dot,
                                                                MBdict)

            Asys, Q = self.time_integrator.build_matrix(MB_M, MB_C, MB_K, MB_Q,
                                                        kBnh, LM_Q)

            if self.settings['write_lm']:
                cond_num = np.linalg.cond(Asys[:self.sys_size, :self.sys_size])
                cond_num_lm = np.linalg.cond(Asys)

            if self.settings['rigid_bodies']:
                rigid_LM_dofs = self.rigid_dofs + (np.arange(self.num_LM_eq, dtype=int) + self.sys_size).tolist()

                rigid_Asys = Asys[np.ix_(rigid_LM_dofs, rigid_LM_dofs)].copy()
                rigid_Q = Q[rigid_LM_dofs].copy()
                rigid_Dq = np.linalg.solve(rigid_Asys, -rigid_Q)
                Dq = np.zeros((self.sys_size + self.num_LM_eq))
                Dq[rigid_LM_dofs] = rigid_Dq.copy()

            else:
                Dq = np.linalg.solve(Asys, -Q)

            # Relaxation
            relax_Dq = np.zeros_like(Dq)
            relax_Dq[:self.sys_size] = Dq[:self.sys_size].copy()
            relax_Dq[self.sys_size:] = ((1. - self.settings['relax_factor_lm'])*Dq[self.sys_size:] +
                                   self.settings['relax_factor_lm']*self.prev_Dq[self.sys_size:])
            self.prev_Dq = Dq.copy()

            # Corrector step
            self.time_integrator.corrector(q, dqdt, dqddt, relax_Dq)

            # Reference values for convergence
            if iteration == 0:
                old_Dq = np.max(np.abs(Dq[0:self.sys_size]))
                if num_LM_eq:
                    LM_old_Dq = np.max(np.abs(Dq[self.sys_size:self.sys_size+num_LM_eq]))
                else:
                    LM_old_Dq = 0.
                # Change the reference values
                if old_Dq == 0:
                    old_Dq = 1.
                if LM_old_Dq == 0:
                    LM_old_Dq = 1.

            # Evaluate convergence
            res = np.max(np.abs(Dq[0:self.sys_size]))/old_Dq
            if np.isnan(res):
                print(old_Dq)
                if self.settings['allow_skip_step']:
                    skip_step = True
                    cout.cout_wrap("Skipping step", 3)
                    break
                else:
                    raise exc.NotConvergedSolver('Multibody Dq = NaN')
            if num_LM_eq:
                LM_res = np.max(np.abs(Dq[self.sys_size:self.sys_size+num_LM_eq]))/LM_old_Dq
            else:
                LM_res = 0.0

            if (res < self.settings['min_delta']) and (LM_res < self.settings['min_delta']):
            # if (res < self.settings['min_delta']):
                converged = True
                break

        Lambda, Lambda_dot = mb.state2disp_and_accel(q, dqdt, dqddt, MB_beam, MB_tstep, num_LM_eq)
        if self.settings['write_lm']:
            self.write_lm_cond_num(iteration, Lambda, Lambda_dot, Lambda_ddot, cond_num, cond_num_lm)
        # end: comment time stepping

        if skip_step:
            # Use the original time step
            MB_beam, MB_tstep = mb.split_multibody(
                self.data.structure,
                structural_step,
                MBdict,
                self.data.ts)
            # Perform rigid body motions
            self.integrate_position(MB_beam, MB_tstep, dt)
            for ibody in range(0, len(MB_tstep)):
                Temp = np.linalg.inv(np.eye(4) + 0.25*algebra.quadskew(MB_tstep[ibody].for_vel[3:6])*dt)
                MB_tstep[ibody].quat = np.dot(Temp, np.dot(np.eye(4) - 0.25*algebra.quadskew(MB_tstep[ibody].for_vel[3:6])*dt, MB_tstep[ibody].quat))

        # End of Newmark-beta iterations
        # self.integrate_position(MB_beam, MB_tstep, dt)
        lagrangeconstraints.postprocess(self.lc_list, MB_beam, MB_tstep, "dynamic")
        self.compute_forces_constraints(MB_beam, MB_tstep, self.data.ts, dt, Lambda, Lambda_dot)
        if self.settings['gravity_on']:
            for ibody in range(len(MB_beam)):
                xbeamlib.cbeam3_correct_gravity_forces(MB_beam[ibody], MB_tstep[ibody], self.settings)
        mb.merge_multibody(MB_tstep, MB_beam, self.data.structure, structural_step, MBdict, dt)

        self.Lambda = Lambda.astype(dtype=ct.c_double, copy=True, order='F')
        self.Lambda_dot = Lambda_dot.astype(dtype=ct.c_double, copy=True, order='F')
        self.Lambda_ddot = Lambda_ddot.astype(dtype=ct.c_double, copy=True, order='F')

        return self.data<|MERGE_RESOLUTION|>--- conflicted
+++ resolved
@@ -84,13 +84,9 @@
 
         self.prev_Dq = None
 
-<<<<<<< HEAD
+        self.out_files = None  # dict: containing output_variable:file_path if desired to write output
+
     def initialise(self, data, custom_settings=None, restart=False):
-=======
-        self.out_files = None  # dict: containing output_variable:file_path if desired to write output
-
-    def initialise(self, data, custom_settings=None):
->>>>>>> 190d53fa
 
         self.data = data
         if custom_settings is None:
@@ -119,12 +115,6 @@
             dire = self.data.output_folder + '/NonLinearDynamicMultibody/'
             if not os.path.isdir(dire):
                 os.makedirs(dire)
-<<<<<<< HEAD
-            self.fname_lambda = dire + 'lambda.dat'
-            self.fname_lambda_dot = dire + 'lambda_dot.dat'
-            self.fname_lambda_ddot = dire + 'lambda_ddot.dat'
-            self.fname_cond_num = dire + 'cond_num.dat'
-=======
 
             self.out_files = {'lambda': dire + 'lambda.dat',
                               'lambda_dot': dire + 'lambda_dot.dat',
@@ -134,7 +124,6 @@
             for file in self.out_files.values():
                 if os.path.isfile(file):
                     os.remove(file)
->>>>>>> 190d53fa
 
         # Define the number of dofs
         self.define_sys_size()
@@ -339,32 +328,6 @@
         # TODO: right now, these forces are only used as an output, they are not read when the multibody is splitted
 
     def write_lm_cond_num(self, iteration, Lambda, Lambda_dot, Lambda_ddot, cond_num, cond_num_lm):
-<<<<<<< HEAD
-
-        fid_lambda = open(self.fname_lambda, "a")
-        fid_lambda_dot = open(self.fname_lambda_dot, "a")
-        fid_lambda_ddot = open(self.fname_lambda_ddot, "a")
-        fid_cond_num = open(self.fname_cond_num, "a")
-
-        fid_lambda.write("%d %d " % (self.data.ts, iteration))
-        fid_lambda_dot.write("%d %d " % (self.data.ts, iteration))
-        fid_lambda_ddot.write("%d %d " % (self.data.ts, iteration))
-        fid_cond_num.write("%d %d " % (self.data.ts, iteration))
-        for ilm in range(self.num_LM_eq):
-            fid_lambda.write("%f " % Lambda[ilm])
-            fid_lambda_dot.write("%f " % Lambda_dot[ilm])
-            fid_lambda_ddot.write("%f " % Lambda_ddot[ilm])
-        fid_lambda.write("\n")
-        fid_lambda_dot.write("\n")
-        fid_lambda_ddot.write("\n")
-        fid_cond_num.write("%e %e\n" % (cond_num, cond_num_lm))
-
-        fid_lambda.close()
-        fid_lambda_dot.close()
-        fid_lambda_ddot.close()
-        fid_cond_num.close()
-
-=======
         # Maybe not the most efficient way to output this, as files are opened and closed every time data is written
         # However, containing the writing in the with statement prevents from files remaining open in the previous
         # implementation
@@ -383,7 +346,7 @@
         with open(self.out_files['cond_number'], 'a') as fid:
             fid.write(f'{self.data.ts:g} {iteration:g} ')
             fid.write(f'{cond_num:e} {cond_num_lm:e} \n')
->>>>>>> 190d53fa
+
 
 
     def run(self, **kwargs):
@@ -437,11 +400,7 @@
         LM_old_Dq = 1.0
 
         converged = False
-<<<<<<< HEAD
         skip_step = False
-=======
-
->>>>>>> 190d53fa
         for iteration in range(self.settings['max_iterations']):
             # Check if the maximum of iterations has been reached
             if iteration == self.settings['max_iterations'] - 1:
