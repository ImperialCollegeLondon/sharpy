import ctypes as ct
import numpy as np
import os

from sharpy.utils.solver_interface import solver, BaseSolver, solver_from_string
import sharpy.utils.settings as settings
import sharpy.utils.solver_interface as solver_interface

import sharpy.utils.cout_utils as cout
import sharpy.structure.utils.xbeamlib as xbeamlib
import sharpy.utils.multibody as mb
import sharpy.structure.utils.lagrangeconstraints as lagrangeconstraints
import sharpy.utils.exceptions as exc


_BaseStructural = solver_from_string('_BaseStructural')


@solver
class NonLinearDynamicMultibody(_BaseStructural):
    """
    Nonlinear dynamic multibody

    Nonlinear dynamic step solver for multibody structures.

    """
    solver_id = 'NonLinearDynamicMultibody'
    solver_classification = 'structural'

    settings_types = _BaseStructural.settings_types.copy()
    settings_default = _BaseStructural.settings_default.copy()
    settings_description = _BaseStructural.settings_description.copy()
    settings_options = dict()

    settings_types['time_integrator'] = 'str'
    settings_default['time_integrator'] = 'NewmarkBeta'
    settings_description['time_integrator'] = 'Method to perform time integration'
    settings_options['time_integrator'] = ['NewmarkBeta']

    settings_types['time_integrator_settings'] = 'dict'
    settings_default['time_integrator_settings'] = dict()
    settings_description['time_integrator_settings'] = 'Settings for the time integrator'

    settings_types['write_lm'] = 'bool'
    settings_default['write_lm'] = False
    settings_description['write_lm'] = 'Write lagrange multipliers'

    settings_types['relax_factor_lm'] = 'float'
    settings_default['relax_factor_lm'] = 0.
    settings_description['relax_factor_lm'] = 'Relaxation factor for Lagrange Multipliers. 0 no relaxation. 1 full relaxation'

    settings_table = settings.SettingsTable()
    __doc__ += settings_table.generate(settings_types, settings_default, settings_description)

    def __init__(self):
        self.data = None
        self.settings = None

        # Total number of unknowns in the Multybody sistem
        self.sys_size = None

        # Total number of equations associated to the Lagrange multipliers
        self.lc_list = None
        self.num_LM_eq = None
        self.Lambda = None
        self.Lambda_dot = None
        self.Lambda_ddot = None

        self.gamma = None
        self.beta = None

        self.prev_Dq = None

    def initialise(self, data, custom_settings=None):

        self.data = data
        if custom_settings is None:
            self.settings = data.settings[self.solver_id]
        else:
            self.settings = custom_settings
        settings.to_custom_types(self.settings, self.settings_types, self.settings_default, no_ctype=True)

        # load info from dyn dictionary
        self.data.structure.add_unsteady_information(
            self.data.structure.dyn_dict, self.settings['num_steps'])

        # Define the number of equations
        self.lc_list = lagrangeconstraints.initialize_constraints(self.data.structure.ini_mb_dict)
        self.num_LM_eq = lagrangeconstraints.define_num_LM_eq(self.lc_list)

        self.Lambda = np.zeros((self.num_LM_eq,), dtype=ct.c_double, order='F')
        self.Lambda_dot = np.zeros((self.num_LM_eq,), dtype=ct.c_double, order='F')
        self.Lambda_ddot = np.zeros((self.num_LM_eq,), dtype=ct.c_double, order='F')

        if self.settings['write_lm']:
            dire = './output/' + self.data.settings['SHARPy']['case'] + '/NonLinearDynamicMultibody/'
            if not os.path.isdir(dire):
                os.makedirs(dire)
            self.fid_lambda = open(dire + 'lambda.dat', "w")
            self.fid_lambda_dot = open(dire + 'lambda_dot.dat', "w")
            self.fid_lambda_ddot = open(dire + 'lambda_ddot.dat', "w")
            self.fid_cond_num = open(dire + 'cond_num.dat', "w")

        # Define the number of dofs
        self.define_sys_size()

        self.prev_Dq = np.zeros((self.sys_size + self.num_LM_eq))

        self.settings['time_integrator']['sys_size'] = self.sys_size
        self.settings['time_integrator']['num_LM_eq'] = self.num_LM_eq

        # Initialise time integrator
        self.time_integrator = solver_interface.initialise_solver(
            self.settings['time_integrator'])
        self.time_integrator.initialise(
            self.data, self.settings['time_integrator_settings'])

    def add_step(self):
        self.data.structure.next_step()

    def next_step(self):
        pass

    def define_sys_size(self):
        """
        This function defines the number of degrees of freedom in a multibody systems

        Each body contributes with ``num_dof`` degrees of freedom and 10 more if the
        associated local FoR can move or has Lagrange Constraints associated
        """
        MBdict = self.data.structure.ini_mb_dict
        self.sys_size = self.data.structure.num_dof.value

        for ibody in range(self.data.structure.num_bodies):
            if (MBdict['body_%02d' % ibody]['FoR_movement'] == 'free'):
                self.sys_size += 10

    def assembly_MB_eq_system(self, MB_beam, MB_tstep, ts, dt, Lambda, Lambda_dot, MBdict):
        """
        This function generates the matrix and vector associated to the linear system to solve a structural iteration
        It usses a Newmark-beta scheme for time integration. Being M, C and K the mass, damping
        and stiffness matrices of the system:

        .. math::
            MB_Asys = MB_K + MB_C \frac{\gamma}{\beta dt} + \frac{1}{\beta dt^2} MB_M

        Args:
            MB_beam (list(:class:`~sharpy.structure.models.beam.Beam`)): each entry represents a body
            MB_tstep (list(:class:`~sharpy.utils.datastructures.StructTimeStepInfo`)): each entry represents a body
            ts (int): Time step number
            dt(int): time step
            Lambda (np.ndarray): Lagrange Multipliers array
            Lambda_dot (np.ndarray): Time derivarive of ``Lambda``
            MBdict (dict): Dictionary including the multibody information

        Returns:
            MB_Asys (np.ndarray): Matrix of the systems of equations
            MB_Q (np.ndarray): Vector of the systems of equations
        """
        self.num_LM_eq = lagrangeconstraints.define_num_LM_eq(self.lc_list)

        MB_M = np.zeros((self.sys_size, self.sys_size), dtype=ct.c_double, order='F')
        MB_C = np.zeros((self.sys_size, self.sys_size), dtype=ct.c_double, order='F')
        MB_K = np.zeros((self.sys_size, self.sys_size), dtype=ct.c_double, order='F')
        MB_Q = np.zeros((self.sys_size,), dtype=ct.c_double, order='F')
        first_dof = 0
        last_dof = 0

        # Loop through the different bodies
        for ibody in range(len(MB_beam)):

            # Initialize matrices
            M = None
            C = None
            K = None
            Q = None

            # Generate the matrices for each body
            if MB_beam[ibody].FoR_movement == 'prescribed':
                last_dof = first_dof + MB_beam[ibody].num_dof.value
                M, C, K, Q = xbeamlib.cbeam3_asbly_dynamic(MB_beam[ibody], MB_tstep[ibody], self.settings)

            elif MB_beam[ibody].FoR_movement == 'free':
                last_dof = first_dof + MB_beam[ibody].num_dof.value + 10
                M, C, K, Q = xbeamlib.xbeam3_asbly_dynamic(MB_beam[ibody], MB_tstep[ibody], self.settings)


            ############### Assembly into the global matrices
            # Flexible and RBM contribution to Asys
            MB_M[first_dof:last_dof, first_dof:last_dof] = M.astype(dtype=ct.c_double, copy=True, order='F')
            MB_C[first_dof:last_dof, first_dof:last_dof] = C.astype(dtype=ct.c_double, copy=True, order='F')
            MB_K[first_dof:last_dof, first_dof:last_dof] = K.astype(dtype=ct.c_double, copy=True, order='F')

            #Q
            MB_Q[first_dof:last_dof] = Q

            first_dof = last_dof

        # Define the number of equations
        # Generate matrices associated to Lagrange multipliers
        LM_C, LM_K, LM_Q = lagrangeconstraints.generate_lagrange_matrix(
            self.lc_list,
            MB_beam,
            MB_tstep,
            ts,
            self.num_LM_eq,
            self.sys_size,
            dt,
            Lambda,
            Lambda_dot,
            "dynamic")

        # Include the matrices associated to Lagrange Multipliers
        MB_C += LM_C[:self.sys_size, :self.sys_size]
        MB_K += LM_K[:self.sys_size, :self.sys_size]
        MB_Q += LM_Q[:self.sys_size]

        # Only working for non-holonomic constratints
        kBnh = LM_C[self.sys_size:, :self.sys_size]
        LM_Q = LM[self.sys_size:]

        return MB_M, MB_C, MB_K, MB_Q, kBnh, LM_Q

    def integrate_position(self, MB_beam, MB_tstep, dt):
        """
        This function integrates the position of each local A FoR after the
        structural iteration has been solved.

        It uses a Newmark-beta approximation.

        Args:
            MB_beam (list(:class:`~sharpy.structure.models.beam.Beam`)): each entry represents a body
            MB_tstep (list(:class:`~sharpy.utils.datastructures.StructTimeStepInfo`)): each entry represents a body
            dt(int): time step
        """
        vel = np.zeros((6,),)
        acc = np.zeros((6,),)
        for ibody in range(0, len(MB_tstep)):
            # I think this is the right way to do it, but to make it match the rest I change it temporally
            if True:
                acc[0:3] = (0.5-self.beta)*np.dot(MB_beam[ibody].timestep_info.cga(),MB_beam[ibody].timestep_info.for_acc[0:3])+self.beta*np.dot(MB_tstep[ibody].cga(),MB_tstep[ibody].for_acc[0:3])
                vel[0:3] = np.dot(MB_beam[ibody].timestep_info.cga(),MB_beam[ibody].timestep_info.for_vel[0:3])
                MB_tstep[ibody].for_pos[0:3] += dt*(vel[0:3] + dt*acc[0:3])
            else:
                MB_tstep[ibody].for_pos[0:3] += dt*np.dot(MB_tstep[ibody].cga(),MB_tstep[ibody].for_vel[0:3])

    def extract_resultants(self):
        # TODO: code
        pass

    def compute_forces_constraints(self, MB_beam, MB_tstep, ts, dt, Lambda, Lambda_dot):
        """
        This function computes the forces generated at Lagrange Constraints

        Args:
            MB_beam (list(:class:`~sharpy.structure.models.beam.Beam`)): each entry represents a body
            MB_tstep (list(:class:`~sharpy.utils.datastructures.StructTimeStepInfo`)): each entry represents a body
            ts (int): Time step number
            dt(float): Time step increment
            Lambda (np.ndarray): Lagrange Multipliers array
            Lambda_dot (np.ndarray): Time derivarive of ``Lambda``

        Warning:
            This function is underdevelopment and not fully functional
        """
        try:
            self.lc_list[0]
        except IndexError:
            return

        # TODO the output of this routine is wrong. check at some point.
        LM_C, LM_K, LM_Q = lagrangeconstraints.generate_lagrange_matrix(self.lc_list, MB_beam, MB_tstep, ts, self.num_LM_eq, self.sys_size, dt, Lambda, Lambda_dot, "dynamic")
        F = -np.dot(LM_C[:, -self.num_LM_eq:], Lambda_dot) - np.dot(LM_K[:, -self.num_LM_eq:], Lambda)

        first_dof = 0
        for ibody in range(len(MB_beam)):
            # Forces associated to nodes
            body_numdof = MB_beam[ibody].num_dof.value
            body_freenodes = np.sum(MB_beam[ibody].vdof > -1)
            last_dof = first_dof + body_numdof
            MB_tstep[ibody].forces_constraints_nodes[(MB_beam[ibody].vdof > -1), :] = F[first_dof:last_dof].reshape(body_freenodes, 6, order='C')

            # Forces associated to the frame of reference
            if MB_beam[ibody].FoR_movement == 'free':
                # TODO: How are the forces in the quaternion equation interpreted?
                MB_tstep[ibody].forces_constraints_FoR[ibody, :] = F[last_dof:last_dof+10]
                last_dof += 10

            first_dof = last_dof
        # TODO: right now, these forces are only used as an output, they are not read when the multibody is splitted

    def run(self, structural_step=None, dt=None):
        if structural_step is None:
            structural_step = self.data.structure.timestep_info[-1]

        if structural_step.mb_dict is not None:
            MBdict = structural_step.mb_dict
        else:
            MBdict = self.data.structure.ini_mb_dict

        if dt is None:
            dt = self.settings['dt']
        else:
            self.settings['dt'] = ct.c_float(dt)

        if self.data.structure.ini_info.in_global_AFoR:
            self.data.structure.ini_info.whole_structure_to_local_AFoR(self.data.structure)

        if structural_step.in_global_AFoR:
            structural_step.whole_structure_to_local_AFoR(self.data.structure)

        self.num_LM_eq = lagrangeconstraints.define_num_LM_eq(self.lc_list)

        MB_beam, MB_tstep = mb.split_multibody(
            self.data.structure,
            structural_step,
            MBdict,
            self.data.ts)

        # Lagrange multipliers parameters
        num_LM_eq = self.num_LM_eq

        # Initialize
        q = np.zeros((self.sys_size + num_LM_eq,), dtype=ct.c_double, order='F')
        dqdt = np.zeros((self.sys_size + num_LM_eq,), dtype=ct.c_double, order='F')
        dqddt = np.zeros((self.sys_size + num_LM_eq,), dtype=ct.c_double, order='F')

        if not num_LM_eq == 0:
            Lambda = self.Lambda.astype(dtype=ct.c_double, copy=True, order='F')
            Lambda_dot = self.Lambda_dot.astype(dtype=ct.c_double, copy=True, order='F')
            Lambda_ddot = self.Lambda_ddot.astype(dtype=ct.c_double, copy=True, order='F')
        else:
            Lambda = 0
            Lambda_dot = 0

        # Predictor step
        mb.disp_and_accel2state(MB_beam, MB_tstep, Lambda, Lambda_dot, q, dqdt, dqddt)
        self.time_integrator.predictor(q, dqdt, dqddt)

        # Reference residuals
        old_Dq = 1.0
        LM_old_Dq = 1.0

        converged = False
        for iteration in range(self.settings['max_iterations']):
            # Check if the maximum of iterations has been reached
            if iteration == self.settings['max_iterations'] - 1:
                error = ('Solver did not converge in %d iterations.\n res = %e \n LM_res = %e' %
                        (iteration, res, LM_res))
                raise exc.NotConvergedSolver(error)

            # Update positions and velocities
            mb.state2disp_and_accel(q, dqdt, dqddt, MB_beam, MB_tstep, Lambda, Lambda_dot)
            MB_M, MB_C, MB_K, MB_Q, kBnh, LM_Q = self.assembly_MB_eq_system(MB_beam,
                                                                MB_tstep,
                                                                self.data.ts,
                                                                dt,
                                                                Lambda,
                                                                Lambda_dot,
                                                                MBdict)

            Asys, Q = self.time_integrator.build_matrix(MB_M, MB_C, MB_K, MB_Q,
                                                        kBnh, LM_Q)

<<<<<<< HEAD
            if self.settings['print_cond_number']:
                out_string = ("cond(A[:sys_size,:sys_size])=%e cond(A)=%e" % (
                                 np.linalg.cond(Asys[:self.sys_size, :self.sys_size]),
                                 np.linalg.cond(Asys)))
                cout.cout_wrap(out_string, 0)
=======
            if self.settings['write_lm']:
                cond_num = np.linalg.cond(MB_Asys[:self.sys_size, :self.sys_size])
                cond_num_lm = np.linalg.cond(MB_Asys)
>>>>>>> 53edd598

            Dq = np.linalg.solve(Asys, -Q)

            # Evaluate convergence
            if iteration:
                res = np.max(np.abs(Dq[0:self.sys_size]))/old_Dq
                if np.isnan(res):
                    raise exc.NotConvergedSolver('Multibody res = NaN')
                if num_LM_eq:
                    LM_res = np.max(np.abs(Dq[self.sys_size:self.sys_size+num_LM_eq]))/LM_old_Dq
                else:
                    LM_res = 0.0
                if (res < self.settings['min_delta']) and (LM_res < self.settings['min_delta']):
                    converged = True

            # Relaxation
            relax_Dq = np.zeros_like(Dq)
            relax_Dq[:self.sys_size] = Dq[:self.sys_size].copy()
            relax_Dq[self.sys_size:] = ((1. - self.settings['relax_factor_lm'])*Dq[self.sys_size:] +
                                   self.settings['relax_factor_lm']*self.prev_Dq[self.sys_size:])
            self.prev_Dq = Dq.copy()

            # Corrector step
            self.time_integrator.corrector(q, dqdt, dqddt, relax_Dq)

            if self.settings['write_lm']:
                if not num_LM_eq == 0:
                    Lambda = q[-num_LM_eq:].astype(dtype=ct.c_double, copy=True, order='F')
                    Lambda_dot = dqdt[-num_LM_eq:].astype(dtype=ct.c_double, copy=True, order='F')
                    Lambda_ddot = dqddt[-num_LM_eq:].astype(dtype=ct.c_double, copy=True, order='F')
                else:
                    Lambda = 0
                    Lambda_dot = 0

                self.fid_lambda.write("%d %d " % (self.data.ts, iteration))
                self.fid_lambda_dot.write("%d %d " % (self.data.ts, iteration))
                self.fid_lambda_ddot.write("%d %d " % (self.data.ts, iteration))
                self.fid_cond_num.write("%d %d " % (self.data.ts, iteration))
                for ilm in range(num_LM_eq):
                    self.fid_lambda.write("%f " % Lambda[ilm])
                    self.fid_lambda_dot.write("%f " % Lambda_dot[ilm])
                    self.fid_lambda_ddot.write("%f " % Lambda_ddot[ilm])
                self.fid_lambda.write("\n")
                self.fid_lambda_dot.write("\n")
                self.fid_lambda_ddot.write("\n")
                self.fid_cond_num.write("%e %e\n" % (cond_num, cond_num_lm))

            if converged:
                break

            if not iteration:
                old_Dq = np.max(np.abs(Dq[0:self.sys_size]))
                if num_LM_eq:
                    LM_old_Dq = np.max(np.abs(Dq[self.sys_size:self.sys_size+num_LM_eq]))

        mb.state2disp_and_accel(q, dqdt, dqddt, MB_beam, MB_tstep, Lambda, Lambda_dot)
        # end: comment time stepping

        # End of Newmark-beta iterations
        # self.integrate_position(MB_beam, MB_tstep, dt)
        lagrangeconstraints.postprocess(self.lc_list, MB_beam, MB_tstep, "dynamic")
        self.compute_forces_constraints(MB_beam, MB_tstep, self.data.ts, dt, Lambda, Lambda_dot)
        if self.settings['gravity_on']:
            for ibody in range(len(MB_beam)):
                xbeamlib.cbeam3_correct_gravity_forces(MB_beam[ibody], MB_tstep[ibody], self.settings)
        mb.merge_multibody(MB_tstep, MB_beam, self.data.structure, structural_step, MBdict, dt)

        if not structural_step.in_global_AFoR:
            structural_step.whole_structure_to_global_AFoR(self.data.structure)

        self.Lambda = Lambda.astype(dtype=ct.c_double, copy=True, order='F')
        self.Lambda_dot = Lambda_dot.astype(dtype=ct.c_double, copy=True, order='F')
        self.Lambda_ddot = Lambda_ddot.astype(dtype=ct.c_double, copy=True, order='F')

        return self.data<|MERGE_RESOLUTION|>--- conflicted
+++ resolved
@@ -362,17 +362,9 @@
             Asys, Q = self.time_integrator.build_matrix(MB_M, MB_C, MB_K, MB_Q,
                                                         kBnh, LM_Q)
 
-<<<<<<< HEAD
-            if self.settings['print_cond_number']:
-                out_string = ("cond(A[:sys_size,:sys_size])=%e cond(A)=%e" % (
-                                 np.linalg.cond(Asys[:self.sys_size, :self.sys_size]),
-                                 np.linalg.cond(Asys)))
-                cout.cout_wrap(out_string, 0)
-=======
             if self.settings['write_lm']:
                 cond_num = np.linalg.cond(MB_Asys[:self.sys_size, :self.sys_size])
                 cond_num_lm = np.linalg.cond(MB_Asys)
->>>>>>> 53edd598
 
             Dq = np.linalg.solve(Asys, -Q)
 
