import ctypes as ct
import numpy as np
import os

from sharpy.utils.solver_interface import solver, BaseSolver, solver_from_string
import sharpy.utils.settings as settings
import sharpy.utils.solver_interface as solver_interface

import sharpy.utils.cout_utils as cout
import sharpy.structure.utils.xbeamlib as xbeamlib
import sharpy.utils.multibody as mb
import sharpy.structure.utils.lagrangeconstraints as lagrangeconstraints
import sharpy.utils.exceptions as exc


_BaseStructural = solver_from_string('_BaseStructural')


@solver
class NonLinearDynamicMultibody(_BaseStructural):
    """
    Nonlinear dynamic multibody

    Nonlinear dynamic step solver for multibody structures.

    """
    solver_id = 'NonLinearDynamicMultibody'
    solver_classification = 'structural'

    settings_types = _BaseStructural.settings_types.copy()
    settings_default = _BaseStructural.settings_default.copy()
    settings_description = _BaseStructural.settings_description.copy()
    settings_options = dict()

    settings_types['print_cond_number'] = 'bool'
    settings_default['print_cond_number'] = False
    settings_description['print_cond_number'] = 'Write condition number to screen'

    settings_types['time_integrator'] = 'str'
    settings_default['time_integrator'] = 'NewmarkBeta'
    settings_description['time_integrator'] = 'Method to perform time integration'
    settings_options['time_integrator'] = ['NewmarkBeta']

    settings_types['time_integrator_settings'] = 'dict'
    settings_default['time_integrator_settings'] = dict()
    settings_description['time_integrator_settings'] = 'Settings for the time integrator'

    settings_types['write_lm'] = 'bool'
    settings_default['write_lm'] = False
    settings_description['write_lm'] = 'Write lagrange multipliers'

    settings_types['relax_factor_lm'] = 'float'
    settings_default['relax_factor_lm'] = 0.
    settings_description['relax_factor_lm'] = 'Relaxation factor for Lagrange Multipliers. 0 no relaxation. 1 full relaxation'

    settings_table = settings.SettingsTable()
    __doc__ += settings_table.generate(settings_types, settings_default, settings_description)

    def __init__(self):
        self.data = None
        self.settings = None

        # Total number of unknowns in the Multybody sistem
        self.sys_size = None

        # Total number of equations associated to the Lagrange multipliers
        self.lc_list = None
        self.num_LM_eq = None
        self.Lambda = None
        self.Lambda_dot = None
        self.Lambda_ddot = None

        self.gamma = None
        self.beta = None

        self.prev_Dq = None

    def initialise(self, data, custom_settings=None):

        self.data = data
        if custom_settings is None:
            self.settings = data.settings[self.solver_id]
        else:
            self.settings = custom_settings
        settings.to_custom_types(self.settings, self.settings_types, self.settings_default, no_ctype=True)

        # load info from dyn dictionary
        self.data.structure.add_unsteady_information(
            self.data.structure.dyn_dict, self.settings['num_steps'])

<<<<<<< HEAD
        # Initialise time integrator
        self.time_integrator = solver_interface.initialise_solver(
            self.settings['time_integrator'])
        self.time_integrator.initialise(
            self.data, self.settings['time_integrator_settings'])
=======
        # Define Newmark constants
        self.gamma = 0.5 + self.settings['newmark_damp']
        self.beta = 0.25*(self.gamma + 0.5)*(self.gamma + 0.5)
>>>>>>> 2f5d9b9f

        # Define the number of equations
        self.lc_list = lagrangeconstraints.initialize_constraints(self.data.structure.ini_mb_dict)
        self.num_LM_eq = lagrangeconstraints.define_num_LM_eq(self.lc_list)

        self.Lambda = np.zeros((self.num_LM_eq,), dtype=ct.c_double, order='F')
        self.Lambda_dot = np.zeros((self.num_LM_eq,), dtype=ct.c_double, order='F')
        self.Lambda_ddot = np.zeros((self.num_LM_eq,), dtype=ct.c_double, order='F')

        if self.settings['write_lm']:
            dire = './output/' + self.data.settings['SHARPy']['case'] + '/NonLinearDynamicMultibody/'
            if not os.path.isdir(dire):
                os.makedirs(dire)
            self.fid_lambda = open(dire + 'lambda.dat', "w")
            self.fid_lambda_dot = open(dire + 'lambda_dot.dat', "w")
            self.fid_lambda_ddot = open(dire + 'lambda_ddot.dat', "w")

        # Define the number of dofs
        self.define_sys_size()
        
        self.prev_Dq = np.zeros((self.sys_size + self.num_LM_eq))

    def add_step(self):
        self.data.structure.next_step()

    def next_step(self):
        pass

    def define_sys_size(self):
        """
        This function defines the number of degrees of freedom in a multibody systems

        Each body contributes with ``num_dof`` degrees of freedom and 10 more if the
        associated local FoR can move or has Lagrange Constraints associated
        """
        MBdict = self.data.structure.ini_mb_dict
        self.sys_size = self.data.structure.num_dof.value

        for ibody in range(self.data.structure.num_bodies):
            if (MBdict['body_%02d' % ibody]['FoR_movement'] == 'free'):
                self.sys_size += 10

    def assembly_MB_eq_system(self, MB_beam, MB_tstep, ts, dt, Lambda, Lambda_dot, MBdict):
        """
        This function generates the matrix and vector associated to the linear system to solve a structural iteration
        It usses a Newmark-beta scheme for time integration. Being M, C and K the mass, damping
        and stiffness matrices of the system:

        .. math::
            MB_Asys = MB_K + MB_C \frac{\gamma}{\beta dt} + \frac{1}{\beta dt^2} MB_M

        Args:
            MB_beam (list(:class:`~sharpy.structure.models.beam.Beam`)): each entry represents a body
            MB_tstep (list(:class:`~sharpy.utils.datastructures.StructTimeStepInfo`)): each entry represents a body
            ts (int): Time step number
            dt(int): time step
            Lambda (np.ndarray): Lagrange Multipliers array
            Lambda_dot (np.ndarray): Time derivarive of ``Lambda``
            MBdict (dict): Dictionary including the multibody information

        Returns:
            MB_Asys (np.ndarray): Matrix of the systems of equations
            MB_Q (np.ndarray): Vector of the systems of equations
        """
        self.num_LM_eq = lagrangeconstraints.define_num_LM_eq(self.lc_list)

        MB_M = np.zeros((self.sys_size+self.num_LM_eq, self.sys_size+self.num_LM_eq), dtype=ct.c_double, order='F')
        MB_C = np.zeros((self.sys_size+self.num_LM_eq, self.sys_size+self.num_LM_eq), dtype=ct.c_double, order='F')
        MB_K = np.zeros((self.sys_size+self.num_LM_eq, self.sys_size+self.num_LM_eq), dtype=ct.c_double, order='F')
        MB_Asys = np.zeros((self.sys_size+self.num_LM_eq, self.sys_size+self.num_LM_eq), dtype=ct.c_double, order='F')
        MB_Q = np.zeros((self.sys_size+self.num_LM_eq,), dtype=ct.c_double, order='F')
        first_dof = 0
        last_dof = 0

        # Loop through the different bodies
        for ibody in range(len(MB_beam)):

            # Initialize matrices
            M = None
            C = None
            K = None
            Q = None

            # Generate the matrices for each body
            if MB_beam[ibody].FoR_movement == 'prescribed':
                last_dof = first_dof + MB_beam[ibody].num_dof.value
                M, C, K, Q = xbeamlib.cbeam3_asbly_dynamic(MB_beam[ibody], MB_tstep[ibody], self.settings)

            elif MB_beam[ibody].FoR_movement == 'free':
                last_dof = first_dof + MB_beam[ibody].num_dof.value + 10
                M, C, K, Q = xbeamlib.xbeam3_asbly_dynamic(MB_beam[ibody], MB_tstep[ibody], self.settings)


            ############### Assembly into the global matrices
            # Flexible and RBM contribution to Asys
            MB_M[first_dof:last_dof, first_dof:last_dof] = M.astype(dtype=ct.c_double, copy=True, order='F')
            MB_C[first_dof:last_dof, first_dof:last_dof] = C.astype(dtype=ct.c_double, copy=True, order='F')
            MB_K[first_dof:last_dof, first_dof:last_dof] = K.astype(dtype=ct.c_double, copy=True, order='F')

            #Q
            MB_Q[first_dof:last_dof] = Q

            first_dof = last_dof

        # Define the number of equations
        # Generate matrices associated to Lagrange multipliers
        LM_C, LM_K, LM_Q = lagrangeconstraints.generate_lagrange_matrix(
            self.lc_list,
            MB_beam,
            MB_tstep,
            ts,
            self.num_LM_eq,
            self.sys_size,
            dt,
            Lambda,
            Lambda_dot,
            "dynamic")

        # Include the matrices associated to Lagrange Multipliers
        MB_C += LM_C
        MB_K += LM_K
        MB_Q += LM_Q

        return MB_M, MB_C, MB_K, MB_Q

    def integrate_position(self, MB_beam, MB_tstep, dt):
        """
        This function integrates the position of each local A FoR after the
        structural iteration has been solved.

        It uses a Newmark-beta approximation.

        Args:
            MB_beam (list(:class:`~sharpy.structure.models.beam.Beam`)): each entry represents a body
            MB_tstep (list(:class:`~sharpy.utils.datastructures.StructTimeStepInfo`)): each entry represents a body
            dt(int): time step
        """
        vel = np.zeros((6,),)
        acc = np.zeros((6,),)
        for ibody in range(0, len(MB_tstep)):
            # I think this is the right way to do it, but to make it match the rest I change it temporally
            if True:
                acc[0:3] = (0.5-self.beta)*np.dot(MB_beam[ibody].timestep_info.cga(),MB_beam[ibody].timestep_info.for_acc[0:3])+self.beta*np.dot(MB_tstep[ibody].cga(),MB_tstep[ibody].for_acc[0:3])
                vel[0:3] = np.dot(MB_beam[ibody].timestep_info.cga(),MB_beam[ibody].timestep_info.for_vel[0:3])
                MB_tstep[ibody].for_pos[0:3] += dt*(vel[0:3] + dt*acc[0:3])
            else:
                MB_tstep[ibody].for_pos[0:3] += dt*np.dot(MB_tstep[ibody].cga(),MB_tstep[ibody].for_vel[0:3])

        # Use next line for double pendulum (fix position of the second FoR)
        # MB_tstep[ibody].for_pos[0:3] = np.dot(algebra.quat2rotation(MB_tstep[0].quat), MB_tstep[0].pos[-1,:])
        # print("tip final pos: ", np.dot(algebra.quat2rotation(MB_tstep[0].quat), MB_tstep[0].pos[-1,:]))
        # print("FoR final pos: ", MB_tstep[ibody].for_pos[0:3])
        # print("pause")

    def extract_resultants(self, tstep=None):
        if tstep is None:
            tstep = self.data.structure.timestep_info[self.data.ts]
        steady, unsteady, grav = tstep.extract_resultants(self.data.structure, force_type=['steady', 'unsteady', 'grav'])
        totals = steady + unsteady + grav
        return totals[0:3], totals[3:6]

    def compute_forces_constraints(self, MB_beam, MB_tstep, ts, dt, Lambda, Lambda_dot):
        """
        This function computes the forces generated at Lagrange Constraints

        Args:
            MB_beam (list(:class:`~sharpy.structure.models.beam.Beam`)): each entry represents a body
            MB_tstep (list(:class:`~sharpy.utils.datastructures.StructTimeStepInfo`)): each entry represents a body
            ts (int): Time step number
            dt(float): Time step increment
            Lambda (np.ndarray): Lagrange Multipliers array
            Lambda_dot (np.ndarray): Time derivarive of ``Lambda``

        Warning:
            This function is underdevelopment and not fully functional
        """
        try:
            self.lc_list[0]
        except IndexError:
            return

        # TODO the output of this routine is wrong. check at some point.
        LM_C, LM_K, LM_Q = lagrangeconstraints.generate_lagrange_matrix(self.lc_list, MB_beam, MB_tstep, ts, self.num_LM_eq, self.sys_size, dt, Lambda, Lambda_dot, "dynamic")
        F = -np.dot(LM_C[:, -self.num_LM_eq:], Lambda_dot) - np.dot(LM_K[:, -self.num_LM_eq:], Lambda)

        first_dof = 0
        for ibody in range(len(MB_beam)):
            # Forces associated to nodes
            body_numdof = MB_beam[ibody].num_dof.value
            body_freenodes = np.sum(MB_beam[ibody].vdof > -1)
            last_dof = first_dof + body_numdof
            MB_tstep[ibody].forces_constraints_nodes[(MB_beam[ibody].vdof > -1), :] = F[first_dof:last_dof].reshape(body_freenodes, 6, order='C')

            # Forces associated to the frame of reference
            if MB_beam[ibody].FoR_movement == 'free':
                # TODO: How are the forces in the quaternion equation interpreted?
                MB_tstep[ibody].forces_constraints_FoR[ibody, :] = F[last_dof:last_dof+10]
                last_dof += 10

            first_dof = last_dof
        # TODO: right now, these forces are only used as an output, they are not read when the multibody is splitted

    def run(self, structural_step=None, dt=None):
        if structural_step is None:
            structural_step = self.data.structure.timestep_info[-1]

        if structural_step.mb_dict is not None:
            MBdict = structural_step.mb_dict
        else:
            MBdict = self.data.structure.ini_mb_dict

        if dt is None:
            dt = self.settings['dt']
        else:
            self.settings['dt'] = dt

        if self.data.structure.ini_info.in_global_AFoR:
            self.data.structure.ini_info.whole_structure_to_local_AFoR(self.data.structure)

        if structural_step.in_global_AFoR:
            structural_step.whole_structure_to_local_AFoR(self.data.structure)

        self.num_LM_eq = lagrangeconstraints.define_num_LM_eq(self.lc_list)

        # TODO: only working for constant forces
        MB_beam, MB_tstep = mb.split_multibody(
            self.data.structure,
            structural_step,
            MBdict,
            self.data.ts)

        # Lagrange multipliers parameters
        num_LM_eq = self.num_LM_eq

        # Initialize
        q = np.zeros((self.sys_size + num_LM_eq,), dtype=ct.c_double, order='F')
        dqdt = np.zeros((self.sys_size + num_LM_eq,), dtype=ct.c_double, order='F')
        dqddt = np.zeros((self.sys_size + num_LM_eq,), dtype=ct.c_double, order='F')

        # Predictor step
        mb.disp_and_accel2state(MB_beam, MB_tstep, q, dqdt, dqddt)

        if not num_LM_eq == 0:
            Lambda = self.Lambda.astype(dtype=ct.c_double, copy=True, order='F')
            Lambda_dot = self.Lambda_dot.astype(dtype=ct.c_double, copy=True, order='F')
            Lambda_ddot = self.Lambda_ddot.astype(dtype=ct.c_double, copy=True, order='F')

            q[-num_LM_eq:] = Lambda.astype(dtype=ct.c_double, copy=True, order='F')
            dqdt[-num_LM_eq:] = Lambda_dot.astype(dtype=ct.c_double, copy=True, order='F')
            dqddt[-num_LM_eq:] = Lambda_ddot.astype(dtype=ct.c_double, copy=True, order='F')
        else:
            Lambda = 0
            Lambda_dot = 0

        # Predictor step
        self.time_integrator.predictor(q, dqdt, dqddt)

        # Reference residuals
        old_Dq = 1.0
        LM_old_Dq = 1.0

        converged = False
        for iteration in range(self.settings['max_iterations']):
            # Check if the maximum of iterations has been reached
            if iteration == self.settings['max_iterations'] - 1:
                error = ('Solver did not converge in %d iterations.\n res = %e \n LM_res = %e' %
                        (iteration, res, LM_res))
                raise exc.NotConvergedSolver(error)

            # Update positions and velocities
            mb.state2disp_and_accel(q, dqdt, dqddt, MB_beam, MB_tstep)
            MB_M, MB_C, MB_K, MB_Q = self.assembly_MB_eq_system(MB_beam,
                                                                MB_tstep,
                                                                self.data.ts,
                                                                dt,
                                                                Lambda,
                                                                Lambda_dot,
                                                                MBdict)

            MB_Asys, MB_Q = self.time_integrator.build_matrix(MB_M, MB_C, MB_K, MB_Q, q, dqdt, dqddt)

            if self.settings['print_cond_number']:
                out_string = ("cond(A[:sys_size,:sys_size])=%e cond(A)=%e" % (
                                 np.linalg.cond(MB_Asys[:self.sys_size, :self.sys_size]),
                                 np.linalg.cond(MB_Asys)))
                cout.cout_wrap(out_string, 0)
            # Compute the correction
            # ADC next line not necessary
            # Dq = np.zeros((self.sys_size+num_LM_eq,), dtype=ct.c_double, order='F')
            # MB_Asys_balanced, T = scipy.linalg.matrix_balance(MB_Asys)
            # invT = np.matrix(T).I
            # MB_Q_balanced = np.dot(invT, MB_Q).T

            Dq = np.linalg.solve(MB_Asys, -MB_Q)
            # least squares solver
            # Dq = np.linalg.lstsq(np.dot(MB_Asys_balanced, invT), -MB_Q_balanced, rcond=None)[0]

            # Evaluate convergence
            if iteration:
                res = np.max(np.abs(Dq[0:self.sys_size]))/old_Dq
                if np.isnan(res):
                    raise exc.NotConvergedSolver('Multibody res = NaN')
                if num_LM_eq:
                    LM_res = np.max(np.abs(Dq[self.sys_size:self.sys_size+num_LM_eq]))/LM_old_Dq
                    # LM_res = np.max(np.abs(Dq[self.sys_size:self.sys_size+num_LM_eq]))
                else:
                    LM_res = 0.0
<<<<<<< HEAD
                # print("res:", res, "LM_res:", LM_res)
=======
>>>>>>> 2f5d9b9f
                if (res < self.settings['min_delta']) and (LM_res < self.settings['min_delta']):
                    converged = True

            # Compute variables from previous values and increments
            # TODO:decide If I want other way of updating lambda
            # this for least sq
            # q[:, np.newaxis] += Dq
            # dqdt[:, np.newaxis] += self.gamma/(self.beta*dt)*Dq
            # dqddt[:, np.newaxis] += 1.0/(self.beta*dt*dt)*Dq

            # Relaxation
            relax_Dq = np.zeros_like(Dq)
            relax_Dq[:self.sys_size] = Dq[:self.sys_size].copy()
            relax_Dq[self.sys_size:] = ((1. - self.settings['relax_factor_lm'])*Dq[self.sys_size:] + 
                                   self.settings['relax_factor_lm']*self.prev_Dq[self.sys_size:]) 
            self.prev_Dq = Dq.copy()

            # Corrector step
            self.time_integrator.corrector(q, dqdt, dqddt, relax_Dq)

            if not num_LM_eq == 0:
                Lambda = q[-num_LM_eq:].astype(dtype=ct.c_double, copy=True, order='F')
                Lambda_dot = dqdt[-num_LM_eq:].astype(dtype=ct.c_double, copy=True, order='F')
                Lambda_ddot = dqddt[-num_LM_eq:].astype(dtype=ct.c_double, copy=True, order='F')
            else:
                Lambda = 0
                Lambda_dot = 0

            if self.settings['write_lm']:
                self.fid_lambda.write("%d %d " % (self.data.ts, iteration))
                self.fid_lambda_dot.write("%d %d " % (self.data.ts, iteration))
                self.fid_lambda_ddot.write("%d %d " % (self.data.ts, iteration))
                for ilm in range(num_LM_eq):
                    self.fid_lambda.write("%f " % Lambda[ilm])
                    self.fid_lambda_dot.write("%f " % Lambda_dot[ilm])
                    self.fid_lambda_ddot.write("%f " % Lambda_ddot[ilm])
                self.fid_lambda.write("\n")
                self.fid_lambda_dot.write("\n")
                self.fid_lambda_ddot.write("\n")

            if converged:
                break

            if not iteration:
                old_Dq = np.max(np.abs(Dq[0:self.sys_size]))
                # if old_Dq < 1.0:
                #     old_Dq = 1.0
                if num_LM_eq:
                    LM_old_Dq = np.max(np.abs(Dq[self.sys_size:self.sys_size+num_LM_eq]))
                # else:
                #    LM_old_Dq = 1.0

        mb.state2disp_and_accel(q, dqdt, dqddt, MB_beam, MB_tstep)
        # end: comment time stepping

        # End of Newmark-beta iterations
        # self.integrate_position(MB_beam, MB_tstep, dt)
        lagrangeconstraints.postprocess(self.lc_list, MB_beam, MB_tstep, "dynamic")
        self.compute_forces_constraints(MB_beam, MB_tstep, self.data.ts, dt, Lambda, Lambda_dot)
        if self.settings['gravity_on']:
            for ibody in range(len(MB_beam)):
                xbeamlib.cbeam3_correct_gravity_forces(MB_beam[ibody], MB_tstep[ibody], self.settings)
        mb.merge_multibody(MB_tstep, MB_beam, self.data.structure, structural_step, MBdict, dt)

        if not structural_step.in_global_AFoR:
            structural_step.whole_structure_to_global_AFoR(self.data.structure)
        
        self.Lambda = Lambda.astype(dtype=ct.c_double, copy=True, order='F')
        self.Lambda_dot = Lambda_dot.astype(dtype=ct.c_double, copy=True, order='F')
        self.Lambda_ddot = Lambda_ddot.astype(dtype=ct.c_double, copy=True, order='F')

        return self.data<|MERGE_RESOLUTION|>--- conflicted
+++ resolved
@@ -88,17 +88,11 @@
         self.data.structure.add_unsteady_information(
             self.data.structure.dyn_dict, self.settings['num_steps'])
 
-<<<<<<< HEAD
         # Initialise time integrator
         self.time_integrator = solver_interface.initialise_solver(
             self.settings['time_integrator'])
         self.time_integrator.initialise(
             self.data, self.settings['time_integrator_settings'])
-=======
-        # Define Newmark constants
-        self.gamma = 0.5 + self.settings['newmark_damp']
-        self.beta = 0.25*(self.gamma + 0.5)*(self.gamma + 0.5)
->>>>>>> 2f5d9b9f
 
         # Define the number of equations
         self.lc_list = lagrangeconstraints.initialize_constraints(self.data.structure.ini_mb_dict)
@@ -406,10 +400,6 @@
                     # LM_res = np.max(np.abs(Dq[self.sys_size:self.sys_size+num_LM_eq]))
                 else:
                     LM_res = 0.0
-<<<<<<< HEAD
-                # print("res:", res, "LM_res:", LM_res)
-=======
->>>>>>> 2f5d9b9f
                 if (res < self.settings['min_delta']) and (LM_res < self.settings['min_delta']):
                     converged = True
 
