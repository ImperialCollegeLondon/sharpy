import ctypes as ct
import sys
import numpy as np

import sharpy.aero.utils.mapping as mapping
import sharpy.utils.cout_utils as cout
import sharpy.utils.solver_interface as solver_interface
from sharpy.utils.solver_interface import solver, BaseSolver
import sharpy.utils.settings as settings
import sharpy.utils.algebra as algebra
import sharpy.utils.generator_interface as gen_interface

@solver
class StaticCoupled(BaseSolver):
    """
    This class is the main FSI driver for static simulations.
    It requires a ``structural_solver`` and a ``aero_solver`` to be defined.
    """
    solver_id = 'StaticCoupled'
    solver_classification = 'Coupled'

    settings_types = dict()
    settings_default = dict()
    settings_description = dict()
    settings_options = dict()

    settings_types['print_info'] = 'bool'
    settings_default['print_info'] = True
    settings_description['print_info'] = 'Write status to screen'

    settings_types['structural_solver'] = 'str'
    settings_default['structural_solver'] = None
    settings_description['structural_solver'] = 'Structural solver to use in the coupled simulation'

    settings_types['structural_solver_settings'] = 'dict'
    settings_default['structural_solver_settings'] = None
    settings_description['structural_solver_settings'] = 'Dictionary of settings for the structural solver'

    settings_types['aero_solver'] = 'str'
    settings_default['aero_solver'] = None
    settings_description['aero_solver'] = 'Aerodynamic solver to use in the coupled simulation'

    settings_types['aero_solver_settings'] = 'dict'
    settings_default['aero_solver_settings'] = None
    settings_description['aero_solver_settings'] = 'Dictionary of settings for the aerodynamic solver'

    settings_types['max_iter'] = 'int'
    settings_default['max_iter'] = 100
    settings_description['max_iter'] = 'Max iterations in the FSI loop'

    settings_types['n_load_steps'] = 'int'
    settings_default['n_load_steps'] = 0
    settings_description['n_load_steps'] = 'Length of ramp for forces and gravity during FSI iteration'

    settings_types['tolerance'] = 'float'
    settings_default['tolerance'] = 1e-5
    settings_description['tolerance'] = 'Convergence threshold for the FSI loop'

    settings_types['relaxation_factor'] = 'float'
    settings_default['relaxation_factor'] = 0.
    settings_description['relaxation_factor'] = 'Relaxation parameter in the FSI iteration. 0 is no relaxation and -> 1 is very relaxed'


    settings_types['correct_forces_method'] = 'str'
    settings_default['correct_forces_method'] = ''
    settings_description['correct_forces_method'] = 'Function used to correct aerodynamic forces. ' \
                                                    'See :py:mod:`sharpy.generators.polaraeroforces`'
    settings_options['correct_forces_method'] = ['EfficiencyCorrection', 'PolarCorrection']

    settings_types['correct_forces_settings'] = 'dict'
    settings_default['correct_forces_settings'] = {}
    settings_description['correct_forces_settings'] = 'Settings for corrected forces evaluation'

    settings_types['runtime_generators'] = 'dict'
    settings_default['runtime_generators'] = dict()
    settings_description['runtime_generators'] = 'The dictionary keys are the runtime generators to be used. ' \
                                                 'The dictionary values are dictionaries with the settings ' \
                                                 'needed by each generator.'
    
    settings_types['nonlifting_body_interaction'] = 'bool'
    settings_default['nonlifting_body_interaction'] = False
    settings_description['nonlifting_body_interaction'] = 'Consider forces induced by nonlifting bodies'

    settings_table = settings.SettingsTable()
    __doc__ += settings_table.generate(settings_types, settings_default, settings_description, settings_options)

    def __init__(self):

        self.data = None
        self.settings = None
        self.structural_solver = None
        self.aero_solver = None

        self.previous_force = None

        self.residual_table = None

        self.correct_forces = False
        self.correct_forces_generator = None

        self.runtime_generators = dict()
        self.with_runtime_generators = False

    def initialise(self, data, input_dict=None):
        self.data = data
        if input_dict is None:
            self.settings = data.settings[self.solver_id]
        else:
            self.settings = input_dict
        settings.to_custom_types(self.settings,
                                 self.settings_types,
                                 self.settings_default,
                                 options=self.settings_options)

        self.print_info = self.settings['print_info']

        self.structural_solver = solver_interface.initialise_solver(self.settings['structural_solver'])
        self.structural_solver.initialise(self.data, self.settings['structural_solver_settings'])
        self.aero_solver = solver_interface.initialise_solver(self.settings['aero_solver'])
        self.aero_solver.initialise(self.structural_solver.data, self.settings['aero_solver_settings'])
        self.data = self.aero_solver.data

        if self.print_info:
            self.residual_table = cout.TablePrinter(9, 8, ['g', 'g', 'f', 'f', 'f', 'f', 'f', 'f', 'f'])
            self.residual_table.field_length[0] = 3
            self.residual_table.field_length[1] = 3
            self.residual_table.field_length[2] = 10
            self.residual_table.print_header(['iter', 'step', 'log10(res)', 'Fx', 'Fy', 'Fz', 'Mx', 'My', 'Mz'])

        # Define the function to correct aerodynamic forces
        if self.settings['correct_forces_method'] is not '':
            self.correct_forces = True
            self.correct_forces_generator = gen_interface.generator_from_string(self.settings['correct_forces_method'])()
            self.correct_forces_generator.initialise(in_dict=self.settings['correct_forces_settings'],
                                                     aero=self.data.aero,
                                                     structure=self.data.structure,
                                                     rho=self.settings['aero_solver_settings']['rho'],
                                                     vortex_radius=self.settings['aero_solver_settings']['vortex_radius'])

        # initialise runtime generators
        self.runtime_generators = dict()
        if self.settings['runtime_generators']:
            self.with_runtime_generators = True
            for id, param in self.settings['runtime_generators'].items():
                gen = gen_interface.generator_from_string(id)
                self.runtime_generators[id] = gen()
                self.runtime_generators[id].initialise(param, data=self.data)

    def increase_ts(self):
        self.data.ts += 1
        self.structural_solver.next_step()
        self.aero_solver.next_step()

    def cleanup_timestep_info(self):
        if max(len(self.data.aero.timestep_info), len(self.data.structure.timestep_info)) > 1:
            # copy last info to first
            self.data.aero.timestep_info[0] = self.data.aero.timestep_info[-1].copy()
            self.data.structure.timestep_info[0] = self.data.structure.timestep_info[-1].copy()
            # delete all the rest
            while len(self.data.aero.timestep_info) - 1:
                del self.data.aero.timestep_info[-1]
            while len(self.data.structure.timestep_info) - 1:
                del self.data.structure.timestep_info[-1]

        self.data.ts = 0

    def run(self):
        for i_step in range(self.settings['n_load_steps'] + 1):
            if (i_step == self.settings['n_load_steps'] and
                    self.settings['n_load_steps'] > 0):
                break
            # load step coefficient
            if not self.settings['n_load_steps'] == 0:
                load_step_multiplier = (i_step + 1.0)/self.settings['n_load_steps']
            else:
                load_step_multiplier = 1.0

            # new storage every load step
            if i_step > 0:
                self.increase_ts()

            for i_iter in range(self.settings['max_iter']):
                # run aero
                self.data = self.aero_solver.run()

                # map force
                # TODO: case if nonlifting body only (coupling solvers do not make sense anyway for this case)
                struct_forces = mapping.aero2struct_force_mapping(
                    self.data.aero.timestep_info[self.data.ts].forces,
                    self.data.aero.struct2aero_mapping,
                    self.data.aero.timestep_info[self.data.ts].zeta,
                    self.data.structure.timestep_info[self.data.ts].pos,
                    self.data.structure.timestep_info[self.data.ts].psi,
                    self.data.structure.node_master_elem,
                    self.data.structure.connectivities,
                    self.data.structure.timestep_info[self.data.ts].cag(),
                    self.data.aero.data_dict)

                if self.correct_forces:
                    struct_forces = \
                        self.correct_forces_generator.generate(aero_kstep=self.data.aero.timestep_info[self.data.ts],
                                                               structural_kstep=self.data.structure.timestep_info[self.data.ts],
                                                               struct_forces=struct_forces)
<<<<<<< HEAD
                   
                # if self.settings['nonlifting_body_interaction']:
                #     struct_forces +=  mapping.aero2struct_force_mapping(
                #         self.data.nonlifting_body.timestep_info[self.data.ts].forces,
                #         self.data.nonlifting_body.struct2aero_mapping,
                #         self.data.nonlifting_body.timestep_info[self.data.ts].zeta,
                #         self.data.structure.timestep_info[self.data.ts].pos,
                #         self.data.structure.timestep_info[self.data.ts].psi,
                #         self.data.structure.node_master_elem,
                #         self.data.structure.connectivities,
                #         self.data.structure.timestep_info[self.data.ts].cag(),
                #         self.data.nonlifting_body.data_dict)

=======
                self.data.aero.timestep_info[self.data.ts].aero_steady_forces_beam_dof = struct_forces
                self.data.structure.timestep_info[self.data.ts].postproc_node['aero_steady_forces'] = struct_forces  # B
                
>>>>>>> a0100781
                # Add external forces
                if self.with_runtime_generators:
                    self.data.structure.timestep_info[self.data.ts].runtime_generated_forces.fill(0.)
                    params = dict()
                    params['data'] = self.data
                    params['struct_tstep'] = self.data.structure.timestep_info[self.data.ts]
                    params['aero_tstep'] = self.data.aero.timestep_info[self.data.ts]
                    params['force_coeff'] = 0.
                    params['fsi_substep'] = -i_iter
                    for id, runtime_generator in self.runtime_generators.items():
                        runtime_generator.generate(params)

                    struct_forces += self.data.structure.timestep_info[self.data.ts].runtime_generated_forces

                if not self.settings['relaxation_factor'] == 0.:
                    if i_iter == 0:
                        self.previous_force = struct_forces.copy()

                    temp = struct_forces.copy()
                    struct_forces = ((1.0 - self.settings['relaxation_factor'])*struct_forces +
                                     self.settings['relaxation_factor']*self.previous_force)
                    self.previous_force = temp

                # copy force in beam
                old_g = self.structural_solver.settings['gravity']
                self.structural_solver.settings['gravity'] = old_g*load_step_multiplier
                temp1 = load_step_multiplier*(struct_forces + self.data.structure.ini_info.steady_applied_forces)
                self.data.structure.timestep_info[self.data.ts].steady_applied_forces[:] = temp1
                # run beam
                self.data = self.structural_solver.run()
                self.structural_solver.settings['gravity'] = old_g
                (self.data.structure.timestep_info[self.data.ts].total_forces[0:3],
                 self.data.structure.timestep_info[self.data.ts].total_forces[3:6]) = (
                        self.extract_resultants(self.data.structure.timestep_info[self.data.ts]))

                # update grid
                self.aero_solver.update_step()

                self.structural_solver.update(self.data.structure.timestep_info[self.data.ts])
                # convergence
                if self.convergence(i_iter, i_step):
                    # create q and dqdt vectors
                    self.structural_solver.update(self.data.structure.timestep_info[self.data.ts])
                    self.cleanup_timestep_info()
                    break

        return self.data

    def convergence(self, i_iter, i_step):
        if i_iter == self.settings['max_iter'] - 1:
            cout.cout_wrap('StaticCoupled did not converge!', 0)
            # quit(-1)

        return_value = None
        if i_iter == 0:
            self.initial_residual = np.linalg.norm(self.data.structure.timestep_info[self.data.ts].pos)
            self.previous_residual = self.initial_residual
            self.current_residual = self.initial_residual
            if self.print_info:
                forces = self.data.structure.timestep_info[self.data.ts].total_forces
                self.residual_table.print_line([i_iter,
                        i_step,
                        0.0,
                        forces[0],
                        forces[1],
                        forces[2],
                        forces[3],
                        forces[4],
                        forces[5],
                        ])
            return False

        self.current_residual = np.linalg.norm(self.data.structure.timestep_info[self.data.ts].pos)
        if self.print_info:
            forces = self.data.structure.timestep_info[self.data.ts].total_forces
            res_print = np.NINF
            if (np.abs(self.current_residual - self.previous_residual) >
                sys.float_info.epsilon*10):
                res_print = np.log10(np.abs(self.current_residual - self.previous_residual)/self.initial_residual)

            self.residual_table.print_line([i_iter,
                    i_step,
                    res_print,
                    forces[0],
                    forces[1],
                    forces[2],
                    forces[3],
                    forces[4],
                    forces[5],
                    ])

        if return_value is None:
            if np.abs(self.current_residual - self.previous_residual)/self.initial_residual < self.settings['tolerance']:
                return_value = True
            else:
                self.previous_residual = self.current_residual
                return_value = False

        if return_value is None:
            return_value = False

        return return_value

    def change_trim(self, alpha, thrust, thrust_nodes, tail_deflection, tail_cs_index):
        # self.cleanup_timestep_info()
        self.data.structure.timestep_info = []
        self.data.structure.timestep_info.append(self.data.structure.ini_info.copy())
        aero_copy = self.data.aero.timestep_info[-1]
        self.data.aero.timestep_info = []
        self.data.aero.timestep_info.append(aero_copy)
        self.data.ts = 0
        # alpha
        orientation_quat = algebra.euler2quat(np.array([0.0, alpha, 0.0]))
        self.data.structure.timestep_info[0].quat[:] = orientation_quat[:]

        try:
            self.force_orientation
        except AttributeError:
            self.force_orientation = np.zeros((len(thrust_nodes), 3))
            for i_node, node in enumerate(thrust_nodes):
                self.force_orientation[i_node, :] = (
                    algebra.unit_vector(self.data.structure.ini_info.steady_applied_forces[node, 0:3]))
            # print(self.force_orientation)

        # thrust
        # thrust is scaled so that the direction of the forces is conserved
        # in all nodes.
        # the `thrust` parameter is the force PER node.
        # if there are two or more nodes in thrust_nodes, the total forces
        # is n_nodes_in_thrust_nodes*thrust
        # thrust forces have to be indicated in structure.ini_info
        # print(algebra.unit_vector(self.data.structure.ini_info.steady_applied_forces[0, 0:3])*thrust)
        for i_node, node in enumerate(thrust_nodes):
            # self.data.structure.ini_info.steady_applied_forces[i_node, 0:3] = (
            #     algebra.unit_vector(self.data.structure.ini_info.steady_applied_forces[i_node, 0:3])*thrust)
            self.data.structure.ini_info.steady_applied_forces[node, 0:3] = (
                    self.force_orientation[i_node, :]*thrust)
            self.data.structure.timestep_info[0].steady_applied_forces[node, 0:3] = (
                    self.force_orientation[i_node, :]*thrust)

        # tail deflection
        try:
            self.data.aero.data_dict['control_surface_deflection'][tail_cs_index] = tail_deflection
        except KeyError:
            raise Exception('This model has no control surfaces')
        except IndexError:
            raise Exception('The tail control surface index > number of surfaces')

        # update grid
        self.aero_solver.update_step()

    def extract_resultants(self, tstep=None):
        return self.structural_solver.extract_resultants(tstep)<|MERGE_RESOLUTION|>--- conflicted
+++ resolved
@@ -201,25 +201,9 @@
                         self.correct_forces_generator.generate(aero_kstep=self.data.aero.timestep_info[self.data.ts],
                                                                structural_kstep=self.data.structure.timestep_info[self.data.ts],
                                                                struct_forces=struct_forces)
-<<<<<<< HEAD
-                   
-                # if self.settings['nonlifting_body_interaction']:
-                #     struct_forces +=  mapping.aero2struct_force_mapping(
-                #         self.data.nonlifting_body.timestep_info[self.data.ts].forces,
-                #         self.data.nonlifting_body.struct2aero_mapping,
-                #         self.data.nonlifting_body.timestep_info[self.data.ts].zeta,
-                #         self.data.structure.timestep_info[self.data.ts].pos,
-                #         self.data.structure.timestep_info[self.data.ts].psi,
-                #         self.data.structure.node_master_elem,
-                #         self.data.structure.connectivities,
-                #         self.data.structure.timestep_info[self.data.ts].cag(),
-                #         self.data.nonlifting_body.data_dict)
-
-=======
                 self.data.aero.timestep_info[self.data.ts].aero_steady_forces_beam_dof = struct_forces
                 self.data.structure.timestep_info[self.data.ts].postproc_node['aero_steady_forces'] = struct_forces  # B
                 
->>>>>>> a0100781
                 # Add external forces
                 if self.with_runtime_generators:
                     self.data.structure.timestep_info[self.data.ts].runtime_generated_forces.fill(0.)
