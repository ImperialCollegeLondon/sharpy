import ctypes as ct

import numpy as np

import sharpy.aero.utils.mapping as mapping
import sharpy.utils.cout_utils as cout
import sharpy.utils.solver_interface as solver_interface
from sharpy.utils.solver_interface import solver, BaseSolver
import sharpy.utils.settings as settings
import sharpy.utils.algebra as algebra
import sharpy.structure.utils.xbeamlib as xbeam


@solver
class DynamicCoupled(BaseSolver):
    """
    The ``DynamicCoupled`` solver couples the aerodynamic and structural solvers of choice to march forward in time
    the aeroelastic system's solution.

    Using the ``DynamicCoupled`` solver requires that an instance of the ``StaticCoupled`` solver is called in the
    SHARPy solution ``flow`` when defining the problem case.

    Args:
        data(ProblemData): class containing the data of the problem
        custom_settings (dict): dictionary containing custom settings for the solver to use

    Attributes:
        settings (dict): Contains the solver's ``settings``. See below for acceptable values:

            =======================================  =============  =============================================================  =========
            Name                                     Type           Description                                                    Default
            =======================================  =============  =============================================================  =========
            ``print_info``                           ``bool``       Print modal calculations to terminal                           ``True``
            ``structural_solver``                    ``str``        ``solver_id`` of desired structural solver                     ``None``
            ``structural_solver_settings``           ``dict``       Dictionary containing the settings for the structural solver   ``None``
            ``aero_solver``                          ``str``        ``solver_id`` of desired aerodynamics solver                   ``None``
            ``aero_solver_settings``                 ``dict``       Dictionary containing the settings for the aerodynamic solver  ``None``
            ``n_time_steps``                         ``int``        Number of timesteps                                            ``100``
            ``dt``                                   ``float``      Time increment between timesteps                               ``0.05``
            ``structural_substeps``                  ``int``        Number of structural loading steps                             ``1``
            ``fsi_substeps``                         ``int``        Desc                                                           ``70``
            ``fsi_tolerance``                        ``float``      Fluid-structure interaction tolerance                          ``1e-5``
            ``relaxation_factor``                    ``float``      Desc                                                           ``0.2``
            ``final_relaxation_factor``              ``float``      Desc                                                           ``0.0``
            ``minimum_steps``                        ``int``        Desc                                                           ``3``
            ``relaxation_steps``                     ``int``        Desc                                                           ``100``
            ``dynamic_relaxation``                   ``bool``       Desc                                                           ``True``
            ``post_processors``                      ``list(str)``  List of ``solver_id`` of desired post-processors to use        ``None``
            ``post_processor_settings``              ``dict``       Dictionary with post-processor settings                        ``None``
            ``cleanup_previous_solution``            ``bool``       Desc                                                           ``True``
            ``include_unsteady_force_contribution``  ``bool``       Desc                                                           ``False``
            =======================================  =============  =============================================================  =========

        data (ProblemData): class containing solution information
        structuralsolver (BaseSolver): class of the structural solver
        aero_solver (BaseSolver): class of the aerodynamic solver
        res (float):
        res_dqdt (float):
        res_dqddt (float):
        previous_force:
        dt (float):
        predictor (bool):
        residual_table:
        postprocessors (dict):
        with_postprocessors (bool):


    """
    solver_id = 'DynamicCoupled'

    def __init__(self):
        self.settings_types = dict()
        self.settings_default = dict()

        self.settings_types['print_info'] = 'bool'
        self.settings_default['print_info'] = True

        self.settings_types['structural_solver'] = 'str'
        self.settings_default['structural_solver'] = None

        self.settings_types['structural_solver_settings'] = 'dict'
        self.settings_default['structural_solver_settings'] = None

        self.settings_types['aero_solver'] = 'str'
        self.settings_default['aero_solver'] = None

        self.settings_types['aero_solver_settings'] = 'dict'
        self.settings_default['aero_solver_settings'] = None

        self.settings_types['n_time_steps'] = 'int'
        self.settings_default['n_time_steps'] = 100

        self.settings_types['dt'] = 'float'
        self.settings_default['dt'] = 0.05

        self.settings_types['structural_substeps'] = 'int'
        self.settings_default['structural_substeps'] = 1

        self.settings_types['fsi_substeps'] = 'int'
        self.settings_default['fsi_substeps'] = 70

        self.settings_types['fsi_tolerance'] = 'float'
        self.settings_default['fsi_tolerance'] = 1e-5

        self.settings_types['relaxation_factor'] = 'float'
        self.settings_default['relaxation_factor'] = 0.2

        self.settings_types['final_relaxation_factor'] = 'float'
        self.settings_default['final_relaxation_factor'] = 0.0

        self.settings_types['minimum_steps'] = 'int'
        self.settings_default['minimum_steps'] = 3

        self.settings_types['relaxation_steps'] = 'int'
        self.settings_default['relaxation_steps'] = 100

        self.settings_types['dynamic_relaxation'] = 'bool'
        self.settings_default['dynamic_relaxation'] = True

        self.settings_types['postprocessors'] = 'list(str)'
        self.settings_default['postprocessors'] = list()

        self.settings_types['postprocessors_settings'] = 'dict'
        self.settings_default['postprocessors_settings'] = dict()

        self.settings_types['cleanup_previous_solution'] = 'bool'
        self.settings_default['cleanup_previous_solution'] = True

        self.settings_types['include_unsteady_force_contribution'] = 'bool'
        self.settings_default['include_unsteady_force_contribution'] = False

        self.data = None
        self.settings = None
        self.structural_solver = None
        self.aero_solver = None
        self.print_info = False

        self.res = 0.0
        self.res_dqdt = 0.0
        self.res_dqddt = 0.0

        self.previous_force = None

        self.dt = 0.

        self.predictor = False
        self.residual_table = None
        self.postprocessors = dict()
        self.with_postprocessors = False

    def get_g(self):
        return self.structural_solver.settings['gravity'].value

    def set_g(self, new_g):
        self.structural_solver.settings['gravity'] = ct.c_double(new_g)

    def get_rho(self):
        return self.aero_solver.settings['rho'].value

    def set_rho(self, new_rho):
        self.aero_solver.settings['rho'] = ct.c_double(new_rho)

    def initialise(self, data, custom_settings=None):
        self.data = data
        if custom_settings is None:
            self.settings = data.settings[self.solver_id]
        else:
            self.settings = custom_settings
        settings.to_custom_types(self.settings, self.settings_types, self.settings_default)
        self.dt = self.settings['dt']
        self.print_info = self.settings['print_info']
        if self.settings['cleanup_previous_solution']:
            # if there's data in timestep_info[>0], copy the last one to
            # timestep_info[0] and remove the rest
            self.cleanup_timestep_info()

        self.structural_solver = solver_interface.initialise_solver(self.settings['structural_solver'])
        self.structural_solver.initialise(self.data, self.settings['structural_solver_settings'])
        self.aero_solver = solver_interface.initialise_solver(self.settings['aero_solver'])
        self.aero_solver.initialise(self.structural_solver.data, self.settings['aero_solver_settings'])
        self.data = self.aero_solver.data

        # initialise postprocessors
        self.postprocessors = dict()
        if len(self.settings['postprocessors']) > 0:
            self.with_postprocessors = True
        for postproc in self.settings['postprocessors']:
            self.postprocessors[postproc] = solver_interface.initialise_solver(postproc)
            self.postprocessors[postproc].initialise(
                self.data, self.settings['postprocessors_settings'][postproc])

<<<<<<< HEAD
=======
        # print information header
        if self.print_info:
            self.residual_table = cout.TablePrinter(8, 14, ['g', 'f', 'g', 'f', 'f', 'f', 'e', 'e'])
            self.residual_table.field_length[0] = 6
            self.residual_table.field_length[1] = 6
            self.residual_table.field_length[1] = 6
            self.residual_table.print_header(['ts', 't', 'iter', 'residual pos', 'residual vel', 'residual acc',
                                              'FoR_vel(x)', 'FoR_vel(z)'])

>>>>>>> 7bddbb0e

    def cleanup_timestep_info(self):
        if max(len(self.data.aero.timestep_info), len(self.data.structure.timestep_info)) > 1:
            # copy last info to first
            self.data.aero.timestep_info[0] = self.data.aero.timestep_info[-1]
            self.data.structure.timestep_info[0] = self.data.structure.timestep_info[-1]
            # delete all the rest
            while len(self.data.aero.timestep_info) - 1:
                del self.data.aero.timestep_info[-1]
            while len(self.data.structure.timestep_info) - 1:
                del self.data.structure.timestep_info[-1]

        self.data.ts = 0

    def run(self):
        # previous_kstep = self.data.structure.timestep_info[-1].copy()
        # dynamic simulations start at tstep == 1, 0 is reserved for the initial state
        for self.data.ts in range(len(self.data.structure.timestep_info),
                                  self.settings['n_time_steps'].value + len(self.data.structure.timestep_info)):
            # aero_kstep = self.data.aero.timestep_info[-1].copy()
            structural_kstep = self.data.structure.timestep_info[-1].copy()

            # previous_kstep = self.data.structure.timestep_info[-1].copy()
            k = 0
            for k in range(self.settings['fsi_substeps'].value + 1):
                if k == self.settings['fsi_substeps'].value and not self.settings['fsi_substeps'] == 0:
                    cout.cout_wrap('The FSI solver did not converge!!!')
                    print('K step q:')
                    print(structural_kstep.q)
                    print('K step dq:')
                    print(structural_kstep.dqdt)
                    print('K step ddq:')
                    print(structural_kstep.dqddt)
                    a = 1
                    break

                # generate new grid (already rotated)
                aero_kstep = self.data.aero.timestep_info[-1].copy()
                self.aero_solver.update_custom_grid(structural_kstep, aero_kstep)


                # map forces
                force_coeff = 0.0
                if self.settings['include_unsteady_force_contribution']:
                    try:
                        force_coeff = np.linspace(0.0, 1.0, 5)[k]
                    except IndexError:
                        force_coeff = 1.0
                if self.data.ts < 5:
                    force_coeff = 0.0

                # print('k = ', k, ' force_coeff = ', force_coeff)

                # run the solver
                if force_coeff == 0.:
                    unsteady_contribution = False
                else:
                    unsteady_contribution = True
                self.data = self.aero_solver.run(aero_kstep,
                                                 structural_kstep,
                                                 convect_wake=True,
                                                 unsteady_contribution=unsteady_contribution)

                previous_kstep = structural_kstep.copy()
                structural_kstep = self.data.structure.timestep_info[-1].copy()
                self.map_forces(aero_kstep,
                                structural_kstep,
                                force_coeff)

                # relaxation
                relax_factor = self.relaxation_factor(k)
                relax(self.data.structure,
                      structural_kstep,
                      previous_kstep,
                      relax_factor)

                if k > 0.9*self.settings['fsi_substeps'].value:
                    relax_factor = 0.3
                elif k > 0.8*self.settings['fsi_substeps'].value:
                    relax_factor = 0.8

                # run structural solver
                self.data = self.structural_solver.run(structural_step=structural_kstep)

                # check convergence
                if self.convergence(k,
                                    structural_kstep,
                                    previous_kstep):
                    break

            self.aero_solver.add_step()
            self.data.aero.timestep_info[-1] = aero_kstep.copy()

            self.structural_solver.add_step()
            self.data.structure.timestep_info[-1] = structural_kstep.copy()
            self.data.structure.integrate_position(-1, self.settings['dt'].value)

            if self.print_info:
                self.residual_table.print_line([self.data.ts,
                                                self.data.ts*self.dt.value,
                                                k,
                                                np.log10(self.res),
                                                np.log10(self.res_dqdt),
                                                np.log10(self.res_dqddt),
                                                structural_kstep.for_vel[0],
                                                structural_kstep.for_vel[2]])
            self.structural_solver.extract_resultants()
            # run postprocessors
            if self.with_postprocessors:
                for postproc in self.postprocessors:
                    self.data = self.postprocessors[postproc].run(online=True)

        if self.print_info:
            cout.cout_wrap('...Finished', 1)
        return self.data

    def convergence(self, k, tstep, previous_tstep):
        # check for non-convergence
        if not all(np.isfinite(tstep.q)):
            raise Exception('***Not converged! There is a NaN value in the forces!')

        self.res = (np.linalg.norm(tstep.q-
                                   previous_tstep.q)/
                    np.linalg.norm(previous_tstep.q))
        self.res_dqdt = (np.linalg.norm(tstep.dqdt-
                                        previous_tstep.dqdt)/
                         np.linalg.norm(previous_tstep.dqdt))
        self.res_dqddt = (np.linalg.norm(tstep.dqddt-
                                         previous_tstep.dqddt)/
                          np.linalg.norm(previous_tstep.dqddt))

        # convergence
        if k > self.settings['minimum_steps'].value - 1:
            if self.res < self.settings['fsi_tolerance'].value:
                if self.res_dqdt < self.settings['fsi_tolerance'].value:
                    if self.res_dqddt < self.settings['fsi_tolerance'].value:
                        return True

        return False

    def map_forces(self, aero_kstep, structural_kstep, unsteady_forces_coeff=1.0):
        # set all forces to 0
        structural_kstep.steady_applied_forces.fill(0.0)
        structural_kstep.unsteady_applied_forces.fill(0.0)

        # aero forces to structural forces
        struct_forces = mapping.aero2struct_force_mapping(
            aero_kstep.forces,
            self.data.aero.struct2aero_mapping,
            aero_kstep.zeta,
            structural_kstep.pos,
            structural_kstep.psi,
            self.data.structure.node_master_elem,
            self.data.structure.master,
            structural_kstep.cag())
        dynamic_struct_forces = unsteady_forces_coeff*mapping.aero2struct_force_mapping(
            aero_kstep.dynamic_forces,
            self.data.aero.struct2aero_mapping,
            aero_kstep.zeta,
            structural_kstep.pos,
            structural_kstep.psi,
            self.data.structure.node_master_elem,
            self.data.structure.master,
            structural_kstep.cag())

        # prescribed forces + aero forces
        structural_kstep.steady_applied_forces = (
            (struct_forces + self.data.structure.ini_info.steady_applied_forces).
            astype(dtype=ct.c_double, order='F', copy=True))
        structural_kstep.unsteady_applied_forces = (
            (dynamic_struct_forces + self.data.structure.dynamic_input[max(self.data.ts - 1, 0)]['dynamic_forces']).
            astype(dtype=ct.c_double, order='F', copy=True))

    def relaxation_factor(self, k):
        initial = self.settings['relaxation_factor'].value
        if not self.settings['dynamic_relaxation'].value:
            return initial

        final = self.settings['final_relaxation_factor'].value
        if k >= self.settings['relaxation_steps'].value:
            return final

        value = initial + (final - initial)/self.settings['relaxation_steps'].value*k
        return value


def relax(beam, timestep, previous_timestep, coeff):
    # from sharpy.structure.utils.xbeamlib import xbeam_solv_state2disp
    # numdof = beam.num_dof.value
    # timestep.q[:] = (1.0 - coeff)*timestep.q + coeff*previous_timestep.q
    # timestep.dqdt[:] = (1.0 - coeff)*timestep.dqdt + coeff*previous_timestep.dqdt
    # timestep.dqddt[:] = (1.0 - coeff)*timestep.dqddt + coeff*previous_timestep.dqddt

    # normalise_quaternion(timestep)
    # xbeam_solv_state2disp(beam, timestep)

    timestep.steady_applied_forces[:] = ((1.0 - coeff)*timestep.steady_applied_forces +
            coeff*previous_timestep.steady_applied_forces)
    timestep.unsteady_applied_forces[:] = ((1.0 - coeff)*timestep.unsteady_applied_forces +
            coeff*previous_timestep.unsteady_applied_forces)



def normalise_quaternion(tstep):
    tstep.dqdt[-4:] = algebra.unit_vector(tstep.dqdt[-4:])
    tstep.quat = tstep.dqdt[-4:].astype(dtype=ct.c_double, order='F', copy=True)<|MERGE_RESOLUTION|>--- conflicted
+++ resolved
@@ -189,8 +189,6 @@
             self.postprocessors[postproc].initialise(
                 self.data, self.settings['postprocessors_settings'][postproc])
 
-<<<<<<< HEAD
-=======
         # print information header
         if self.print_info:
             self.residual_table = cout.TablePrinter(8, 14, ['g', 'f', 'g', 'f', 'f', 'f', 'e', 'e'])
@@ -200,7 +198,6 @@
             self.residual_table.print_header(['ts', 't', 'iter', 'residual pos', 'residual vel', 'residual acc',
                                               'FoR_vel(x)', 'FoR_vel(z)'])
 
->>>>>>> 7bddbb0e
 
     def cleanup_timestep_info(self):
         if max(len(self.data.aero.timestep_info), len(self.data.structure.timestep_info)) > 1:
@@ -228,13 +225,6 @@
             for k in range(self.settings['fsi_substeps'].value + 1):
                 if k == self.settings['fsi_substeps'].value and not self.settings['fsi_substeps'] == 0:
                     cout.cout_wrap('The FSI solver did not converge!!!')
-                    print('K step q:')
-                    print(structural_kstep.q)
-                    print('K step dq:')
-                    print(structural_kstep.dqdt)
-                    print('K step ddq:')
-                    print(structural_kstep.dqddt)
-                    a = 1
                     break
 
                 # generate new grid (already rotated)
