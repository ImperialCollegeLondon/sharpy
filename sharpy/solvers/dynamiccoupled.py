--- conflicted
+++ resolved
@@ -730,12 +730,12 @@
                          self.base_dqdt)
 
         if with_runtime_generators:
-            res_forces = (np.linalg.norm(tstep.runtime_generated_forces - 
+            res_forces = (np.linalg.norm(tstep.runtime_generated_forces -
                                         previous_tstep.runtime_generated_forces)/
                          self.base_res_forces)
         else:
             res_forces = 0.
-        
+
         # we don't want this to converge before introducing the gamma_dot forces!
         if self.settings['include_unsteady_force_contribution']:
             if k < self.settings['pseudosteps_ramp_unsteady_force'] \
@@ -743,20 +743,12 @@
                 return False
 
         # convergence
-<<<<<<< HEAD
-        if k > self.settings['minimum_steps'].value - 1:
-            if self.res < self.settings['fsi_tolerance'].value or "rigid" in struct_solver.lower():
-                if self.res_dqdt < self.settings['fsi_tolerance'].value:
-                    if res_forces < self.settings['fsi_tolerance'].value:
+        if k > self.settings['minimum_steps'] - 1:
+            if self.res < self.settings['fsi_tolerance'] or "rigid" in struct_solver.lower():
+                if self.res_dqdt < self.settings['fsi_tolerance']:
+                    if res_forces < self.settings['fsi_tolerance']:
                         return True
-                    
-=======
-        if k > self.settings['minimum_steps'] - 1:
-            if self.res < self.settings['fsi_tolerance']:
-                if self.res_dqdt < self.settings['fsi_tolerance']:
-                    return True
-
->>>>>>> 2f5d9b9f
+
         return False
 
     def map_forces(self, aero_kstep, structural_kstep, unsteady_forces_coeff=1.0):
