import ctypes as ct
import time
import copy
import threading
import logging
import concurrent.futures
import queue

import numpy as np

import sharpy.aero.utils.mapping as mapping
import sharpy.utils.cout_utils as cout
import sharpy.utils.solver_interface as solver_interface
import sharpy.utils.controller_interface as controller_interface
from sharpy.utils.solver_interface import solver, BaseSolver
import sharpy.utils.settings as settings
import sharpy.utils.algebra as algebra
import sharpy.utils.exceptions as exc
import sharpy.io.network_interface as network_interface
import sharpy.utils.generator_interface as gen_interface


@solver
class DynamicCoupled(BaseSolver):
    """
    The :class:`~sharpy.solvers.dynamiccoupled.DynamicCoupled` solver couples the aerodynamic and structural solvers
    of choice to march forward in time the aeroelastic system's solution.

    Using the :class:`~sharpy.solvers.dynamiccoupled.DynamicCoupled` solver requires that an instance of the
    ``StaticCoupled`` solver is called in the SHARPy solution ``flow`` when defining the problem case.

    Input data (from external controllers) can be received and data sent using the SHARPy network
    interface, specified through the setting ``network_settings`` of this solver. For more detail on how to send
    and receive data see the :class:`~sharpy.io.network_interface.NetworkLoader` documentation.

    Changes to the structural properties or external forces that depend on the instantaneous situation of the system
    can be applied through ``runtime_generators``. These runtime generators are parsed through dictionaries, with the
    key being the name of the generator and the value the settings for such generator. The currently available
    ``runtime_generators`` are :class:`~sharpy.generators.externalforces.ExternalForces` and
    :class:`~sharpy.generators.modifystructure.ModifyStructure`.

    """
    solver_id = 'DynamicCoupled'
    solver_classification = 'Coupled'

    settings_types = dict()
    settings_default = dict()
    settings_description = dict()
    settings_options = dict()

    settings_types['print_info'] = 'bool'
    settings_default['print_info'] = True
    settings_description['print_info'] = 'Write status to screen'

    settings_types['structural_solver'] = 'str'
    settings_default['structural_solver'] = None
    settings_description['structural_solver'] = 'Structural solver to use in the coupled simulation'

    settings_types['structural_solver_settings'] = 'dict'
    settings_default['structural_solver_settings'] = None
    settings_description['structural_solver_settings'] = 'Dictionary of settings for the structural solver'

    settings_types['aero_solver'] = 'str'
    settings_default['aero_solver'] = None
    settings_description['aero_solver'] = 'Aerodynamic solver to use in the coupled simulation'

    settings_types['aero_solver_settings'] = 'dict'
    settings_default['aero_solver_settings'] = None
    settings_description['aero_solver_settings'] = 'Dictionary of settings for the aerodynamic solver'

    settings_types['n_time_steps'] = 'int'
    settings_default['n_time_steps'] = None
    settings_description['n_time_steps'] = 'Number of time steps for the simulation'

    settings_types['dt'] = 'float'
    settings_default['dt'] = None
    settings_description['dt'] = 'Time step'

    settings_types['fsi_substeps'] = 'int'
    settings_default['fsi_substeps'] = 70
    settings_description['fsi_substeps'] = 'Max iterations in the FSI loop'

    settings_types['fsi_tolerance'] = 'float'
    settings_default['fsi_tolerance'] = 1e-5
    settings_description['fsi_tolerance'] = 'Convergence threshold for the FSI loop'

    settings_types['structural_substeps'] = 'int'
    settings_default['structural_substeps'] = 0 # 0 is normal coupled sim.
    settings_description['structural_substeps'] = 'Number of extra structural time steps per aero time step. ``0`` ' \
                                                  'is a fully coupled simulation.'

    settings_types['relaxation_factor'] = 'float'
    settings_default['relaxation_factor'] = 0.2
    settings_description['relaxation_factor'] = 'Relaxation parameter in the FSI iteration. ``0`` is no relaxation ' \
                                                'and -> ``1`` is very relaxed'

    settings_types['final_relaxation_factor'] = 'float'
    settings_default['final_relaxation_factor'] = 0.0
    settings_description['final_relaxation_factor'] = 'Relaxation factor reached in ``relaxation_steps`` with ' \
                                                      '``dynamic_relaxation`` on'

    settings_types['minimum_steps'] = 'int'
    settings_default['minimum_steps'] = 3
    settings_description['minimum_steps'] = 'Number of minimum FSI iterations before convergence'

    settings_types['relaxation_steps'] = 'int'
    settings_default['relaxation_steps'] = 100
    settings_description['relaxation_steps'] = 'Length of the relaxation factor ramp between ``relaxation_factor`` ' \
                                               'and ``final_relaxation_factor`` with ``dynamic_relaxation`` on'

    settings_types['dynamic_relaxation'] = 'bool'
    settings_default['dynamic_relaxation'] = False
    settings_description['dynamic_relaxation'] = 'Controls if relaxation factor is modified during the FSI iteration ' \
                                                 'process'

    settings_types['postprocessors'] = 'list(str)'
    settings_default['postprocessors'] = list()
    settings_description['postprocessors'] = 'List of the postprocessors to run at the end of every time step'

    settings_types['postprocessors_settings'] = 'dict'
    settings_default['postprocessors_settings'] = dict()
    settings_description['postprocessors_settings'] = 'Dictionary with the applicable settings for every ' \
                                                      '' \
                                                      '``postprocessor``. Every ``postprocessor`` needs its entry, ' \
                                                      'even if empty'

    settings_types['controller_id'] = 'dict'
    settings_default['controller_id'] = dict()
    settings_description['controller_id'] = 'Dictionary of id of every controller (key) and its type (value)'

    settings_types['controller_settings'] = 'dict'
    settings_default['controller_settings'] = dict()
    settings_description['controller_settings'] = 'Dictionary with settings (value) of every controller id (key)'

    settings_types['cleanup_previous_solution'] = 'bool'
    settings_default['cleanup_previous_solution'] = False
    settings_description['cleanup_previous_solution'] = 'Controls if previous ``timestep_info`` arrays are ' \
                                                        'reset before running the solver'

    settings_types['include_unsteady_force_contribution'] = 'bool'
    settings_default['include_unsteady_force_contribution'] = False
    settings_description['include_unsteady_force_contribution'] = 'If on, added mass contribution is added to the ' \
                                                                  'forces. This depends on the time derivative of ' \
                                                                  'the bound circulation. Check ``filter_gamma_dot`` ' \
                                                                  'in the aero solver'

    settings_types['steps_without_unsteady_force'] = 'int'
    settings_default['steps_without_unsteady_force'] = 0
    settings_description['steps_without_unsteady_force'] = 'Number of initial timesteps that don\'t include unsteady ' \
                                                           'forces contributions. This avoids oscillations due to ' \
                                                           'no perfectly trimmed initial conditions'

    settings_types['pseudosteps_ramp_unsteady_force'] = 'int'
    settings_default['pseudosteps_ramp_unsteady_force'] = 0
    settings_description['pseudosteps_ramp_unsteady_force'] = 'Length of the ramp with which unsteady force ' \
                                                              'contribution is introduced every time step during ' \
                                                              'the FSI iteration process'

    settings_types['correct_forces_method'] = 'str'
    settings_default['correct_forces_method'] = ''
    settings_description['correct_forces_method'] = 'Function used to correct aerodynamic forces. ' \
                                                    'See :py:mod:`sharpy.generators.polaraeroforces`'
    settings_options['correct_forces_method'] = ['EfficiencyCorrection', 'PolarCorrection']

    settings_types['correct_forces_settings'] = 'dict'
    settings_default['correct_forces_settings'] = {}
    settings_description['correct_forces_settings'] = 'Settings for corrected forces evaluation'

    settings_types['network_settings'] = 'dict'
    settings_default['network_settings'] = dict()
    settings_description['network_settings'] = 'Network settings. See ' \
                                               ':class:`~sharpy.io.network_interface.NetworkLoader` for supported ' \
                                               'entries'

    settings_types['runtime_generators'] = 'dict'
    settings_default['runtime_generators'] = dict()
    settings_description['runtime_generators'] = 'The dictionary keys are the runtime generators to be used. ' \
                                                 'The dictionary values are dictionaries with the settings ' \
                                                 'needed by each generator.'

<<<<<<< HEAD
    settings_table = settings.SettingsTable()
=======
    settings_types['nonlifting_body_interactions'] = 'bool'
    settings_default['nonlifting_body_interactions'] = False
    settings_description['nonlifting_body_interactions'] = 'Effect of Nonlifting Bodies on Lifting bodies are considered'
    
    settings_table = settings_utils.SettingsTable()
>>>>>>> ffe3de54
    __doc__ += settings_table.generate(settings_types, settings_default, settings_description, settings_options)

    def __init__(self):
        self.data = None
        self.settings = None
        self.structural_solver = None
        self.aero_solver = None
        self.print_info = False

        self.res = 0.0
        self.res_dqdt = 0.0
        self.res_dqddt = 0.0

        self.previous_force = None

        self.dt = 0.
        self.substep_dt = 0.
        self.initial_n_substeps = None

        self.predictor = False
        self.residual_table = None
        self.postprocessors = dict()
        self.with_postprocessors = False
        self.controllers = None

        self.time_aero = 0.
        self.time_struc = 0.

        self.correct_forces = False
        self.correct_forces_generator = None

        self.logger = logging.getLogger(__name__)  # used with the network interface

        # variables to send and receive
        self.network_loader = None
        self.set_of_variables = None

        self.runtime_generators = dict()
        self.with_runtime_generators = False

    def get_g(self):
        """
        Getter for ``g``, the gravity value
        """
        return self.structural_solver.settings['gravity']

    def set_g(self, new_g):
        """
        Setter for ``g``, the gravity value
        """
        self.structural_solver.settings['gravity'] = ct.c_double(new_g)

    def get_rho(self):
        """
        Getter for ``rho``, the density value
        """
        return self.aero_solver.settings['rho']

    def set_rho(self, new_rho):
        """
        Setter for ``rho``, the density value
        """
        self.aero_solver.settings['rho'] = ct.c_double(new_rho)

    def initialise(self, data, custom_settings=None):
        """
        Controls the initialisation process of the solver, including processing
        the settings and initialising the aero and structural solvers, postprocessors
        and controllers.
        """
        self.data = data
        if custom_settings is None:
            self.settings = data.settings[self.solver_id]
        else:
            self.settings = custom_settings
        settings.to_custom_types(self.settings,
                                 self.settings_types,
                                 self.settings_default,
                                 options=self.settings_options)

        self.original_settings = copy.deepcopy(self.settings)

        self.dt = self.settings['dt']
        self.substep_dt = (
            self.dt/(self.settings['structural_substeps'] + 1))
        self.initial_n_substeps = self.settings['structural_substeps']

        self.print_info = self.settings['print_info']
        if self.settings['cleanup_previous_solution']:
            # if there's data in timestep_info[>0], copy the last one to
            # timestep_info[0] and remove the rest
            self.cleanup_timestep_info()

        self.structural_solver = solver_interface.initialise_solver(
            self.settings['structural_solver'])
        self.structural_solver.initialise(
            self.data, self.settings['structural_solver_settings'])
        self.aero_solver = solver_interface.initialise_solver(
            self.settings['aero_solver'])
        self.aero_solver.initialise(self.structural_solver.data,
                                    self.settings['aero_solver_settings'])
        self.data = self.aero_solver.data

        # initialise postprocessors
        self.postprocessors = dict()
        if self.settings['postprocessors']:
            self.with_postprocessors = True
        for postproc in self.settings['postprocessors']:
            self.postprocessors[postproc] = solver_interface.initialise_solver(
                postproc)
            self.postprocessors[postproc].initialise(
                self.data, self.settings['postprocessors_settings'][postproc], caller=self)

        # initialise controllers
        self.controllers = dict()
        self.with_controllers = False
        if self.settings['controller_id']:
            self.with_controllers = True
        for controller_id, controller_type in self.settings['controller_id'].items():
            self.controllers[controller_id] = (
                controller_interface.initialise_controller(controller_type))
            self.controllers[controller_id].initialise(
                    self.settings['controller_settings'][controller_id],
                    controller_id)

        # print information header
        if self.print_info:
            self.residual_table = cout.TablePrinter(8, 12, ['g', 'f', 'g', 'f', 'f', 'f', 'e', 'e'])
            self.residual_table.field_length[0] = 5
            self.residual_table.field_length[1] = 6
            self.residual_table.field_length[2] = 4
            self.residual_table.print_header(['ts', 't', 'iter', 'struc ratio', 'iter time', 'residual vel',
                                              'FoR_vel(x)', 'FoR_vel(z)'])

        # Define the function to correct aerodynamic forces
        if self.settings['correct_forces_method'] is not '':
            self.correct_forces = True
            self.correct_forces_generator = gen_interface.generator_from_string(self.settings['correct_forces_method'])()
            self.correct_forces_generator.initialise(in_dict=self.settings['correct_forces_settings'],
                                                     aero=self.data.aero,
                                                     structure=self.data.structure,
                                                     rho=self.settings['aero_solver_settings']['rho'],
                                                     vortex_radius=self.settings['aero_solver_settings']['vortex_radius'])

        # check for empty dictionary
        if self.settings['network_settings']:
            self.network_loader = network_interface.NetworkLoader()
            self.network_loader.initialise(in_settings=self.settings['network_settings'])

        # initialise runtime generators
        self.runtime_generators = dict()
        if self.settings['runtime_generators']:
            self.with_runtime_generators = True
            for id, param in self.settings['runtime_generators'].items():
                gen = gen_interface.generator_from_string(id)
                self.runtime_generators[id] = gen()
                self.runtime_generators[id].initialise(param, data=self.data)

    def cleanup_timestep_info(self):
        if max(len(self.data.aero.timestep_info), len(self.data.structure.timestep_info)) > 1:
            self.remove_old_timestep_info(self.data.structure.timestep_info)
            self.remove_old_timestep_info(self.data.aero.timestep_info)            
            if self.settings['nonlifting_body_interactions']:
                self.remove_old_timestep_info(self.data.nonlifting_body.timestep_info)

        self.data.ts = 0

    def remove_old_timestep_info(self, tstep_info):
        # copy last info to first
        tstep_info[0] = tstep_info[-1].copy()
        # delete all the rest
        while len(tstep_info) - 1:
            del tstep_info[-1]

    def process_controller_output(self, controlled_state):
        """
        This function modified the solver properties and parameters as
        requested from the controller.

        This keeps the main loop much cleaner, while allowing for flexibility

        Please, if you add options in here, always code the possibility of
        that specific option not being there without the code complaining to
        the user.

        If it possible, use the same Key for the new setting as for the
        setting in the solver. For example, if you want to modify the
        `structural_substeps` variable in settings, use that Key in the
        `info` dictionary.

        As a convention: a value of None returns the value to the initial
        one specified in settings, while the key not being in the dict
        is ignored, so if any change was made before, it will stay there.
        """
        try:
            info = controlled_state['info']
        except KeyError:
            return controlled_state['structural'], controlled_state['aero']

        # general copy-if-exists, restore if == None
        for info_k, info_v in info.items():
            if info_k in self.settings:
                if info_v is not None:
                    self.settings[info_k] = info_v
                else:
                    self.settings[info_k] = self.original_settings[info_k]

        # specifics of every option
        for info_k, info_v in info.items():
            if info_k in self.settings:

                if info_k == 'structural_substeps':
                    if info_v is not None:
                        self.substep_dt = (
                            self.settings['dt']/(
                                self.settings['structural_substeps'] + 1))

                if info_k == 'structural_solver':
                    if info_v is not None:
                        self.structural_solver = solver_interface.initialise_solver(
                            info['structural_solver'])
                        self.structural_solver.initialise(
                            self.data, self.settings['structural_solver_settings'])

        return controlled_state['structural'], controlled_state['aero']

    def run(self):
        """
        Run the time stepping procedure with controllers and postprocessors
        included.
        """

        if self.network_loader is not None:
            self.set_of_variables = self.network_loader.get_inout_variables()

            incoming_queue = queue.Queue(maxsize=1)
            outgoing_queue = queue.Queue(maxsize=1)

            finish_event = threading.Event()
            with concurrent.futures.ThreadPoolExecutor(max_workers=2) as executor:
                netloop = executor.submit(self.network_loop, incoming_queue, outgoing_queue, finish_event)
                timeloop = executor.submit(self.time_loop, incoming_queue, outgoing_queue, finish_event)

                # TODO: improve exception handling to get exceptions when they happen from each thread
                for t1 in [netloop, timeloop]:
                    try:
                        t1.result()
                    except Exception as e:
                        print(e)
                        raise Exception

        else:
            self.time_loop()

        if self.print_info:
            cout.cout_wrap('...Finished', 1)

        for postproc in self.postprocessors:
            try:
                self.postprocessors[postproc].shutdown()
            except AttributeError:
                pass

        return self.data

    def network_loop(self, in_queue, out_queue, finish_event):
        # runs in a separate thread from time_loop()
        out_network, in_network = self.network_loader.get_networks()
        out_network.set_queue(out_queue)

        in_network.set_message_length(self.set_of_variables.input_msg_len)
        in_network.set_queue(in_queue)

        previous_queue_empty = True
        while not finish_event.is_set():

            # selector version
            events = network_interface.sel.select(timeout=1)
            if out_network.queue.empty() and not previous_queue_empty:
                out_network.set_selector_events_mask('r')
                previous_queue_empty = True
            elif not out_network.queue.empty() and previous_queue_empty:
                out_network.set_selector_events_mask('w')
                previous_queue_empty = False

            try:
                for key, mask in events:
                    key.data.process_events(mask)
            except KeyboardInterrupt:
                break

        # close sockets
        in_network.close()
        out_network.close()

    def time_loop(self, in_queue=None, out_queue=None, finish_event=None):
        self.logger.debug('Inside time loop')
        # dynamic simulations start at tstep == 1, 0 is reserved for the initial state
        for self.data.ts in range(
                len(self.data.structure.timestep_info),
                self.settings['n_time_steps'] + 1):
            initial_time = time.perf_counter()

            # network only
            # get input from the other thread
            if in_queue:
                self.logger.info('Time Loop - Waiting for input')
                values = in_queue.get()  # should be list of tuples
                self.logger.debug('Time loop - received {}'.format(values))
                self.set_of_variables.update_timestep(self.data, values)

            structural_kstep = self.data.structure.timestep_info[-1].copy()
            aero_kstep = self.data.aero.timestep_info[-1].copy()
            if self.settings['nonlifting_body_interactions']:
                nl_body_kstep = self.data.nonlifting_body.timestep_info[-1].copy()
            else:
                nl_body_kstep = None
            self.logger.debug('Time step {}'.format(self.data.ts))

            # Add the controller here
            if self.with_controllers:
                state = {'structural': structural_kstep,
                         'aero': aero_kstep}
                for k, v in self.controllers.items():
                    state, control = v.control(self.data, state)
                    # this takes care of the changes in options for the solver
                    structural_kstep, aero_kstep = self.process_controller_output(
                        state)

            k = 0
            # compute unsteady contribution
            force_coeff = 0.0
            unsteady_contribution = False
            if self.settings['include_unsteady_force_contribution']:
                if self.data.ts > self.settings['steps_without_unsteady_force']:
                    unsteady_contribution = True
                    if 0 < self.settings['pseudosteps_ramp_unsteady_force']:
                        force_coeff = k/self.settings['pseudosteps_ramp_unsteady_force']
                    else:
                        force_coeff = 1.
            # Add external forces
            if self.with_runtime_generators:
                structural_kstep.runtime_generated_forces.fill(0.)
                params = dict()
                params['data'] = self.data
                params['struct_tstep'] = structural_kstep
                params['aero_tstep'] = aero_kstep
                params['force_coeff'] = force_coeff
                params['fsi_substep'] = -1
                for id, runtime_generator in self.runtime_generators.items():
                    runtime_generator.generate(params)

            self.time_aero = 0.0
            self.time_struc = 0.0

            # Copy the controlled states so that the interpolation does not
            # destroy the previous information
            controlled_structural_kstep = structural_kstep.copy()
            controlled_aero_kstep = aero_kstep.copy()

            for k in range(self.settings['fsi_substeps'] + 1):
                if (k == self.settings['fsi_substeps'] and
                        self.settings['fsi_substeps']):
                    print_res = 0 if self.res == 0. else np.log10(self.res)
                    print_res_dqdt = 0 if self.res_dqdt == 0. else np.log10(self.res_dqdt)
                    cout.cout_wrap(("The FSI solver did not converge!!! residuals: %f %f" % (print_res, print_res_dqdt)))
                    self.aero_solver.update_custom_grid(
                        structural_kstep,
                        aero_kstep,
                        nl_body_kstep)
                    break

                # generate new grid (already rotated)
                aero_kstep = controlled_aero_kstep.copy()
                
                self.aero_solver.update_custom_grid(
                        structural_kstep,
                        aero_kstep,
                        nl_body_kstep)

                # compute unsteady contribution
                force_coeff = 0.0
                unsteady_contribution = False
                if self.settings['include_unsteady_force_contribution']:
                    if self.data.ts > self.settings['steps_without_unsteady_force']:
                        unsteady_contribution = True
                        if k < self.settings['pseudosteps_ramp_unsteady_force']:
                            force_coeff = k/self.settings['pseudosteps_ramp_unsteady_force']
                        else:
                            force_coeff = 1.

                previous_runtime_generated_forces = structural_kstep.runtime_generated_forces.astype(dtype=ct.c_double, order='F', copy=True)
                # Add external forces
                if self.with_runtime_generators:
                    structural_kstep.runtime_generated_forces.fill(0.)
                    params = dict()
                    params['data'] = self.data
                    params['struct_tstep'] = structural_kstep
                    params['aero_tstep'] = aero_kstep
                    params['force_coeff'] = force_coeff
                    params['fsi_substep'] = k
                    for id, runtime_generator in self.runtime_generators.items():
                        runtime_generator.generate(params)

                # run the solver
                ini_time_aero = time.perf_counter()
                self.data = self.aero_solver.run(aero_kstep,
                                                 structural_kstep,
                                                 convect_wake=True,
                                                 unsteady_contribution=unsteady_contribution,
                                                 nl_body_tstep = nl_body_kstep)
                self.time_aero += time.perf_counter() - ini_time_aero

                previous_kstep = structural_kstep.copy()
                structural_kstep = controlled_structural_kstep.copy()
                structural_kstep.runtime_generated_forces = previous_kstep.runtime_generated_forces.astype(dtype=ct.c_double, order='F', copy=True)
                previous_kstep.runtime_generated_forces = previous_runtime_generated_forces.astype(dtype=ct.c_double, order='F', copy=True)

                # move the aerodynamic surface according the the structural one
                self.aero_solver.update_custom_grid(
                        structural_kstep,
                        aero_kstep,
                        nl_body_kstep)
                
                self.map_forces(aero_kstep,
                            structural_kstep,
                            nl_body_kstep = nl_body_kstep,
                            unsteady_forces_coeff = force_coeff)

                # relaxation
                relax_factor = self.relaxation_factor(k)
                relax(self.data.structure,
                      structural_kstep,
                      previous_kstep,
                      relax_factor)

                # check if nan anywhere.
                # if yes, raise exception
                if np.isnan(structural_kstep.steady_applied_forces).any():
                    raise exc.NotConvergedSolver('NaN found in steady_applied_forces!')
                if np.isnan(structural_kstep.unsteady_applied_forces).any():
                    raise exc.NotConvergedSolver('NaN found in unsteady_applied_forces!')

                copy_structural_kstep = structural_kstep.copy()
                ini_time_struc = time.perf_counter()
                for i_substep in range(
                        self.settings['structural_substeps'] + 1):
                    # run structural solver
                    coeff = ((i_substep + 1)/
                             (self.settings['structural_substeps'] + 1))

                    structural_kstep = self.interpolate_timesteps(
                        step0=self.data.structure.timestep_info[-1],
                        step1=copy_structural_kstep,
                        out_step=structural_kstep,
                        coeff=coeff)

                    self.data = self.structural_solver.run(
                        structural_step=structural_kstep,
                        dt=self.substep_dt)

                self.time_struc += time.perf_counter() - ini_time_struc

                # check convergence
                if self.convergence(k,
                                    structural_kstep,
                                    previous_kstep,
                                    self.settings['structural_solver'].lower(),
                                    self.settings['aero_solver'].lower(),
                                    self.with_runtime_generators):
                    # move the aerodynamic surface according to the structural one
                    self.aero_solver.update_custom_grid(structural_kstep,
                                                        aero_kstep,
                                                        nl_body_tstep = nl_body_kstep)
                    break

            # move the aerodynamic surface according the the structural one
            self.aero_solver.update_custom_grid(structural_kstep,
                                                aero_kstep,
                                                nl_body_tstep = nl_body_kstep)

            self.aero_solver.add_step()
            self.data.aero.timestep_info[-1] = aero_kstep.copy()
            if self.settings['nonlifting_body_interactions']:
                self.data.nonlifting_body.timestep_info[-1] = nl_body_kstep.copy()
            self.structural_solver.add_step()
            self.data.structure.timestep_info[-1] = structural_kstep.copy()

            final_time = time.perf_counter()

            if self.print_info:
                print_res = 0 if self.res_dqdt == 0. else np.log10(self.res_dqdt)
                self.residual_table.print_line([self.data.ts,
                                                self.data.ts*self.dt,
                                                k,
                                                self.time_struc/(self.time_aero + self.time_struc),
                                                final_time - initial_time,
                                                print_res,
                                                structural_kstep.for_vel[0],
                                                structural_kstep.for_vel[2],
                                                np.sum(structural_kstep.steady_applied_forces[:, 0]),
                                                np.sum(structural_kstep.steady_applied_forces[:, 2])])
            self.structural_solver.extract_resultants()
            # run postprocessors
            if self.with_postprocessors:
                for postproc in self.postprocessors:
                    self.data = self.postprocessors[postproc].run(online=True)

            # network only
            # put result back in queue
            if out_queue:
                self.logger.debug('Time loop - about to get out variables from data')
                self.set_of_variables.get_value(self.data)
                if out_queue.full():
                    # clear the queue such that it always contains the latest time step
                    out_queue.get()  # clear item from queue
                    self.logger.debug('Data output Queue is full - clearing output')
                out_queue.put(self.set_of_variables)

        if finish_event:
            finish_event.set()
            self.logger.info('Time loop - Complete')

    def convergence(self, k, tstep, previous_tstep,
                    struct_solver, aero_solver, with_runtime_generators):
        r"""
        Check convergence in the FSI loop.

        Convergence is determined as:

        .. math:: \epsilon_q^k = \frac{|| q^k - q^{k - 1} ||}{q^0}
        .. math:: \epsilon_\dot{q}^k = \frac{|| \dot{q}^k - \dot{q}^{k - 1} ||}{\dot{q}^0}

        FSI converged if :math:`\epsilon_q^k < \mathrm{FSI\ tolerance}` and :math:`\epsilon_\dot{q}^k < \mathrm{FSI\ tolerance}`

        """
        # check for non-convergence
        if not all(np.isfinite(tstep.q)):
            raise Exception(
                '***Not converged! There is a NaN value in the forces!')

        if not k:
            # save the value of the vectors for normalising later
            self.base_q = np.linalg.norm(tstep.q.copy())
            self.base_dqdt = np.linalg.norm(tstep.dqdt.copy())
            if self.base_dqdt == 0:
                self.base_dqdt = 1.
            if with_runtime_generators:
                self.base_res_forces = np.linalg.norm(tstep.runtime_generated_forces)
                if self.base_res_forces == 0:
                    self.base_res_forces = 1.
            return False

        # Check the special case of no aero and no runtime generators
<<<<<<< HEAD
        if aero_solver.lower() == "noaero" and not with_runtime_generators:
=======
        if (aero_solver.solver_id.lower() == "noaero"\
             or struct_solver.solver_id.lower()  == "nostructural")\
            and not with_runtime_generators:
>>>>>>> ffe3de54
            return True

        # relative residuals
        self.res = (np.linalg.norm(tstep.q-
                                   previous_tstep.q)/
                    self.base_q)
        self.res_dqdt = (np.linalg.norm(tstep.dqdt-
                                        previous_tstep.dqdt)/
                         self.base_dqdt)

        if with_runtime_generators:
            res_forces = (np.linalg.norm(tstep.runtime_generated_forces -
                                        previous_tstep.runtime_generated_forces)/
                         self.base_res_forces)
        else:
            res_forces = 0.

        # we don't want this to converge before introducing the gamma_dot forces!
        if self.settings['include_unsteady_force_contribution']:
            if k < self.settings['pseudosteps_ramp_unsteady_force'] \
                    and self.data.ts > self.settings['steps_without_unsteady_force']:
                return False

        # convergence
        return k > self.settings['minimum_steps'] - 1 and \
            all(x < self.settings['fsi_tolerance'] for x in (self.res, self.res_dqdt, res_forces))


    def map_forces(self, aero_kstep, structural_kstep, nl_body_kstep = None, unsteady_forces_coeff=1.0):
        # set all forces to 0
        structural_kstep.steady_applied_forces.fill(0.0)
        structural_kstep.unsteady_applied_forces.fill(0.0)

        # aero forces to structural forces
        struct_forces = mapping.aero2struct_force_mapping(
            aero_kstep.forces,
            self.data.aero.struct2aero_mapping,
            aero_kstep.zeta,
            structural_kstep.pos,
            structural_kstep.psi,
            self.data.structure.node_master_elem,
            self.data.structure.connectivities,
            structural_kstep.cag(),
<<<<<<< HEAD
            self.data.aero.aero_dict)
=======
            self.data.aero.data_dict)
>>>>>>> ffe3de54
        dynamic_struct_forces = unsteady_forces_coeff*mapping.aero2struct_force_mapping(
            aero_kstep.dynamic_forces,
            self.data.aero.struct2aero_mapping,
            aero_kstep.zeta,
            structural_kstep.pos,
            structural_kstep.psi,
            self.data.structure.node_master_elem,
            self.data.structure.connectivities,
            structural_kstep.cag(),
            self.data.aero.data_dict)

        if self.correct_forces:
            struct_forces = \
                self.correct_forces_generator.generate(aero_kstep=aero_kstep,
                                                       structural_kstep=structural_kstep,
                                                       struct_forces=struct_forces)

        aero_kstep.aero_steady_forces_beam_dof = struct_forces
        structural_kstep.postproc_node['aero_steady_forces'] = struct_forces
        structural_kstep.postproc_node['aero_unsteady_forces'] = dynamic_struct_forces

<<<<<<< HEAD
        # prescribed forces + aero forces
        structural_kstep.steady_applied_forces = (
            (struct_forces + self.data.structure.ini_info.steady_applied_forces).
            astype(dtype=ct.c_double, order='F', copy=True))
        try:
            structural_kstep.unsteady_applied_forces = (
                (dynamic_struct_forces + self.data.structure.dynamic_input[max(self.data.ts - 1, 0)]['dynamic_forces'] +
                 structural_kstep.runtime_generated_forces).
                astype(dtype=ct.c_double, order='F', copy=True))
        except KeyError:
            structural_kstep.unsteady_applied_forces = (dynamic_struct_forces +
                                                        structural_kstep.runtime_generated_forces)
=======
        # if self.settings['nonlifting_body_interactions']:
        #     struct_forces +=  mapping.aero2struct_force_mapping(
        #         nl_body_kstep.forces,
        #         self.data.nonlifting_body.struct2aero_mapping,
        #         nl_body_kstep.zeta,
        #         structural_kstep.pos,
        #         structural_kstep.psi,
        #         self.data.structure.node_master_elem,
        #         self.data.structure.connectivities,
        #         structural_kstep.cag(),
        #         self.data.nonlifting_body.data_dict)
        # prescribed forces + aero forces
        # prescribed forces + aero forces + runtime generated
        structural_kstep.steady_applied_forces += struct_forces
        structural_kstep.steady_applied_forces += self.data.structure.ini_info.steady_applied_forces
        structural_kstep.steady_applied_forces += structural_kstep.runtime_steady_forces

        structural_kstep.unsteady_applied_forces += dynamic_struct_forces
        if len(self.data.structure.dynamic_input) > 0:
            structural_kstep.unsteady_applied_forces += self.data.structure.dynamic_input[max(self.data.ts - 1, 0)]['dynamic_forces']
        structural_kstep.unsteady_applied_forces += structural_kstep.runtime_unsteady_forces

        # Apply unsteady force coefficient
        structural_kstep.unsteady_applied_forces *= unsteady_forces_coeff
>>>>>>> ffe3de54

    def relaxation_factor(self, k):
        initial = self.settings['relaxation_factor']
        if not self.settings['dynamic_relaxation']:
            return initial

        final = self.settings['final_relaxation_factor']
        if k >= self.settings['relaxation_steps']:
            return final

        value = initial + (final - initial)/self.settings['relaxation_steps']*k
        return value

    @staticmethod
    def interpolate_timesteps(step0, step1, out_step, coeff):
        """
        Performs a linear interpolation between step0 and step1 based on coeff
        in [0, 1]. 0 means info in out_step == step0 and 1 out_step == step1.

        Quantities interpolated:
        * `steady_applied_forces`
        * `unsteady_applied_forces`
        * `velocity` input in Lagrange constraints

        """
        if not 0.0 <= coeff <= 1.0:
            return out_step

        # forces
        out_step.steady_applied_forces[:] = (
            (1.0 - coeff)*step0.steady_applied_forces +
            (coeff)*(step1.steady_applied_forces))

        out_step.unsteady_applied_forces[:] = (
            (1.0 - coeff)*step0.unsteady_applied_forces +
            (coeff)*(step1.unsteady_applied_forces))

        # multibody if necessary
        if out_step.mb_dict is not None:
            for key in step1.mb_dict.keys():
                if 'constraint_' in key:
                    try:
                        out_step.mb_dict[key]['velocity'][:] = (
                            (1.0 - coeff)*step0.mb_dict[key]['velocity'] +
                            (coeff)*step1.mb_dict[key]['velocity'])
                    except KeyError:
                        pass

        return out_step


def relax(beam, timestep, previous_timestep, coeff):
    timestep.steady_applied_forces = ((1.0 - coeff)*timestep.steady_applied_forces +
            coeff*previous_timestep.steady_applied_forces)
    timestep.unsteady_applied_forces = ((1.0 - coeff)*timestep.unsteady_applied_forces +
            coeff*previous_timestep.unsteady_applied_forces)
    timestep.runtime_generated_forces = ((1.0 - coeff)*timestep.runtime_generated_forces +
            coeff*previous_timestep.runtime_generated_forces)


def normalise_quaternion(tstep):
    tstep.dqdt[-4:] = algebra.unit_vector(tstep.dqdt[-4:])
    tstep.quat = tstep.dqdt[-4:].astype(dtype=ct.c_double, order='F', copy=True)<|MERGE_RESOLUTION|>--- conflicted
+++ resolved
@@ -13,7 +13,7 @@
 import sharpy.utils.solver_interface as solver_interface
 import sharpy.utils.controller_interface as controller_interface
 from sharpy.utils.solver_interface import solver, BaseSolver
-import sharpy.utils.settings as settings
+import sharpy.utils.settings as settings_utils
 import sharpy.utils.algebra as algebra
 import sharpy.utils.exceptions as exc
 import sharpy.io.network_interface as network_interface
@@ -178,15 +178,11 @@
                                                  'The dictionary values are dictionaries with the settings ' \
                                                  'needed by each generator.'
 
-<<<<<<< HEAD
-    settings_table = settings.SettingsTable()
-=======
     settings_types['nonlifting_body_interactions'] = 'bool'
     settings_default['nonlifting_body_interactions'] = False
     settings_description['nonlifting_body_interactions'] = 'Effect of Nonlifting Bodies on Lifting bodies are considered'
     
     settings_table = settings_utils.SettingsTable()
->>>>>>> ffe3de54
     __doc__ += settings_table.generate(settings_types, settings_default, settings_description, settings_options)
 
     def __init__(self):
@@ -251,7 +247,7 @@
         """
         self.aero_solver.settings['rho'] = ct.c_double(new_rho)
 
-    def initialise(self, data, custom_settings=None):
+    def initialise(self, data, custom_settings=None, restart=False):
         """
         Controls the initialisation process of the solver, including processing
         the settings and initialising the aero and structural solvers, postprocessors
@@ -262,10 +258,10 @@
             self.settings = data.settings[self.solver_id]
         else:
             self.settings = custom_settings
-        settings.to_custom_types(self.settings,
-                                 self.settings_types,
-                                 self.settings_default,
-                                 options=self.settings_options)
+        settings_utils.to_custom_types(self.settings,
+                           self.settings_types,
+                           self.settings_default,
+                           options=self.settings_options)
 
         self.original_settings = copy.deepcopy(self.settings)
 
@@ -280,38 +276,58 @@
             # timestep_info[0] and remove the rest
             self.cleanup_timestep_info()
 
-        self.structural_solver = solver_interface.initialise_solver(
-            self.settings['structural_solver'])
+        if not restart:
+            self.structural_solver = solver_interface.initialise_solver(
+                self.settings['structural_solver'])
+            self.aero_solver = solver_interface.initialise_solver(
+                self.settings['aero_solver'])
         self.structural_solver.initialise(
-            self.data, self.settings['structural_solver_settings'])
-        self.aero_solver = solver_interface.initialise_solver(
-            self.settings['aero_solver'])
+            self.data, self.settings['structural_solver_settings'],
+            restart=restart)
         self.aero_solver.initialise(self.structural_solver.data,
-                                    self.settings['aero_solver_settings'])
+                                    self.settings['aero_solver_settings'],
+                                    restart=restart)
         self.data = self.aero_solver.data
 
         # initialise postprocessors
-        self.postprocessors = dict()
         if self.settings['postprocessors']:
             self.with_postprocessors = True
+            # Remove previous postprocessors not required on restart
+            old_list = list(self.postprocessors.keys())
+            for old_list_name in old_list:
+                if old_list_name not in self.settings['postprocessors']:
+                    del self.postprocessors[old_list_name] 
         for postproc in self.settings['postprocessors']:
-            self.postprocessors[postproc] = solver_interface.initialise_solver(
-                postproc)
+            if not postproc in self.postprocessors.keys():
+                self.postprocessors[postproc] = solver_interface.initialise_solver(
+                    postproc)
             self.postprocessors[postproc].initialise(
-                self.data, self.settings['postprocessors_settings'][postproc], caller=self)
+                self.data, self.settings['postprocessors_settings'][postproc], caller=self,
+                restart=restart)
 
         # initialise controllers
-        self.controllers = dict()
         self.with_controllers = False
         if self.settings['controller_id']:
             self.with_controllers = True
+            # Remove previous controllers not required on restart
+            if self.controllers is not None:
+                old_list = list(self.controllers.keys())
+                for old_list_name in old_list:
+                    if old_list_name not in self.settings['controller_id']:
+                        del self.controllers[old_list_name] 
         for controller_id, controller_type in self.settings['controller_id'].items():
-            self.controllers[controller_id] = (
-                controller_interface.initialise_controller(controller_type))
-            self.controllers[controller_id].initialise(
+            if self.controllers is not None:
+                if not controller_id in self.controllers.keys():
+                    self.controllers[controller_id] = (
+                        controller_interface.initialise_controller(controller_type))
+            else:
+                self.controllers = dict()
+                self.controllers[controller_id] = (
+                       controller_interface.initialise_controller(controller_type))
+            self.controllers[controller_id].initialise(self.data,
                     self.settings['controller_settings'][controller_id],
-                    controller_id)
-
+                    controller_id, restart=restart)
+        
         # print information header
         if self.print_info:
             self.residual_table = cout.TablePrinter(8, 12, ['g', 'f', 'g', 'f', 'f', 'f', 'e', 'e'])
@@ -322,14 +338,15 @@
                                               'FoR_vel(x)', 'FoR_vel(z)'])
 
         # Define the function to correct aerodynamic forces
-        if self.settings['correct_forces_method'] is not '':
+        if self.settings['correct_forces_method'] != '':
             self.correct_forces = True
             self.correct_forces_generator = gen_interface.generator_from_string(self.settings['correct_forces_method'])()
             self.correct_forces_generator.initialise(in_dict=self.settings['correct_forces_settings'],
                                                      aero=self.data.aero,
                                                      structure=self.data.structure,
                                                      rho=self.settings['aero_solver_settings']['rho'],
-                                                     vortex_radius=self.settings['aero_solver_settings']['vortex_radius'])
+                                                     vortex_radius=self.settings['aero_solver_settings']['vortex_radius'],
+                                                     output_folder = self.data.output_folder)
 
         # check for empty dictionary
         if self.settings['network_settings']:
@@ -337,13 +354,18 @@
             self.network_loader.initialise(in_settings=self.settings['network_settings'])
 
         # initialise runtime generators
-        self.runtime_generators = dict()
         if self.settings['runtime_generators']:
             self.with_runtime_generators = True
-            for id, param in self.settings['runtime_generators'].items():
-                gen = gen_interface.generator_from_string(id)
-                self.runtime_generators[id] = gen()
-                self.runtime_generators[id].initialise(param, data=self.data)
+            # Remove previous runtime generators not required on restart
+            old_list = list(self.runtime_generators.keys())
+            for old_list_name in old_list:
+                if old_list_name not in self.settings['runtime_generators']:
+                    del self.runtime_generators[old_list_name] 
+        for rg_id, param in self.settings['runtime_generators'].items():
+            if not rg_id in self.runtime_generators.keys():
+                gen = gen_interface.generator_from_string(rg_id)
+                self.runtime_generators[rg_id] = gen()
+            self.runtime_generators[rg_id].initialise(param, data=self.data, restart=restart)
 
     def cleanup_timestep_info(self):
         if max(len(self.data.aero.timestep_info), len(self.data.structure.timestep_info)) > 1:
@@ -404,21 +426,31 @@
                             self.settings['dt']/(
                                 self.settings['structural_substeps'] + 1))
 
-                if info_k == 'structural_solver':
+                elif info_k == 'structural_solver':
                     if info_v is not None:
                         self.structural_solver = solver_interface.initialise_solver(
                             info['structural_solver'])
                         self.structural_solver.initialise(
                             self.data, self.settings['structural_solver_settings'])
 
+            elif info_k == 'rotor_vel':
+                for lc in self.structural_solver.lc_list:
+                    if lc._lc_id == 'hinge_node_FoR_pitch':
+                        lc.set_rotor_vel(info_v)
+
+            elif info_k == 'pitch_vel':
+                for lc in self.structural_solver.lc_list:
+                    if lc._lc_id == 'hinge_node_FoR_pitch':
+                        lc.set_pitch_vel(info_v)
+
         return controlled_state['structural'], controlled_state['aero']
 
-    def run(self):
+    def run(self, **kwargs):
         """
         Run the time stepping procedure with controllers and postprocessors
         included.
         """
-
+        solvers = settings_utils.set_value_or_default(kwargs, 'solvers', None)
         if self.network_loader is not None:
             self.set_of_variables = self.network_loader.get_inout_variables()
 
@@ -428,7 +460,7 @@
             finish_event = threading.Event()
             with concurrent.futures.ThreadPoolExecutor(max_workers=2) as executor:
                 netloop = executor.submit(self.network_loop, incoming_queue, outgoing_queue, finish_event)
-                timeloop = executor.submit(self.time_loop, incoming_queue, outgoing_queue, finish_event)
+                timeloop = executor.submit(self.time_loop, incoming_queue, outgoing_queue, finish_event, solvers)
 
                 # TODO: improve exception handling to get exceptions when they happen from each thread
                 for t1 in [netloop, timeloop]:
@@ -439,7 +471,7 @@
                         raise Exception
 
         else:
-            self.time_loop()
+            self.time_loop(solvers=solvers)
 
         if self.print_info:
             cout.cout_wrap('...Finished', 1)
@@ -482,7 +514,7 @@
         in_network.close()
         out_network.close()
 
-    def time_loop(self, in_queue=None, out_queue=None, finish_event=None):
+    def time_loop(self, in_queue=None, out_queue=None, finish_event=None, solvers=None):
         self.logger.debug('Inside time loop')
         # dynamic simulations start at tstep == 1, 0 is reserved for the initial state
         for self.data.ts in range(
@@ -516,25 +548,14 @@
                     structural_kstep, aero_kstep = self.process_controller_output(
                         state)
 
-            k = 0
-            # compute unsteady contribution
-            force_coeff = 0.0
-            unsteady_contribution = False
-            if self.settings['include_unsteady_force_contribution']:
-                if self.data.ts > self.settings['steps_without_unsteady_force']:
-                    unsteady_contribution = True
-                    if 0 < self.settings['pseudosteps_ramp_unsteady_force']:
-                        force_coeff = k/self.settings['pseudosteps_ramp_unsteady_force']
-                    else:
-                        force_coeff = 1.
             # Add external forces
             if self.with_runtime_generators:
-                structural_kstep.runtime_generated_forces.fill(0.)
+                structural_kstep.runtime_steady_forces.fill(0.)
+                structural_kstep.runtime_unsteady_forces.fill(0.)
                 params = dict()
                 params['data'] = self.data
                 params['struct_tstep'] = structural_kstep
                 params['aero_tstep'] = aero_kstep
-                params['force_coeff'] = force_coeff
                 params['fsi_substep'] = -1
                 for id, runtime_generator in self.runtime_generators.items():
                     runtime_generator.generate(params)
@@ -578,23 +599,24 @@
                         else:
                             force_coeff = 1.
 
-                previous_runtime_generated_forces = structural_kstep.runtime_generated_forces.astype(dtype=ct.c_double, order='F', copy=True)
+                previous_runtime_steady_forces = structural_kstep.runtime_steady_forces.astype(dtype=ct.c_double, order='F', copy=True)
+                previous_runtime_unsteady_forces = structural_kstep.runtime_unsteady_forces.astype(dtype=ct.c_double, order='F', copy=True)
                 # Add external forces
                 if self.with_runtime_generators:
-                    structural_kstep.runtime_generated_forces.fill(0.)
+                    structural_kstep.runtime_steady_forces.fill(0.)
+                    structural_kstep.runtime_unsteady_forces.fill(0.)
                     params = dict()
                     params['data'] = self.data
                     params['struct_tstep'] = structural_kstep
                     params['aero_tstep'] = aero_kstep
-                    params['force_coeff'] = force_coeff
                     params['fsi_substep'] = k
                     for id, runtime_generator in self.runtime_generators.items():
                         runtime_generator.generate(params)
 
                 # run the solver
                 ini_time_aero = time.perf_counter()
-                self.data = self.aero_solver.run(aero_kstep,
-                                                 structural_kstep,
+                self.data = self.aero_solver.run(aero_step=aero_kstep,
+                                                 structural_step=structural_kstep,
                                                  convect_wake=True,
                                                  unsteady_contribution=unsteady_contribution,
                                                  nl_body_tstep = nl_body_kstep)
@@ -602,8 +624,10 @@
 
                 previous_kstep = structural_kstep.copy()
                 structural_kstep = controlled_structural_kstep.copy()
-                structural_kstep.runtime_generated_forces = previous_kstep.runtime_generated_forces.astype(dtype=ct.c_double, order='F', copy=True)
-                previous_kstep.runtime_generated_forces = previous_runtime_generated_forces.astype(dtype=ct.c_double, order='F', copy=True)
+                structural_kstep.runtime_steady_forces = previous_kstep.runtime_steady_forces.astype(dtype=ct.c_double, order='F', copy=True)
+                structural_kstep.runtime_unsteady_forces = previous_kstep.runtime_unsteady_forces.astype(dtype=ct.c_double, order='F', copy=True)
+                previous_kstep.runtime_steady_forces = previous_runtime_steady_forces.astype(dtype=ct.c_double, order='F', copy=True)
+                previous_kstep.runtime_unsteady_forces = previous_runtime_unsteady_forces.astype(dtype=ct.c_double, order='F', copy=True)
 
                 # move the aerodynamic surface according the the structural one
                 self.aero_solver.update_custom_grid(
@@ -654,8 +678,8 @@
                 if self.convergence(k,
                                     structural_kstep,
                                     previous_kstep,
-                                    self.settings['structural_solver'].lower(),
-                                    self.settings['aero_solver'].lower(),
+                                    self.structural_solver,
+                                    self.aero_solver,
                                     self.with_runtime_generators):
                     # move the aerodynamic surface according to the structural one
                     self.aero_solver.update_custom_grid(structural_kstep,
@@ -689,11 +713,13 @@
                                                 structural_kstep.for_vel[2],
                                                 np.sum(structural_kstep.steady_applied_forces[:, 0]),
                                                 np.sum(structural_kstep.steady_applied_forces[:, 2])])
-            self.structural_solver.extract_resultants()
+            (self.data.structure.timestep_info[self.data.ts].total_forces[0:3],
+             self.data.structure.timestep_info[self.data.ts].total_forces[3:6]) = (
+                        self.structural_solver.extract_resultants(self.data.structure.timestep_info[self.data.ts]))
             # run postprocessors
             if self.with_postprocessors:
                 for postproc in self.postprocessors:
-                    self.data = self.postprocessors[postproc].run(online=True)
+                    self.data = self.postprocessors[postproc].run(online=True, solvers=solvers)
 
             # network only
             # put result back in queue
@@ -735,19 +761,16 @@
             if self.base_dqdt == 0:
                 self.base_dqdt = 1.
             if with_runtime_generators:
-                self.base_res_forces = np.linalg.norm(tstep.runtime_generated_forces)
+                self.base_res_forces = np.linalg.norm(tstep.runtime_steady_forces +
+                                                      tstep.runtime_unsteady_forces)
                 if self.base_res_forces == 0:
                     self.base_res_forces = 1.
             return False
 
         # Check the special case of no aero and no runtime generators
-<<<<<<< HEAD
-        if aero_solver.lower() == "noaero" and not with_runtime_generators:
-=======
         if (aero_solver.solver_id.lower() == "noaero"\
              or struct_solver.solver_id.lower()  == "nostructural")\
             and not with_runtime_generators:
->>>>>>> ffe3de54
             return True
 
         # relative residuals
@@ -759,9 +782,11 @@
                          self.base_dqdt)
 
         if with_runtime_generators:
-            res_forces = (np.linalg.norm(tstep.runtime_generated_forces -
-                                        previous_tstep.runtime_generated_forces)/
-                         self.base_res_forces)
+            res_forces = (np.linalg.norm(tstep.runtime_steady_forces -
+                                        previous_tstep.runtime_steady_forces +
+                                        tstep.runtime_unsteady_forces -
+                                        previous_tstep.runtime_unsteady_forces)/
+                                        self.base_res_forces)
         else:
             res_forces = 0.
 
@@ -772,8 +797,16 @@
                 return False
 
         # convergence
-        return k > self.settings['minimum_steps'] - 1 and \
-            all(x < self.settings['fsi_tolerance'] for x in (self.res, self.res_dqdt, res_forces))
+        rigid_solver = False
+        if "rigid" in struct_solver.solver_id.lower():
+            rigid_solver = True
+        elif "NonLinearDynamicMultibody" == struct_solver.solver_id.lower() and struct_solver.settings['rigid_bodies']:
+            rigid_solver = True
+        if k > self.settings['minimum_steps'] - 1:
+            if self.res < self.settings['fsi_tolerance'] or rigid_solver:
+                if self.res_dqdt < self.settings['fsi_tolerance']:
+                    if res_forces < self.settings['fsi_tolerance']:
+                        return True
 
 
     def map_forces(self, aero_kstep, structural_kstep, nl_body_kstep = None, unsteady_forces_coeff=1.0):
@@ -791,11 +824,7 @@
             self.data.structure.node_master_elem,
             self.data.structure.connectivities,
             structural_kstep.cag(),
-<<<<<<< HEAD
-            self.data.aero.aero_dict)
-=======
             self.data.aero.data_dict)
->>>>>>> ffe3de54
         dynamic_struct_forces = unsteady_forces_coeff*mapping.aero2struct_force_mapping(
             aero_kstep.dynamic_forces,
             self.data.aero.struct2aero_mapping,
@@ -811,26 +840,13 @@
             struct_forces = \
                 self.correct_forces_generator.generate(aero_kstep=aero_kstep,
                                                        structural_kstep=structural_kstep,
-                                                       struct_forces=struct_forces)
+                                                       struct_forces=struct_forces,
+                                                       ts=self.data.ts)
 
         aero_kstep.aero_steady_forces_beam_dof = struct_forces
         structural_kstep.postproc_node['aero_steady_forces'] = struct_forces
         structural_kstep.postproc_node['aero_unsteady_forces'] = dynamic_struct_forces
 
-<<<<<<< HEAD
-        # prescribed forces + aero forces
-        structural_kstep.steady_applied_forces = (
-            (struct_forces + self.data.structure.ini_info.steady_applied_forces).
-            astype(dtype=ct.c_double, order='F', copy=True))
-        try:
-            structural_kstep.unsteady_applied_forces = (
-                (dynamic_struct_forces + self.data.structure.dynamic_input[max(self.data.ts - 1, 0)]['dynamic_forces'] +
-                 structural_kstep.runtime_generated_forces).
-                astype(dtype=ct.c_double, order='F', copy=True))
-        except KeyError:
-            structural_kstep.unsteady_applied_forces = (dynamic_struct_forces +
-                                                        structural_kstep.runtime_generated_forces)
-=======
         # if self.settings['nonlifting_body_interactions']:
         #     struct_forces +=  mapping.aero2struct_force_mapping(
         #         nl_body_kstep.forces,
@@ -855,7 +871,6 @@
 
         # Apply unsteady force coefficient
         structural_kstep.unsteady_applied_forces *= unsteady_forces_coeff
->>>>>>> ffe3de54
 
     def relaxation_factor(self, k):
         initial = self.settings['relaxation_factor']
@@ -906,14 +921,30 @@
 
         return out_step
 
+    def teardown(self):
+        
+        self.structural_solver.teardown()
+        self.aero_solver.teardown()
+        if self.with_postprocessors:
+            for pp in self.postprocessors.values():
+                pp.teardown()
+        if self.with_controllers:
+            for cont in self.controllers.values():
+                cont.teardown()
+        if self.with_runtime_generators:
+            for rg in self.runtime_generators.values():
+                rg.teardown()
+
 
 def relax(beam, timestep, previous_timestep, coeff):
     timestep.steady_applied_forces = ((1.0 - coeff)*timestep.steady_applied_forces +
             coeff*previous_timestep.steady_applied_forces)
     timestep.unsteady_applied_forces = ((1.0 - coeff)*timestep.unsteady_applied_forces +
             coeff*previous_timestep.unsteady_applied_forces)
-    timestep.runtime_generated_forces = ((1.0 - coeff)*timestep.runtime_generated_forces +
-            coeff*previous_timestep.runtime_generated_forces)
+    timestep.runtime_steady_forces = ((1.0 - coeff)*timestep.runtime_steady_forces +
+            coeff*previous_timestep.runtime_steady_forces)
+    timestep.runtime_unsteady_forces = ((1.0 - coeff)*timestep.runtime_unsteady_forces +
+            coeff*previous_timestep.runtime_unsteady_forces)
 
 
 def normalise_quaternion(tstep):
