--- conflicted
+++ resolved
@@ -888,10 +888,6 @@
                         FullCglobal.ctypes.data_as(doubleP),
                         FullKglobal.ctypes.data_as(doubleP))
 
-<<<<<<< HEAD
-
-=======
->>>>>>> 9cc5e343
 def cbeam3_asbly_dynamic(beam, tstep, settings):
     """
     cbeam3_asbly_dynamic
@@ -949,51 +945,6 @@
     Mglobal = np.zeros((num_dof, num_dof), dtype=ct.c_double, order='F')
     Cglobal = np.zeros((num_dof, num_dof), dtype=ct.c_double, order='F')
     Kglobal = np.zeros((num_dof, num_dof), dtype=ct.c_double, order='F')
-<<<<<<< HEAD
-    Qglobal = np.zeros((num_dof,), dtype=ct.c_double, order='F')
-
-    f_cbeam3_asbly_dynamic_python(ct.byref(ct.c_int(num_dof)),
-                                  ct.byref(n_nodes),
-                                  ct.byref(n_elem),
-                                  ct.byref(dt),
-                                  beam.ini_info.pos.ctypes.data_as(doubleP),
-                                  beam.ini_info.psi.ctypes.data_as(doubleP),
-                                  tstep.pos.ctypes.data_as(doubleP),
-                                  tstep.pos_dot.ctypes.data_as(doubleP),
-                                  tstep.psi.ctypes.data_as(doubleP),
-                                  tstep.psi_dot.ctypes.data_as(doubleP),
-                                  tstep.steady_applied_forces.ctypes.data_as(doubleP),
-                                  tstep.unsteady_applied_forces.ctypes.data_as(doubleP),
-                                  tstep.for_vel.ctypes.data_as(doubleP),
-                                  tstep.for_acc.ctypes.data_as(doubleP),
-                                  beam.fortran['num_nodes'].ctypes.data_as(intP),
-                                  beam.fortran['num_mem'].ctypes.data_as(intP),
-                                  beam.fortran['connectivities'].ctypes.data_as(intP),
-                                  beam.fortran['master'].ctypes.data_as(intP),
-                                  ct.byref(n_mass),
-                                  beam.fortran['mass'].ctypes.data_as(doubleP),
-                                  beam.fortran['mass_indices'].ctypes.data_as(intP),
-                                  ct.byref(n_stiff),
-                                  beam.fortran['stiffness'].ctypes.data_as(doubleP),
-                                  beam.fortran['inv_stiffness'].ctypes.data_as(doubleP),
-                                  beam.fortran['stiffness_indices'].ctypes.data_as(intP),
-                                  beam.fortran['frame_of_reference_delta'].ctypes.data_as(doubleP),
-                                  beam.fortran['rbmass'].ctypes.data_as(doubleP),
-                                  beam.fortran['node_master_elem'].ctypes.data_as(intP),
-                                  beam.fortran['vdof'].ctypes.data_as(intP),
-                                  beam.fortran['fdof'].ctypes.data_as(intP),
-                                  ct.byref(xbopts),
-                                  tstep.dqddt.ctypes.data_as(doubleP),
-                                  tstep.quat.ctypes.data_as(doubleP),
-                                  Mglobal.ctypes.data_as(doubleP),
-                                  Cglobal.ctypes.data_as(doubleP),
-                                  Kglobal.ctypes.data_as(doubleP),
-                                  Qglobal.ctypes.data_as(doubleP))
-
-    return Mglobal, Cglobal, Kglobal, Qglobal
-
-
-=======
     Qglobal = np.zeros((num_dof, ), dtype=ct.c_double, order='F')
 
     f_cbeam3_asbly_dynamic_python(ct.byref(ct.c_int(num_dof)),
@@ -1037,7 +988,6 @@
 
     return Mglobal, Cglobal, Kglobal, Qglobal
 
->>>>>>> 9cc5e343
 def xbeam3_asbly_dynamic(beam, tstep, settings):
     """
     xbeam3_asbly_dynamic
@@ -1051,11 +1001,7 @@
         settings(settings):
 
     Returns:
-<<<<<<< HEAD
-        Mglobal(numpy array): Mass matrix
-=======
     	Mglobal(numpy array): Mass matrix
->>>>>>> 9cc5e343
         Cglobal(numpy array): Damping matrix
         Kglobal(numpy array): Stiffness matrix
         Qglobal(numpy array): Vector of independent terms
@@ -1068,15 +1014,7 @@
 
     # library load
     xbeamlib = ct_utils.import_ctypes_lib(SharpyDir + '/lib/', 'libxbeam')
-<<<<<<< HEAD
-    try:
-        f_xbeam3_asbly_dynamic_python = xbeamlib.xbeam3_asbly_dynamic_python
-    except AttributeError:
-        raise NotImplementedError('Unable to find module in xbeam_interface.f90. Ensure you have the correct xbeam version')
-
-=======
     f_xbeam3_asbly_dynamic_python = xbeamlib.xbeam3_asbly_dynamic_python
->>>>>>> 9cc5e343
     f_xbeam3_asbly_dynamic_python.restype = None
 
     # initialisation
@@ -1104,111 +1042,6 @@
     xbopts.gravity_dir_z = ct.c_double(tstep.gravity_vector_inertial[2])
 
     # Initialize matrices
-<<<<<<< HEAD
-    Mtotal = np.zeros((num_dof + 10, num_dof + 10), dtype=ct.c_double, order='F')
-    Ctotal = np.zeros((num_dof + 10, num_dof + 10), dtype=ct.c_double, order='F')
-    Ktotal = np.zeros((num_dof + 10, num_dof + 10), dtype=ct.c_double, order='F')
-    Qtotal = np.zeros((num_dof + 10,), dtype=ct.c_double, order='F')
-
-    f_xbeam3_asbly_dynamic_python(ct.byref(ct.c_int(num_dof)),
-                                  ct.byref(n_nodes),
-                                  ct.byref(n_elem),
-                                  ct.byref(dt),
-                                  beam.ini_info.pos.ctypes.data_as(doubleP),
-                                  beam.ini_info.psi.ctypes.data_as(doubleP),
-                                  tstep.pos.ctypes.data_as(doubleP),
-                                  tstep.pos_dot.ctypes.data_as(doubleP),
-                                  tstep.psi.ctypes.data_as(doubleP),
-                                  tstep.psi_dot.ctypes.data_as(doubleP),
-                                  tstep.steady_applied_forces.ctypes.data_as(doubleP),
-                                  tstep.unsteady_applied_forces.ctypes.data_as(doubleP),
-                                  tstep.for_vel.ctypes.data_as(doubleP),
-                                  tstep.for_acc.ctypes.data_as(doubleP),
-                                  # ct.byref(in_dt),
-                                  beam.fortran['num_nodes'].ctypes.data_as(intP),
-                                  beam.fortran['num_mem'].ctypes.data_as(intP),
-                                  beam.fortran['connectivities'].ctypes.data_as(intP),
-                                  beam.fortran['master'].ctypes.data_as(intP),
-                                  ct.byref(n_mass),
-                                  beam.fortran['mass'].ctypes.data_as(doubleP),
-                                  beam.fortran['mass_indices'].ctypes.data_as(intP),
-                                  ct.byref(n_stiff),
-                                  beam.fortran['stiffness'].ctypes.data_as(doubleP),
-                                  beam.fortran['inv_stiffness'].ctypes.data_as(doubleP),
-                                  beam.fortran['stiffness_indices'].ctypes.data_as(intP),
-                                  beam.fortran['frame_of_reference_delta'].ctypes.data_as(doubleP),
-                                  beam.fortran['rbmass'].ctypes.data_as(doubleP),
-                                  beam.fortran['node_master_elem'].ctypes.data_as(intP),
-                                  beam.fortran['vdof'].ctypes.data_as(intP),
-                                  beam.fortran['fdof'].ctypes.data_as(intP),
-                                  ct.byref(xbopts),
-                                  tstep.quat.ctypes.data_as(doubleP),
-                                  tstep.q.ctypes.data_as(doubleP),
-                                  tstep.dqdt.ctypes.data_as(doubleP),
-                                  tstep.dqddt.ctypes.data_as(doubleP),
-                                  Mtotal.ctypes.data_as(doubleP),
-                                  Ctotal.ctypes.data_as(doubleP),
-                                  Ktotal.ctypes.data_as(doubleP),
-                                  Qtotal.ctypes.data_as(doubleP))
-
-    return Mtotal, Ctotal, Ktotal, Qtotal
-
-
-def xbeam_linear_modal_asbly(beam, timestep_info, settings):
-    """
-    Assemble linear elastic/rigid body equations of motion
-
-    Args:
-        beam:
-        timestep_info:
-        settings:
-
-    Returns:
-
-    """
-
-    # # Load FORTRAN library
-    # xbeamlib = ct_utils.import_ctypes_lib(SharpyDir + '/lib/', 'libxbeam')
-    #
-    # # load the interface routine
-    # f_xbeam3_asbly_lin_python = xbeamlib.xbeam3_asbly_lin_python
-    #
-    # n_elem = ct.c_int(beam.num_elem)
-    # n_nodes = ct.c_int(beam.num_node)
-    # num_dof = beam.num_dof.value
-    # n_mass = ct.c_int(beam.n_mass)
-    # n_stiff = ct.c_int(beam.n_stiff)
-    #
-    # f_xbeam3_asbly_lin_python(num_dof,
-    #                           n_elem,
-    #                           n_nodes
-    #                           )
-
-# xbeam3_asbly_lin_python  (num_dof,&
-#                                          n_elem,&
-#                                          n_nodes,&
-#                                          num_nodes,&
-#                                          mem_number,&
-#                                          conn,&
-#                                          master,&
-#                                          n_mass,&
-#                                          mass_db,&
-#                                          mass_indices,&
-#                                          n_stiffness,&
-#                                          stiffness_db,&
-#                                          inv_stiffness_db,&
-#                                          stiffness_indices,&
-#                                          for_delta,&
-#                                          psi_ini,&
-#                                          rbmass&
-#                                          vdof,&
-#                                          fdof,&
-#                                          Coords,&
-#                                          Psi0,&
-#                                          Cag,&
-#                                          Options&
-#                                          )
-=======
     Mtotal = np.zeros((num_dof+10, num_dof+10), dtype=ct.c_double, order='F')
     Ctotal = np.zeros((num_dof+10, num_dof+10), dtype=ct.c_double, order='F')
     Ktotal = np.zeros((num_dof+10, num_dof+10), dtype=ct.c_double, order='F')
@@ -1301,5 +1134,4 @@
                             beam.fortran['node_master_elem'].ctypes.data_as(intP),
                             beam.fortran['vdof'].ctypes.data_as(intP),
                             beam.fortran['fdof'].ctypes.data_as(intP),
-                            tstep.gravity_forces.ctypes.data_as(doubleP))
->>>>>>> 9cc5e343
+                            tstep.gravity_forces.ctypes.data_as(doubleP))