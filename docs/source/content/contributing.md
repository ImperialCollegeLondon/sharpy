--- conflicted
+++ resolved
@@ -200,9 +200,6 @@
 
 Commit names are also important since they are the backbone of the code's change log. Please write concise commit titles
 and explain the main changes in the body of the commit message. An excellent guide on writing good commit messages can
-<<<<<<< HEAD
-be found [here](https://chris.beams.io/posts/git-commit/).
-=======
 be found [here](https://chris.beams.io/posts/git-commit/).
 
 # For developers: 
@@ -237,5 +234,4 @@
   ```
   where `<tagname>` is something like `2.0`.
   
-4. Create the GitHub release, choosing the newly created tag from the dropdown menu. Do not create a tag from the dropdown menu directly because it will not be an annotated tag
->>>>>>> 362cd337
+4. Create the GitHub release, choosing the newly created tag from the dropdown menu. Do not create a tag from the dropdown menu directly because it will not be an annotated tag