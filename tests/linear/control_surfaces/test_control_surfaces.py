--- conflicted
+++ resolved
@@ -197,7 +197,6 @@
                                                               'remove_inputs': ['u_gust']},
                                             'rigid_body_motion': 'off'}}
 
-<<<<<<< HEAD
         ws.config['LinDynamicSim'] = {'folder': self.route_test_dir + '/output/',
                                       'n_tsteps': lin_tsteps,
                                       'dt': ws.dt,
@@ -216,16 +215,6 @@
                                       }
 
         ws.config['PickleData'] = {'folder': self.route_test_dir + '/output/'}
-=======
-        ws.config['LinDynamicSim'] = {'n_tsteps': lin_tsteps,
-                                     'dt': ws.dt,
-                                     'postprocessors': ['AerogridPlot'],
-                                     'postprocessors_settings':
-                                         {'AerogridPlot': {'include_rbm': 'on',
-                                                           'include_applied_forces': 'on',
-                                                           'minus_m_star': 0}, }
-                                     }
->>>>>>> 4cab27ad
 
         ws.config.write()
 
