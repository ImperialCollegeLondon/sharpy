import numpy as np
import os
import unittest
import cases.templates.flying_wings as wings
import sharpy.sharpy_main
import sharpy.utils.sharpydir as sharpydir


class TestGolandFlutter(unittest.TestCase):

    def setup(self):
        # Problem Set up
        u_inf = 1.
        alpha_deg = 0.
        rho = 1.02
        num_modes = 4

        # Lattice Discretisation
        M = 16
        N = 32
        M_star_fact = 10

        # Linear UVLM settings
        integration_order = 2
        remove_predictor = False
        use_sparse = True

        # ROM Properties
        rom_settings = dict()
        rom_settings['algorithm'] = 'mimo_rational_arnoldi'
        rom_settings['r'] = 6
        frequency_continuous_k = np.array([0.])

        # Case Admin - Create results folders
        case_name = 'goland_cs'
        case_nlin_info = 'M%dN%dMs%d_nmodes%d' % (M, N, M_star_fact, num_modes)
        case_rom_info = 'rom_MIMORA_r%d_sig%04d_%04dj' % (rom_settings['r'], frequency_continuous_k[-1].real * 100,
                                                          frequency_continuous_k[-1].imag * 100)

        case_name += case_nlin_info + case_rom_info

        self.route_test_dir = os.path.abspath(os.path.dirname(os.path.realpath(__file__)))
        fig_folder = self.route_test_dir + 'figures/'
        os.makedirs(fig_folder, exist_ok=True)

        # SHARPy nonlinear reference solution
        ws = wings.GolandControlSurface(M=M,
                                        N=N,
                                        Mstar_fact=M_star_fact,
                                        u_inf=u_inf,
                                        alpha=alpha_deg,
                                        cs_deflection=[0, 0],
                                        rho=rho,
                                        sweep=0,
                                        physical_time=2,
                                        n_surfaces=2,
                                        route=sharpydir.SharpyDir + '/tests/linear/goland_wing/cases',
                                        case_name=case_name)

        ws.gust_intensity = 0.01
        ws.sigma = 1

        ws.clean_test_files()
        ws.update_derived_params()
        ws.set_default_config_dict()

        ws.generate_aero_file()
        ws.generate_fem_file()

<<<<<<< HEAD
=======
        ws.config['SHARPy']['flow'] = ['BeamLoader',
                                       'AerogridLoader',
                                       'StaticCoupled',
                                       'AerogridPlot',
                                       'BeamPlot',
                                       'Modal',
                                       'LinearAssembler',
                                       'FrequencyResponse',
                                       'AsymptoticStability',

                                       ]

        ws.config['LinearAssembler']['linear_system_settings']['aero_settings']['use_sparse'] = use_sparse
        ws.config['LinearAssembler']['linear_system_settings']['aero_settings']['ScalingDict'] = {
            'length': 0.5 * ws.c_ref,
            'speed': u_inf,
            'density': rho}
        ws.config['LinearAssembler']['linear_system_settings']['aero_settings']['remove_inputs'] = ['u_gust']
        ws.config['LinearAssembler']['linear_system_settings']['aero_settings']['rom_method'] = 'Krylov'
>>>>>>> 4d39c71f
        frequency_continuous_w = 2 * u_inf * frequency_continuous_k / ws.c_ref
        rom_settings['frequency'] = frequency_continuous_w
        rom_settings['tangent_input_file'] = ws.route + '/' + ws.case_name + '.rom.h5'

        ws.config['SHARPy'] = {
            'flow':
                ['BeamLoader', 'AerogridLoader',
                 'StaticCoupled',
                 'AerogridPlot',
                 'BeamPlot',
                 'Modal',
                 'LinearAssembler',
                 'FrequencyResponse',
                 'AsymptoticStability',
                 ],
            'case': ws.case_name, 'route': ws.route,
            'write_screen': 'off', 'write_log': 'on',
            'log_folder': './output/' + ws.case_name + '/',
            'log_file': ws.case_name + '.log'}

        ws.config['BeamLoader'] = {
            'unsteady': 'off',
            'orientation': ws.quat}

        ws.config['AerogridLoader'] = {
            'unsteady': 'off',
            'aligned_grid': 'on',
            'mstar': ws.Mstar_fact * ws.M,
            'freestream_dir': ws.u_inf_direction
        }

        ws.config['StaticUvlm'] = {
            'rho': ws.rho,
            'velocity_field_generator': 'SteadyVelocityField',
            'velocity_field_input': {
                'u_inf': ws.u_inf,
                'u_inf_direction': ws.u_inf_direction},
            'rollup_dt': ws.dt,
            'print_info': 'on',
            'horseshoe': 'off',
            'num_cores': 4,
            'n_rollup': 0,
            'rollup_aic_refresh': 0,
            'rollup_tolerance': 1e-4}

        ws.config['StaticCoupled'] = {
            'print_info': 'on',
            'max_iter': 200,
            'n_load_steps': 1,
            'tolerance': 1e-10,
            'relaxation_factor': 0.,
            'aero_solver': 'StaticUvlm',
            'aero_solver_settings': {
                'rho': ws.rho,
                'print_info': 'off',
                'horseshoe': 'off',
                'num_cores': 4,
                'n_rollup': 0,
                'rollup_dt': ws.dt,
                'rollup_aic_refresh': 1,
                'rollup_tolerance': 1e-4,
                'velocity_field_generator': 'SteadyVelocityField',
                'velocity_field_input': {
                    'u_inf': ws.u_inf,
                    'u_inf_direction': ws.u_inf_direction}},
            'structural_solver': 'NonLinearStatic',
            'structural_solver_settings': {'print_info': 'off',
                                           'max_iterations': 150,
                                           'num_load_steps': 4,
                                           'delta_curved': 1e-1,
                                           'min_delta': 1e-10,
                                           'gravity_on': 'on',
                                           'gravity': 9.754}}

        ws.config['AerogridPlot'] = {'folder': './output/',
                                     'include_rbm': 'off',
                                     'include_applied_forces': 'on',
                                     'minus_m_star': 0}

        ws.config['AeroForcesCalculator'] = {'folder': './output/forces',
                                             'write_text_file': 'on',
                                             'text_file_name': ws.case_name + '_aeroforces.csv',
                                             'screen_output': 'on',
                                             'unsteady': 'off'}

        ws.config['BeamPlot'] = {'folder': './output/',
                                 'include_rbm': 'off',
                                 'include_applied_forces': 'on'}

        ws.config['BeamCsvOutput'] = {'folder': './output/',
                                      'output_pos': 'on',
                                      'output_psi': 'on',
                                      'screen_output': 'on'}

        ws.config['Modal'] = {'folder': './output/',
                              'NumLambda': 20,
                              'rigid_body_modes': 'off',
                              'print_matrices': 'on',
                              'keep_linear_matrices': 'on',
                              'write_dat': 'off',
                              'rigid_modes_cg': 'off',
                              'continuous_eigenvalues': 'off',
                              'dt': 0,
                              'plot_eigenvalues': False,
                              'max_rotation_deg': 15.,
                              'max_displacement': 0.15,
                              'write_modes_vtk': True,
                              'use_undamped_modes': True}

        ws.config['LinearAssembler'] = {'linear_system': 'LinearAeroelastic',
                                        'linear_system_settings': {
                                            'beam_settings': {'modal_projection': 'on',
                                                              'inout_coords': 'modes',
                                                              'discrete_time': 'on',
                                                              'newmark_damp': 0.5e-4,
                                                              'discr_method': 'newmark',
                                                              'dt': ws.dt,
                                                              'proj_modes': 'undamped',
                                                              'use_euler': 'off',
                                                              'num_modes': num_modes,
                                                              'print_info': 'on',
                                                              'gravity': 'on',
                                                              'remove_sym_modes': 'on',
                                                              'remove_dofs': []},
                                            'aero_settings': {'dt': ws.dt,
                                                              'ScalingDict': {'length': 0.5 * ws.c_ref,
                                                                              'speed': u_inf,
                                                                              'density': rho},
                                                              'integr_order': integration_order,
                                                              'density': ws.rho,
                                                              'remove_predictor': remove_predictor,
                                                              'use_sparse': use_sparse,
                                                              'rigid_body_motion': 'off',
                                                              'use_euler': 'off',
                                                              'remove_inputs': ['u_gust'],
                                                              'rom_method': ['Krylov'],
                                                              'rom_method_settings': {'Krylov': rom_settings}},
                                            'rigid_body_motion': False}}

        ws.config['AsymptoticStability'] = {'print_info': True,
                                            'velocity_analysis': [160, 180, 20]}

        ws.config['LinDynamicSim'] = {'dt': ws.dt,
                                      'n_tsteps': ws.n_tstep,
                                      'sys_id': 'LinearAeroelastic',
                                      'postprocessors': ['BeamPlot', 'AerogridPlot'],
                                      'postprocessors_settings': {'AerogridPlot': {
                                          'u_inf': ws.u_inf,
                                          'folder': './output/',
                                          'include_rbm': 'on',
                                          'include_applied_forces': 'on',
                                          'minus_m_star': 0},
                                          'BeamPlot': {'folder': ws.route + '/output/',
                                                       'include_rbm': 'on',
                                                       'include_applied_forces': 'on'}}}

        ws.config['FrequencyResponse'] = {'compute_fom': 'on',
                                          'load_fom': './output/' + case_name,
                                          'quick_plot': 'on',
                                          'folder': './output/',
                                          'frequency_unit': 'k',
                                          'frequency_bounds': [0.0001, 1.0],
                                          }

        ws.config.write()

        self.data = sharpy.sharpy_main.main(['', ws.route + ws.case_name + '.solver.txt'])

    def run_rom_stable(self):
        ssrom = self.data.linear.linear_system.uvlm.rom['Krylov'].ssrom
        eigs_rom = np.linalg.eigvals(ssrom.A)

        assert all(np.abs(eigs_rom) <= 1.), 'UVLM Krylov ROM is unstable - flutter speed may not be correct. Change' \
                                            'ROM settings to achieve stability'
        print('ROM is stable')

    def run_flutter(self):
        flutter_ref_speed = 166 # at current discretisation

        u_inf = self.data.linear.stability['velocity_results']['u_inf']
        eval_real = self.data.linear.stability['velocity_results']['evals_real']
        eval_imag = self.data.linear.stability['velocity_results']['evals_imag']

        # Flutter onset
        ind_zero_real = np.where(eval_real >= 0)[0][0]
        assert ind_zero_real > 0, 'Flutter speed not below 165.00 m/s'
        flutter_speed = 0.5 * (u_inf[ind_zero_real] + u_inf[ind_zero_real - 1])
        flutter_frequency = np.sqrt(eval_real[ind_zero_real] ** 2 + eval_imag[ind_zero_real] ** 2)

        print('Flutter speed = %.1f m/s' % flutter_speed)
        print('Flutter frequency = %.2f rad/s' % flutter_frequency)
        assert np.abs(
            flutter_speed - flutter_ref_speed) / flutter_ref_speed < 1e-2, ' Flutter speed error greater than ' \
                                                                           '1 percent'
        print('Test Complete')

    def test_flutter(self):
        self.setup()
        self.run_rom_stable()
        self.run_flutter()


if __name__ == '__main__':
    unittest.main()<|MERGE_RESOLUTION|>--- conflicted
+++ resolved
@@ -67,28 +67,6 @@
         ws.generate_aero_file()
         ws.generate_fem_file()
 
-<<<<<<< HEAD
-=======
-        ws.config['SHARPy']['flow'] = ['BeamLoader',
-                                       'AerogridLoader',
-                                       'StaticCoupled',
-                                       'AerogridPlot',
-                                       'BeamPlot',
-                                       'Modal',
-                                       'LinearAssembler',
-                                       'FrequencyResponse',
-                                       'AsymptoticStability',
-
-                                       ]
-
-        ws.config['LinearAssembler']['linear_system_settings']['aero_settings']['use_sparse'] = use_sparse
-        ws.config['LinearAssembler']['linear_system_settings']['aero_settings']['ScalingDict'] = {
-            'length': 0.5 * ws.c_ref,
-            'speed': u_inf,
-            'density': rho}
-        ws.config['LinearAssembler']['linear_system_settings']['aero_settings']['remove_inputs'] = ['u_gust']
-        ws.config['LinearAssembler']['linear_system_settings']['aero_settings']['rom_method'] = 'Krylov'
->>>>>>> 4d39c71f
         frequency_continuous_w = 2 * u_inf * frequency_continuous_k / ws.c_ref
         rom_settings['frequency'] = frequency_continuous_w
         rom_settings['tangent_input_file'] = ws.route + '/' + ws.case_name + '.rom.h5'
