--- conflicted
+++ resolved
@@ -16,11 +16,7 @@
         """
         Case and results from:
         tests/coupled/dynamic/hale 
-<<<<<<< HEAD
-        reference results produced with SHARPy version 1.3 to check for backward compatibility
-=======
         reference results produced with SHARPy version 2.0
->>>>>>> ffe3de54
         :return:
         """
         import sharpy.sharpy_main
