import unittest
import tests.uvlm.static.polars.generate_wing as gw
import os
import glob
import configobj
import numpy as np

from sharpy.aero.utils.utils import local_stability_axes
import sharpy.utils.algebra as algebra
import h5py
import sharpy.utils.h5utils as h5utils
import sharpy.aero.utils.airfoilpolars as airfoilpolars


class InfiniteWing:
    area = 90000000.0
    chord = 3

    def force_coef(self, rho, uinf):
        return 0.5 * rho * uinf ** 2 * self.area

    def moment_coef(self, rho, uinf):
        return self.force_coef(rho, uinf) * self.chord


class TestAirfoilPolars(unittest.TestCase):
    route_test_dir = os.path.abspath(os.path.dirname(os.path.realpath(__file__)))

    polar_data = np.loadtxt(route_test_dir + '/xf-naca0018-il-50000.txt', skiprows=12)

    polar = airfoilpolars.polar()
    polar.initialise(np.column_stack((polar_data[:, 0] * np.pi / 180, polar_data[:, 1], polar_data[:, 2],
                                      polar_data[:, 4])))

    def test_infinite_wing(self):
        """
        Infinite wing should yield same results as airfoil polar
        """

        cases_route = self.route_test_dir + '/cases/'
        output_route = self.route_test_dir + '/output/'

        wing = InfiniteWing()

        gw.run(compute_uind=False,
               infinite_wing=True,
               main_ea=0.25,
               high_re=False,
               case_route_root=cases_route,
               output_route_root=output_route,
               use2pi=True,
               polar_file=self.route_test_dir + '/xf-naca0018-il-50000.txt')

        case_header = gw.get_case_header(polar=True,
                                         infinite_wing=True,
                                         compute_uind=False,
                                         high_re=False,
                                         main_ea=0.25,
                                         use2pi=True)

        results = postprocess(output_route + '/' + case_header + '/')

        results[:, 1:3] /= wing.force_coef(1.225, 1)
        results[:, -1] /= wing.moment_coef(1.225, 1)

        with self.subTest('lift'):
            cl_polar = np.interp(results[:, 0], self.polar_data[:, 0], self.polar_data[:, 1])
            np.testing.assert_array_almost_equal(cl_polar, results[:, 1], decimal=3)

        with self.subTest('drag'):
            cd_polar = np.interp(results[:, 0], self.polar_data[:, 0], self.polar_data[:, 2])
            np.testing.assert_array_almost_equal(cd_polar, results[:, 2], decimal=3)

        with self.subTest('moment'):
            cm_polar = np.interp(results[:, 0], self.polar_data[:, 0], self.polar_data[:, 4])
            np.testing.assert_array_almost_equal(cm_polar, results[:, 3], decimal=3)

<<<<<<< HEAD
    def test_linear_infinite_wing(self):

        cases_route = self.route_test_dir + '/cases/'
        output_route = self.route_test_dir + '/output/'

        wing = InfiniteWing()

        # put inside function and test diff alpha
        for alpha in [0, 2.5, 5]:
            with self.subTest(alpha):
                self.run_linear_test(alpha, cases_route, output_route)

    def run_linear_test(self, alpha, cases_route, output_route):
        case_name = 'linear_alpha{:04g}'.format(alpha * 100).replace('-', 'M')

        flow = ['BeamLoader',
                'AerogridLoader',
                'StaticCoupled',
                'AeroForcesCalculator',
                'Modal',
                'LinearAssembler',
                'StabilityDerivatives',
                'SaveParametricCase']

        gw.generate_infinite_wing(case_name,
                                  alpha=alpha,
                                  flow=flow,
                                  case_route=cases_route,
                                  polar_file=self.route_test_dir + '/xf-naca0018-il-50000.txt',
                                  aspect_ratio=1e7,
                                  main_ea=0.25,
                                  output_route=output_route)

        derivatives = self.postprocess_linear(case_name)

        with self.subTest(msg='CL_alpha at {:f}'.format(alpha)):
            cla_sharpy = derivatives['force_angle_velocity'][2, 1]
            cla_polar = self.polar.get_derivatives_at_aoa(alpha * np.pi / 180)[0]
            delta = np.abs(cla_sharpy - cla_polar) / cla_polar
            np.testing.assert_array_less(delta, 0.15, f'Difference in polar {cla_polar:0.3f} and '
                                                      f'SHARPy CL_alpha {cla_sharpy:0.3f} '
                                                      f'greater than 15% ({delta * 100:0.3f} %)')

    def postprocess_linear(self, case_name):
        with h5py.File(self.route_test_dir + '/output/' + case_name +
                       '/derivatives/aerodynamic_stability_derivatives.h5', 'r') as f:
            aerodynamic_ders = h5utils.load_h5_in_dict(f)
        return aerodynamic_ders

    def postprocess(self, output_folder):
        cases = glob.glob(output_folder + '/*')

        n_cases = 0
        for case in cases:
            alpha, lift, drag, moment = self.process_case(case)
            if n_cases == 0:
                results = np.array([alpha, lift, drag, moment], dtype=float)
            else:
                results = np.vstack((results, np.array([alpha, lift, drag, moment])))
            n_cases += 1

        order = np.argsort(results[:, 0])
        results = np.array([results[i, :] for i in order], dtype=float)

        return results

    @staticmethod
    def process_case(path_to_case):
        case_name = path_to_case.split('/')[-1]
        pmor = configobj.ConfigObj(path_to_case + f'/{case_name}.pmor.sharpy')
        alpha = pmor['parameters']['alpha']
        inertial_forces = np.loadtxt(f'{path_to_case}/forces/forces_aeroforces.txt',
                                     skiprows=1, delimiter=',', dtype=float)[1:4]
        inertial_moments = np.loadtxt(f'{path_to_case}/forces/moments_aeroforces.txt',
                                      skiprows=1, delimiter=',', dtype=float)[1:4]

        return alpha, inertial_forces[2], inertial_forces[0], inertial_moments[1]

=======
>>>>>>> 73102f87
    def tearDown(self):
        import shutil
        folders = ['cases', 'output']
        for folder in folders:
            shutil.rmtree(self.route_test_dir + '/' + folder)


def postprocess(output_folder):
    cases = glob.glob(output_folder + '/*')

    n_cases = 0
    for case in cases:
        alpha, lift, drag, moment = process_case(case)
        if n_cases == 0:
            results = np.array([alpha, lift, drag, moment], dtype=float)
        else:
            results = np.vstack((results, np.array([alpha, lift, drag, moment])))
        n_cases += 1
    results = results.astype(float)
    results = results[results[:, 0].argsort()]
    return results


def process_case(path_to_case):
    case_name = path_to_case.split('/')[-1]
    pmor = configobj.ConfigObj(path_to_case + f'/{case_name}.pmor.sharpy')
    alpha = pmor['parameters']['alpha']
    inertial_forces = np.loadtxt(f'{path_to_case}/forces/forces_aeroforces.txt',
                                 skiprows=1, delimiter=',', dtype=float)[1:4]
    inertial_moments = np.loadtxt(f'{path_to_case}/forces/moments_aeroforces.txt',
                                  skiprows=1, delimiter=',', dtype=float)[1:4]

    return alpha, inertial_forces[2], inertial_forces[0], inertial_moments[1]


class TestStab(unittest.TestCase):

    def test_stability(self):
        """
        |
        |  / free stream
        | /
        |/
        +------------ chord ax (const)


        """
        dir_urel = np.array([1, 0, 0])
        dir_chord = np.array([1, 0, 0])

        alpha = 4 * np.pi / 180

        # rotate the freestream
        dir_urel = algebra.rotation3d_y(alpha).T.dot(dir_urel)

        # Test free stream rotation
        lab = ['x', 'z']
        with self.subTest(msg='Freestream test'):
            assert dir_urel[2] == np.sin(alpha), 'z component of freestream not properly rotated'
        with self.subTest(msg='Freestream test'):
            assert dir_urel[0] == np.cos(alpha), 'x component of freestream not properly rotated'

        # Stability axes
        c_bs = local_stability_axes(dir_urel, dir_chord)

        # Checking X_s
        for ax in [0, 2]:
            with self.subTest(msg='X_s', ax=ax):
                assert c_bs.dot(np.eye(3)[0])[ax] > 0, f'{ax}_b component of X_s not correct'

        # Checking Z_s
        ax = 0
        with self.subTest(msg='Z_s', ax=ax):
            assert c_bs.dot(np.eye(3)[2])[ax] < 0, f'{ax}_b component of Z_s not correct'

        ax = 2
        with self.subTest(msg='Z_s', ax=ax):
            assert c_bs.dot(np.eye(3)[2])[ax] > 0, f'{ax}_b component of Z_s not correct'


if __name__ == '__main__':
    import unittest

    unittest.main()<|MERGE_RESOLUTION|>--- conflicted
+++ resolved
@@ -75,7 +75,6 @@
             cm_polar = np.interp(results[:, 0], self.polar_data[:, 0], self.polar_data[:, 4])
             np.testing.assert_array_almost_equal(cm_polar, results[:, 3], decimal=3)
 
-<<<<<<< HEAD
     def test_linear_infinite_wing(self):
 
         cases_route = self.route_test_dir + '/cases/'
@@ -125,37 +124,6 @@
             aerodynamic_ders = h5utils.load_h5_in_dict(f)
         return aerodynamic_ders
 
-    def postprocess(self, output_folder):
-        cases = glob.glob(output_folder + '/*')
-
-        n_cases = 0
-        for case in cases:
-            alpha, lift, drag, moment = self.process_case(case)
-            if n_cases == 0:
-                results = np.array([alpha, lift, drag, moment], dtype=float)
-            else:
-                results = np.vstack((results, np.array([alpha, lift, drag, moment])))
-            n_cases += 1
-
-        order = np.argsort(results[:, 0])
-        results = np.array([results[i, :] for i in order], dtype=float)
-
-        return results
-
-    @staticmethod
-    def process_case(path_to_case):
-        case_name = path_to_case.split('/')[-1]
-        pmor = configobj.ConfigObj(path_to_case + f'/{case_name}.pmor.sharpy')
-        alpha = pmor['parameters']['alpha']
-        inertial_forces = np.loadtxt(f'{path_to_case}/forces/forces_aeroforces.txt',
-                                     skiprows=1, delimiter=',', dtype=float)[1:4]
-        inertial_moments = np.loadtxt(f'{path_to_case}/forces/moments_aeroforces.txt',
-                                      skiprows=1, delimiter=',', dtype=float)[1:4]
-
-        return alpha, inertial_forces[2], inertial_forces[0], inertial_moments[1]
-
-=======
->>>>>>> 73102f87
     def tearDown(self):
         import shutil
         folders = ['cases', 'output']
