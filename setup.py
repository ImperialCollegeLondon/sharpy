--- conflicted
+++ resolved
@@ -139,13 +139,9 @@
         "colorama",
         "dill",
         "jupyterlab",
-<<<<<<< HEAD
         #"mayavi",
         # Fix for tvtk issue, see Issue #313 - darn thing can't be found
         "mayavi @ git+https://github.com/enthought/mayavi.git",
-=======
-        "mayavi", # github direct dependency removed since pip version is fixed, and also not compatible with pypi
->>>>>>> e28bbbf2
         "pandas",
         "control",
         "openpyxl>=3.0.10",
