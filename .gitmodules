--- conflicted
+++ resolved
@@ -1,10 +1,6 @@
 [submodule "lib/UVLM"]
 	path = lib/UVLM
 	url = http://github.com/imperialcollegelondon/UVLM
-<<<<<<< HEAD
-	branch = dev_merge_changes
-=======
->>>>>>> 0cc9242b
 [submodule "lib/xbeam"]
 	path = lib/xbeam
 	url = http://github.com/imperialcollegelondon/xbeam